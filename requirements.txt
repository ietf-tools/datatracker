--- conflicted
+++ resolved
@@ -1,7 +1,6 @@
 # -*- conf-mode -*-
 setuptools>=51.1.0    # Require this first, to prevent later errors
 #
-<<<<<<< HEAD
 argon2-cffi>=21.3.0    # For the Argon2 password hasher option
 beautifulsoup4>=4.11.1    # Only used in tests
 bibtexparser>=0.6.2,<1.0    # Only used in tests. Version 1.0 doesn't work under python 2.7.  1.0.1 doesn't recognize month names or abbreviations.
@@ -10,31 +9,13 @@
 decorator>=5.1.1
 defusedxml>=0.7.1    # for TastyPie when using xml; not a declared dependency
 Django>=2.2.28,<3.0
+django-analytical>=3.1.0
 django-bootstrap5>=21.2
 django-csp>=3.7
 django-cors-headers>=3.10.1
 django-debug-toolbar>=3.2.4
 django-form-utils>=1.0.3    # Only one use, in the liaisons app. Last release was in 2015.
 django-markup>=1.5    # Limited use - need to reconcile against direct use of markdown
-=======
-argon2-cffi>=16.1.0		# For the Argon2 password hasher option
-beautifulsoup4>=4.5.0
-bibtexparser>=0.6.2,<1.0	# Version 1.0 doesn't work under python 2.7.  1.0.1 doesn't recognize month names or abbreviations.
-bleach>=2.0.0,!=3.0.0,!=3.0.1,!=3.0.2
-coverage>=4.0.1,!=4.0.2,<5.0    # Coverage 5.x moves from a json database to SQLite.  Moving to 5.x will require substantial rewrites in ietf.utils.test_runner and ietf.release.views
-#cssselect>=0.6.1               # for PyQuery
-decorator>=4.0.4
-defusedxml>=0.4.1		# for TastyPie when ussing xml; not a declared dependency
-Django>=2.2.15,<3.0
-django-analytical>=3.1.0
-django-bootstrap5>=21.1
-django-csp>=3.5
-django-cors-headers>=2.4.0
-django-debug-toolbar>=3.2.2
-django-form-utils>=1.0.3
-#django-formtools>=1.0		# instead of django.contrib.formtools in 1.8 - apparently not needed anymore in 2022?
-django-markup>=1.5
->>>>>>> 4e4569ac
 django-oidc-provider>=0.7
 django-password-strength>=1.2.1
 django-referrer-policy>=1.0
@@ -76,23 +57,11 @@
 rfc2html>=2.0.3
 scout-apm>=2.24.2
 selenium>=3.141.0,<4.0
-<<<<<<< HEAD
 six>=1.16.0
 tblib>=1.7.0    # So that the django test runner provides tracebacks
+tlds>=2022042100  # Used to teach bleach about which TLDs currently exist
 tqdm>=4.64.0
 Unidecode>=1.3.4
 weasyprint>=52.5,<53    # Datatracker tests past on 54, but xml2rfc tests do not.
 xml2rfc>=3.12.4
-xym>=0.5,<1.0
-=======
-six>=1.10.0
-tblib>=1.3.0
-tlds>=2022042100  # Used to teach bleach about which TLDs currently exist
-tqdm>=3.7.0
-Unidecode>=0.4.18,<1.2.0
-#wsgiref>=0.1.2
-weasyprint>=52.5,<53
-xml2rfc>=2.35.0
-xym>=0.4.4,!=0.4.7,<1.0
-#zxcvbn-python>=4.4.14		# Not needed until we do back-end password entropy validation
->>>>>>> 4e4569ac
+xym>=0.5,<1.0