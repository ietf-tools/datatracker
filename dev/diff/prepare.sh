#!/bin/bash

echo "Fixing permissions..."
chmod -R 777 ./
echo "Ensure all requirements.txt packages are installed..."
pip --disable-pip-version-check --no-cache-dir install -r requirements.txt
echo "Compiling native node packages..."
yarn rebuild
echo "Building static assets..."
yarn build
yarn legacy:build
echo "Creating data directories..."
chmod +x ./docker/scripts/app-create-dirs.sh
./docker/scripts/app-create-dirs.sh
<<<<<<< HEAD
./ietf/manage.py check
./ietf/manage.py migrate
=======

./ietf/manage.py check
if ./ietf/manage.py showmigrations | grep "\[ \] 0003_pause_to_change_use_tz"; then
    if grep "USE_TZ" ./ietf/settings_local.py; then
        cat ./ietf/settings_local.py | sed 's/USE_TZ.*$/USE_TZ = False/' > /tmp/settings_local.py && mv /tmp/settings_local.py ./ietf/settings_local.py
    else
        echo "USE_TZ = False" >> ./ietf/settings_local.py
    fi
    # This is expected to exit non-zero at the pause
    /usr/local/bin/python ./ietf/manage.py migrate  || true
    cat ./ietf/settings_local.py | sed 's/USE_TZ.*$/USE_TZ = True/' > /tmp/settings_local.py && mv /tmp/settings_local.py ./ietf/settings_local.py
    /usr/local/bin/python ./ietf/manage.py migrate

else
    if grep "USE_TZ" ./ietf/settings_local.py; then
        cat ./ietf/settings_local.py | sed 's/USE_TZ.*$/USE_TZ = True/' > /tmp/settings_local.py && mv /tmp/settings_local.py ./ietf/settings_local.py
    else
        echo "USE_TZ = True" >> ./ietf/settings_local.py
    /usr/local/bin/python ./ietf/manage.py migrate
    fi
fi
>>>>>>> 22b87a2b
<|MERGE_RESOLUTION|>--- conflicted
+++ resolved
@@ -12,10 +12,6 @@
 echo "Creating data directories..."
 chmod +x ./docker/scripts/app-create-dirs.sh
 ./docker/scripts/app-create-dirs.sh
-<<<<<<< HEAD
-./ietf/manage.py check
-./ietf/manage.py migrate
-=======
 
 ./ietf/manage.py check
 if ./ietf/manage.py showmigrations | grep "\[ \] 0003_pause_to_change_use_tz"; then
@@ -36,5 +32,4 @@
         echo "USE_TZ = True" >> ./ietf/settings_local.py
     /usr/local/bin/python ./ietf/manage.py migrate
     fi
-fi
->>>>>>> 22b87a2b
+fi