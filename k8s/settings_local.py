--- conflicted
+++ resolved
@@ -192,15 +192,6 @@
     SCOUT_CORE_AGENT_LAUNCH = False
     SCOUT_REVISION_SHA = __release_hash__[:7]
 
-# Path to the email alias lists.  Used by ietf.utils.aliases
-<<<<<<< HEAD
-DRAFT_ALIASES_PATH = "/a/postfix/draft-aliases"
-DRAFT_VIRTUAL_PATH = "/a/postfix/draft-virtual"
-=======
-GROUP_ALIASES_PATH = "/a/postfix/group-aliases"
-GROUP_VIRTUAL_PATH = "/a/postfix/group-virtual"
->>>>>>> 6338f459
-
 STATIC_URL = os.environ.get("DATATRACKER_STATIC_URL", None)
 if STATIC_URL is None:
     from ietf import __version__
