apiVersion: apps/v1
kind: Deployment
metadata:
  name: datatracker
spec:
  replicas: 1
  revisionHistoryLimit: 2
  selector:
    matchLabels:
      app: datatracker
  strategy:
    type: Recreate
  template:
    metadata:
      labels:
        app: datatracker
    spec:
      securityContext:
        runAsNonRoot: true
      containers:
        # -----------------------------------------------------
        # Datatracker Container
        # -----------------------------------------------------
        - name: datatracker
          image: "ghcr.io/ietf-tools/datatracker:$APP_IMAGE_TAG"
          imagePullPolicy: Always
          volumeMounts:
            - name: dt-vol
              mountPath: /a
            - name: dt-tmp
              mountPath: /tmp
            - name: dt-home
              mountPath: /home/datatracker
            - name: dt-xml2rfc-cache
              mountPath: /var/cache/xml2rfc
            - name: dt-cfg
              mountPath: /workspace/ietf/settings_local.py
              subPath: settings_local.py
          env:
            - name: "CONTAINER_ROLE"
              value: "datatracker"
            # ensures the pod gets recreated on every deploy:
            - name: "DEPLOY_UID"
              value: "$DEPLOY_UID"
          envFrom:
<<<<<<< HEAD
            - configMapRef:
                name: django-config
          startupProbe:
            httpGet:
              port: 8000
              path: /health/
            initialDelaySeconds: 10
            periodSeconds: 5
            failureThreshold: 30
            timeoutSeconds: 3
=======
            - secretRef:
                name: dt-secrets-env
>>>>>>> 17e0f573
          securityContext:
            allowPrivilegeEscalation: false
            capabilities:
              drop:
              - ALL
            readOnlyRootFilesystem: true
            runAsUser: 1000
            runAsGroup: 1000
        # -----------------------------------------------------
<<<<<<< HEAD
        # Nginx Container
        # -----------------------------------------------------
        - name: nginx
          image: "ghcr.io/nginxinc/nginx-unprivileged:1.27"
          imagePullPolicy: IfNotPresent
          ports:
            - containerPort: 8080
              name: http
              protocol: TCP
          livenessProbe:
            httpGet:
              port: 8080
              path: /health/nginx
          securityContext:
            readOnlyRootFilesystem: true
          volumeMounts:
            - name: nginx-tmp
              mountPath: /tmp
            - name: dt-cfg
              mountPath: /etc/nginx/conf.d/datatracker.conf
              subPath: nginx-datatracker.conf
=======
        # ScoutAPM Container
        # -----------------------------------------------------
        - name: scoutapm
          image: "scoutapp/scoutapm:version-1.4.0"
          imagePullPolicy: IfNotPresent
          # Replace command with one that will shut down on a TERM signal
          # The ./core-agent start command line is from the scoutapm docker image
          command:
            - "sh"
            - "-c"
            - >-
              trap './core-agent shutdown --tcp 0.0.0.0:6590' TERM;
              ./core-agent start --daemonize false --log-level debug --tcp 0.0.0.0:6590 &
              wait $!
          livenessProbe:
            exec:
              command:
                - "sh"
                - "-c"
                - "./core-agent probe --tcp 0.0.0.0:6590 | grep -q 'Agent found'"
          securityContext:
            readOnlyRootFilesystem: true
            runAsUser: 65534 # "nobody" user by default
            runAsGroup: 65534  # "nogroup" group by default
>>>>>>> 17e0f573
      initContainers:
        - name: migration
          image: "ghcr.io/ietf-tools/datatracker:$APP_IMAGE_TAG"
          env:
            - name: "CONTAINER_ROLE"
              value: "migrations"
          envFrom:
            - configMapRef:
                name: django-config
          securityContext:
            allowPrivilegeEscalation: false
            capabilities:
              drop:
              - ALL
            readOnlyRootFilesystem: true
            runAsUser: 1000
            runAsGroup: 1000
          volumeMounts:
            - name: dt-vol
              mountPath: /a
            - name: dt-tmp
              mountPath: /tmp
            - name: dt-home
              mountPath: /home/datatracker
            - name: dt-xml2rfc-cache
              mountPath: /var/cache/xml2rfc
            - name: dt-cfg
              mountPath: /workspace/ietf/settings_local.py
              subPath: settings_local.py
      volumes:
        # To be overriden with the actual shared volume
        - name: dt-vol
        - name: dt-tmp
          emptyDir:
            sizeLimit: "2Gi"
        - name: dt-xml2rfc-cache
          emptyDir:
            sizeLimit: "2Gi"
        - name: dt-home
          emptyDir:
            sizeLimit: "2Gi"
        - name: dt-cfg
          configMap:
            name: files-cfgmap
        - name: nginx-tmp
          emptyDir:
            sizeLimit: "500Mi"
      dnsPolicy: ClusterFirst
      restartPolicy: Always
      terminationGracePeriodSeconds: 60
---
apiVersion: v1
kind: Service
metadata:
  name: datatracker
spec:
  type: ClusterIP
  ports:
    - port: 80
      targetPort: http
      protocol: TCP
      name: http
  selector:
    app: datatracker<|MERGE_RESOLUTION|>--- conflicted
+++ resolved
@@ -43,9 +43,8 @@
             - name: "DEPLOY_UID"
               value: "$DEPLOY_UID"
           envFrom:
-<<<<<<< HEAD
-            - configMapRef:
-                name: django-config
+            - secretRef:
+                name: dt-secrets-env
           startupProbe:
             httpGet:
               port: 8000
@@ -54,10 +53,6 @@
             periodSeconds: 5
             failureThreshold: 30
             timeoutSeconds: 3
-=======
-            - secretRef:
-                name: dt-secrets-env
->>>>>>> 17e0f573
           securityContext:
             allowPrivilegeEscalation: false
             capabilities:
@@ -67,7 +62,6 @@
             runAsUser: 1000
             runAsGroup: 1000
         # -----------------------------------------------------
-<<<<<<< HEAD
         # Nginx Container
         # -----------------------------------------------------
         - name: nginx
@@ -89,7 +83,7 @@
             - name: dt-cfg
               mountPath: /etc/nginx/conf.d/datatracker.conf
               subPath: nginx-datatracker.conf
-=======
+        # -----------------------------------------------------
         # ScoutAPM Container
         # -----------------------------------------------------
         - name: scoutapm
@@ -114,7 +108,6 @@
             readOnlyRootFilesystem: true
             runAsUser: 65534 # "nobody" user by default
             runAsGroup: 65534  # "nogroup" group by default
->>>>>>> 17e0f573
       initContainers:
         - name: migration
           image: "ghcr.io/ietf-tools/datatracker:$APP_IMAGE_TAG"
