# Copyright (C) 2009-2010 Nokia Corporation and/or its subsidiary(-ies).
# All rights reserved. Contact: Pasi Eronen <pasi.eronen@nokia.com>
#
# Redistribution and use in source and binary forms, with or without
# modification, are permitted provided that the following conditions
# are met:
#
#  * Redistributions of source code must retain the above copyright
#    notice, this list of conditions and the following disclaimer.
#
#  * Redistributions in binary form must reproduce the above
#    copyright notice, this list of conditions and the following
#    disclaimer in the documentation and/or other materials provided
#    with the distribution.
#
#  * Neither the name of the Nokia Corporation and/or its
#    subsidiary(-ies) nor the names of its contributors may be used
#    to endorse or promote products derived from this software
#    without specific prior written permission.
#
# THIS SOFTWARE IS PROVIDED BY THE COPYRIGHT HOLDERS AND CONTRIBUTORS
# "AS IS" AND ANY EXPRESS OR IMPLIED WARRANTIES, INCLUDING, BUT NOT
# LIMITED TO, THE IMPLIED WARRANTIES OF MERCHANTABILITY AND FITNESS FOR
# A PARTICULAR PURPOSE ARE DISCLAIMED. IN NO EVENT SHALL THE COPYRIGHT
# OWNER OR CONTRIBUTORS BE LIABLE FOR ANY DIRECT, INDIRECT, INCIDENTAL,
# SPECIAL, EXEMPLARY, OR CONSEQUENTIAL DAMAGES (INCLUDING, BUT NOT
# LIMITED TO, PROCUREMENT OF SUBSTITUTE GOODS OR SERVICES; LOSS OF USE,
# DATA, OR PROFITS; OR BUSINESS INTERRUPTION) HOWEVER CAUSED AND ON ANY
# THEORY OF LIABILITY, WHETHER IN CONTRACT, STRICT LIABILITY, OR TORT
# (INCLUDING NEGLIGENCE OR OTHERWISE) ARISING IN ANY WAY OUT OF THE USE
# OF THIS SOFTWARE, EVEN IF ADVISED OF THE POSSIBILITY OF SUCH DAMAGE.

import re, os, datetime

from django.http import HttpResponse, Http404
from django.shortcuts import render_to_response, get_object_or_404, redirect
from django.template import RequestContext
from django.template.loader import render_to_string
from django.template.defaultfilters import truncatewords_html
from django.utils import simplejson as json
from django.utils.decorators import decorator_from_middleware
from django.middleware.gzip import GZipMiddleware
from django.core.urlresolvers import reverse as urlreverse, NoReverseMatch
from django.conf import settings

from ietf.idtracker.models import InternetDraft, IDInternal, BallotInfo, DocumentComment
from ietf.idtracker.templatetags.ietf_filters import format_textarea, fill
from ietf.idrfc import markup_txt
from ietf.idrfc.models import RfcIndex, DraftVersions
from ietf.idrfc.idrfc_wrapper import BallotWrapper, IdWrapper, RfcWrapper
from ietf.ietfworkflows.utils import get_full_info_for_draft
from ietf.doc.models import *
from ietf.doc.utils import *
from ietf.utils.history import find_history_active_at
from ietf.ietfauth.decorators import has_role


def render_document_top(request, doc, tab, name):
    tabs = []
    tabs.append(("Document", "document", urlreverse("ietf.idrfc.views_doc.document_main", kwargs=dict(name=name)), True))

    ballot = doc.latest_event(BallotDocEvent, type="created_ballot")
    if doc.type_id in ("draft","conflrev"):
        # if doc.in_ietf_process and doc.ietf_process.has_iesg_ballot:
        tabs.append(("IESG Evaluation Record", "ballot", urlreverse("ietf.idrfc.views_doc.document_ballot", kwargs=dict(name=name)), ballot))
    elif doc.type_id == "charter":
        tabs.append(("IESG Review", "ballot", urlreverse("ietf.idrfc.views_doc.document_ballot", kwargs=dict(name=name)), ballot))

    # FIXME: if doc.in_ietf_process and doc.ietf_process.has_iesg_ballot:
    if doc.type_id != "conflrev":
        tabs.append(("IESG Writeups", "writeup", urlreverse("ietf.idrfc.views_doc.document_writeup", kwargs=dict(name=doc.name)), True))

    tabs.append(("History", "history", urlreverse("ietf.idrfc.views_doc.document_history", kwargs=dict(name=doc.name)), True))

    name = doc.canonical_name()
    if name.startswith("rfc"):
        name = "RFC %s" % name[3:]
    else:
        name += "-" + doc.rev

    return render_to_string("idrfc/document_top.html",
                            dict(doc=doc,
                                 tabs=tabs,
                                 selected=tab,
                                 name=name))


def document_main(request, name, rev=None):
    if name.lower().startswith("draft") or name.lower().startswith("rfc"):
        if rev != None: # no support for old revisions at the moment
            raise Http404()
        return document_main_idrfc(request, name, tab="document")

    doc = get_object_or_404(Document, docalias__name=name)
    group = doc.group
    if doc.type_id == 'conflrev':
        conflictdoc = doc.relateddocument_set.get(relationship__slug='conflrev').target.document
    
    revisions = []
    for h in doc.history_set.order_by("time", "id"):
        if h.rev and not h.rev in revisions:
            revisions.append(h.rev)
    if not doc.rev in revisions:
        revisions.append(doc.rev)

    snapshot = False

    if rev != None:
        if rev == doc.rev:
            return redirect('doc_view', name=name)

        # find the entry in the history
        for h in doc.history_set.order_by("-time"):
            if rev == h.rev:
                snapshot = True
                doc = h
                break

        if not snapshot:
            return redirect('doc_view', name=name)

        if doc.type_id == "charter":
            # find old group, too
            gh = find_history_active_at(doc.group, doc.time)
            if gh:
                group = gh

    top = render_document_top(request, doc, "document", name)



    telechat = doc.latest_event(TelechatDocEvent, type="scheduled_for_telechat")
    if telechat and not telechat.telechat_date:
       telechat = None
    if telechat and telechat.telechat_date < datetime.date.today():
        telechat = None


    if doc.type_id == "charter":
        filename = "%s-%s.txt" % (doc.canonical_name(), doc.rev)

        content = _get_html(filename, os.path.join(settings.CHARTER_PATH, filename), split=False)

        ballot_summary = None
        if doc.get_state_slug() in ("intrev", "iesgrev"):
            ballot_summary = needed_ballot_positions(doc, active_ballot_positions(doc).values())

        return render_to_response("idrfc/document_charter.html",
                                  dict(doc=doc,
                                       top=top,
                                       chartering=get_chartering_type(doc),
                                       content=content,
                                       txt_url=settings.CHARTER_TXT_URL + filename,
                                       revisions=revisions,
                                       snapshot=snapshot,
                                       telechat=telechat,
                                       ballot_summary=ballot_summary,
                                       group=group,
                                       ),
                                  context_instance=RequestContext(request))

    if doc.type_id == "conflrev":
        filename = "%s-%s.txt" % (doc.canonical_name(), doc.rev)
        pathname = os.path.join(settings.CONFLICT_REVIEW_PATH,filename)

        if doc.rev == "00" and not os.path.isfile(pathname):
            # This could move to a template
            content = "A conflict review response has not yet been proposed."
        else:     
            content = _get_html(filename, pathname, split=False)

        ballot_summary = None
        if doc.get_state_slug() in ("iesgeval"):
            ballot_summary = needed_ballot_positions(doc, active_ballot_positions(doc).values())

        return render_to_response("idrfc/document_conflict_review.html",
                                  dict(doc=doc,
                                       top=top,
                                       content=content,
                                       revisions=revisions,
                                       snapshot=snapshot,
                                       telechat=telechat,
                                       conflictdoc=conflictdoc,
                                       ballot_summary=ballot_summary,
                                       approved_states=('appr-reqnopub-pend','appr-reqnopub-sent','appr-noprob-pend','appr-noprob-sent')
                                       ),
                                  context_instance=RequestContext(request))

    raise Http404()


def document_history(request, name):
    # todo: remove need for specific handling of drafts by porting the
    # two event text hacks
    if name.lower().startswith("draft") or name.lower().startswith("rfc"):
        return document_main_idrfc(request, name, "history")

    doc = get_object_or_404(Document, docalias__name=name)
    top = render_document_top(request, doc, "history", name)

    diff_documents = [ doc ]
    diff_documents.extend(Document.objects.filter(docalias__relateddocument__source=doc, docalias__relateddocument__relationship="replaces"))

    # pick up revisions from events
    diff_revisions = []
    seen = set()

    diffable = name.startswith("draft") or name.startswith("charter")

    if diffable:
        for e in NewRevisionDocEvent.objects.filter(type="new_revision", doc__in=diff_documents).select_related('doc').order_by("-time", "-id"):
            if not (e.doc.name, e.rev) in seen:
                seen.add((e.doc.name, e.rev))

                url = ""
                if name.startswith("charter"):
                    h = find_history_active_at(e.doc, e.time)
                    url = settings.CHARTER_TXT_URL + ("%s-%s.txt" % ((h or doc).canonical_name(), e.rev))
                elif name.startswith("draft"):
                    # rfcdiff tool has special support for IDs
                    url = e.doc.name + "-" + e.rev

                diff_revisions.append((e.doc.name, e.rev, e.time, url))

    # grab event history
    events = doc.docevent_set.all().order_by("-time", "-id").select_related("by")

    augment_events_with_revision(doc, events)

    return render_to_response("idrfc/document_history.html",
                              dict(doc=doc,
                                   top=top,
                                   diff_revisions=diff_revisions,
                                   events=events,
                                   ),
                              context_instance=RequestContext(request))

def document_writeup(request, name):
    if name.lower().startswith("draft") or name.lower().startswith("rfc"):
        # todo: migrate idrfc to pattern below
        return document_main_idrfc(request, name, "writeup")

    doc = get_object_or_404(Document, docalias__name=name)
    top = render_document_top(request, doc, "writeup", name)

    writeups = []
    if doc.type_id == "charter":
        e = doc.latest_event(WriteupDocEvent, type="changed_review_announcement")
        writeups.append(("WG Review Announcement",
                         e.text if e else "",
                         urlreverse("ietf.wgcharter.views.announcement_text", kwargs=dict(name=doc.name, ann="review"))))

        e = doc.latest_event(WriteupDocEvent, type="changed_action_announcement")
        writeups.append(("WG Action Announcement",
                         e.text if e else "",
                         urlreverse("ietf.wgcharter.views.announcement_text", kwargs=dict(name=doc.name, ann="action"))))

        if doc.latest_event(BallotDocEvent, type="created_ballot"):
            e = doc.latest_event(WriteupDocEvent, type="changed_ballot_writeup_text")
            writeups.append(("Ballot Announcement",
                             e.text if e else "",
                             urlreverse("ietf.wgcharter.views.ballot_writeupnotes", kwargs=dict(name=doc.name))))

    if not writeups:
        raise Http404()

    return render_to_response("idrfc/document_writeup.html",
                              dict(doc=doc,
                                   top=top,
                                   writeups=writeups,
                                   can_edit=has_role(request.user, ("Area Director", "Secretariat")),
                                   ),
                              context_instance=RequestContext(request))

def document_ballot_content(request, doc, ballot_id, editable=True):
    """Render HTML string with content of ballot page."""
    all_ballots = list(BallotDocEvent.objects.filter(doc=doc, type="created_ballot").order_by("time"))
    augment_events_with_revision(doc, all_ballots)

    ballot = None
    if ballot_id != None:
        ballot_id = int(ballot_id)
        for b in all_ballots:
            if b.id == ballot_id:
                ballot = b
                break
    elif all_ballots:
        ballot = all_ballots[-1]

    if not ballot:
        raise Http404

    deferred = doc.active_defer_event()

    # collect positions
    active_ads = list(Person.objects.filter(role__name="ad", role__group__state="active").distinct())

    positions = []
    seen = {}
    for e in BallotPositionDocEvent.objects.filter(doc=doc, type="changed_ballot_position", ballot=ballot).select_related('ad', 'pos').order_by("-time", '-id'):
        if e.ad not in seen:
            e.old_ad = e.ad not in active_ads
            e.old_positions = []
            positions.append(e)
            seen[e.ad] = e
        else:
            latest = seen[e.ad]
            if latest.old_positions:
                prev = latest.old_positions[-1]
            else:
                prev = latest.pos.name

            if e.pos.name != prev:
                latest.old_positions.append(e.pos.name)

    # add any missing ADs through fake No Record events
    norecord = BallotPositionName.objects.get(slug="norecord")
    for ad in active_ads:
        if ad not in seen:
            e = BallotPositionDocEvent(type="changed_ballot_position", doc=doc, ad=ad)
            e.pos = norecord
            e.old_ad = False
            e.old_positions = []
            positions.append(e)

    # put into position groups
    position_groups = []
    for n in BallotPositionName.objects.filter(slug__in=[p.pos_id for p in positions]).order_by('order'):
        g = (n, [p for p in positions if p.pos_id == n.slug])
        g[1].sort(key=lambda p: (p.old_ad, p.ad.plain_name()))
        if n.blocking:
            position_groups.insert(0, g)
        else:
            position_groups.append(g)

    summary = needed_ballot_positions(doc, [p for p in positions if not p.old_ad])

    text_positions = [p for p in positions if p.discuss or p.comment]
    text_positions.sort(key=lambda p: (p.old_ad, p.ad.plain_name()))

    ballot_open = not BallotDocEvent.objects.filter(doc=doc,
                                                    type__in=("closed_ballot", "created_ballot"),
                                                    time__gt=ballot.time,
                                                    ballot_type=ballot.ballot_type)
    if not ballot_open:
        editable = False

    return render_to_string("idrfc/document_ballot_content.html",
                              dict(doc=doc,
                                   ballot=ballot,
                                   position_groups=position_groups,
                                   text_positions=text_positions,
                                   editable=editable,
                                   ballot_open=ballot_open,
                                   deferred=deferred,
                                   summary=summary,
                                   all_ballots=all_ballots,
                                   ),
                              context_instance=RequestContext(request))

def document_ballot(request, name, ballot_id=None):
    doc = get_object_or_404(Document, docalias__name=name)
    top = render_document_top(request, doc, "ballot", name)

    c = document_ballot_content(request, doc, ballot_id, editable=True)

    return render_to_response("idrfc/document_ballot.html",
                              dict(doc=doc,
                                   top=top,
                                   ballot_content=c,
                                   ),
                              context_instance=RequestContext(request))

def document_debug(request, name):
    r = re.compile("^rfc([1-9][0-9]*)$")
    m = r.match(name)
    if m:
        rfc_number = int(m.group(1))
        rfci = get_object_or_404(RfcIndex, rfc_number=rfc_number)
        doc = RfcWrapper(rfci)
    else:
        id = get_object_or_404(InternetDraft, filename=name)
        doc = IdWrapper(draft=id)
    return HttpResponse(doc.to_json(), mimetype='text/plain')

def _get_html(key, filename, split=True):
    return get_document_content(key, filename, split=split, markup=True)

def include_text(request):
    include_text = request.GET.get( 'include_text' )
    if "full_draft" in request.COOKIES:
        if request.COOKIES["full_draft"] == "on":
            include_text = 1
    return include_text

def document_main_rfc(request, rfc_number, tab):
    rfci = get_object_or_404(RfcIndex, rfc_number=rfc_number, states__type="draft", states__slug="rfc")
    rfci.viewing_as_rfc = True
    doc = RfcWrapper(rfci)

    info = {}
    info['is_rfc'] = True
    info['has_pdf'] = (".pdf" in doc.file_types())
    info['has_txt'] = (".txt" in doc.file_types())
    info['has_ps'] = (".ps" in doc.file_types())
    if info['has_txt']:
        (content1, content2) = _get_html(
            "rfc"+str(rfc_number)+",html", 
            os.path.join(settings.RFC_PATH, "rfc"+str(rfc_number)+".txt"))
    else:
        content1 = ""
        content2 = ""

    history = _get_history(doc, None)
            
    template = "idrfc/doc_tab_%s" % tab
    if tab == "document":
	template += "_rfc"
    return render_to_response(template + ".html",
                              {'content1':content1, 'content2':content2,
                               'doc':doc, 'info':info, 'tab':tab,
			       'include_text':include_text(request),
                               'history':history},
                              context_instance=RequestContext(request));

@decorator_from_middleware(GZipMiddleware)
def document_main_idrfc(request, name, tab):
    r = re.compile("^rfc([1-9][0-9]*)$")
    m = r.match(name)
    if m:
        return document_main_rfc(request, int(m.group(1)), tab)
    id = get_object_or_404(InternetDraft, filename=name)
    doc = IdWrapper(id) 

    info = {}
    info['has_pdf'] = (".pdf" in doc.file_types())
    info['is_rfc'] = False

    info['conflict_reviews'] = [ rel.source for alias in id.docalias_set.all() for rel in alias.relateddocument_set.filter(relationship='conflrev') ]
    
    (content1, content2) = _get_html(
        str(name)+","+str(id.revision)+",html",
        os.path.join(settings.INTERNET_DRAFT_PATH, name+"-"+id.revision+".txt"))

    versions = _get_versions(id)
    history = _get_history(doc, versions)
            
    template = "idrfc/doc_tab_%s" % tab
    if tab == "document":
	template += "_id"
    return render_to_response(template + ".html",
                              {'content1':content1, 'content2':content2,
                               'doc':doc, 'info':info, 'tab':tab,
			       'include_text':include_text(request),
                               'stream_info': get_full_info_for_draft(id),
                               'versions':versions, 'history':history},
                              context_instance=RequestContext(request));

# doc is either IdWrapper or RfcWrapper
def _get_history(doc, versions):
    results = []
    if settings.USE_DB_REDESIGN_PROXY_CLASSES:
        versions = [] # clear versions
        event_holder = doc._draft if hasattr(doc, "_draft") else doc._rfcindex
        for e in event_holder.docevent_set.all().select_related('by').order_by('-time', 'id'):
            info = {}
            if e.type == "new_revision":
                filename = u"%s-%s" % (e.doc.name, e.newrevisiondocevent.rev)
                e.desc = 'New version available: <a href="http://tools.ietf.org/id/%s.txt">%s</a>' % (filename, filename)
                if int(e.newrevisiondocevent.rev) != 0:
                    e.desc += ' (<a href="http://tools.ietf.org/rfcdiff?url2=%s">diff from -%02d</a>)' % (filename, int(e.newrevisiondocevent.rev) - 1)
                info["dontmolest"] = True

            multiset_ballot_text = "This was part of a ballot set with: "
            if e.desc.startswith(multiset_ballot_text):
                names = [ n.strip() for n in e.desc[len(multiset_ballot_text):].split(",") ]
                e.desc = multiset_ballot_text + ", ".join(u'<a href="%s">%s</a>' % (urlreverse("doc_view", kwargs={'name': n }), n) for n in names)
                info["dontmolest"] = True
                    
            info['text'] = e.desc
            info['by'] = e.by.plain_name()
            info['textSnippet'] = truncatewords_html(format_textarea(fill(info['text'], 80)), 25)
            info['snipped'] = info['textSnippet'][-3:] == "..." and e.type != "new_revision"
            results.append({'comment':e, 'info':info, 'date':e.time, 'is_com':True})

        prev_rev = "00"
        # actually, we're already sorted and this ruins the sort from
        # the ids which is sometimes needed, so the function should be
        # rewritten to not rely on a resort
        results.sort(key=lambda x: x['date'])
        for o in results:
            e = o["comment"]
            if e.type == "new_revision":
                e.version = e.newrevisiondocevent.rev
            else:
                e.version = prev_rev
            prev_rev = e.version
    else:
        if doc.is_id_wrapper:
            comments = DocumentComment.objects.filter(document=doc.tracker_id).exclude(rfc_flag=1)
        else:
            comments = DocumentComment.objects.filter(document=doc.rfc_number,rfc_flag=1)
            if len(comments) > 0:
                # also include rfc_flag=NULL, but only if at least one
                # comment with rfc_flag=1 exists (usually NULL means same as 0)
                comments = DocumentComment.objects.filter(document=doc.rfc_number).exclude(rfc_flag=0)
        for comment in comments.order_by('-date','-time','-id').filter(public_flag=1).select_related('created_by'):
            info = {}
            info['text'] = comment.comment_text
            info['by'] = comment.get_fullname()
            info['textSnippet'] = truncatewords_html(format_textarea(fill(info['text'], 80)), 25)
            info['snipped'] = info['textSnippet'][-3:] == "..."
            results.append({'comment':comment, 'info':info, 'date':comment.datetime(), 'is_com':True})
    
    if doc.is_id_wrapper and versions:
        for v in versions:
            if v['draft_name'] == doc.draft_name:
                v = dict(v) # copy it, since we're modifying datetimes later
                v['is_rev'] = True
                results.insert(0, v)    
    if not settings.USE_DB_REDESIGN_PROXY_CLASSES and doc.is_id_wrapper and doc.draft_status == "Expired" and doc._draft.expiration_date:
        results.append({'is_text':True, 'date':doc._draft.expiration_date, 'text':'Draft expired'})
    if not settings.USE_DB_REDESIGN_PROXY_CLASSES and doc.is_rfc_wrapper:
        text = 'RFC Published'
        if doc.draft_name:
            try:
                text = 'RFC Published (see <a href="%s">%s</a> for earlier history)' % (urlreverse('doc_view', args=[doc.draft_name]),doc.draft_name)
            except NoReverseMatch:
                pass
        results.append({'is_text':True, 'date':doc.publication_date, 'text':text})

    # convert plain dates to datetimes (required for sorting)
    for x in results:
        if not isinstance(x['date'], datetime.datetime):
            if x['date']:
                x['date'] = datetime.datetime.combine(x['date'], datetime.time(0,0,0))
            else:
                x['date'] = datetime.datetime(1970,1,1)

    results.sort(key=lambda x: x['date'])
    results.reverse()
    return results

# takes InternetDraft instance
def _get_versions(draft, include_replaced=True):
    ov = []
    ov.append({"draft_name":draft.filename, "revision":draft.revision_display(), "date":draft.revision_date})
    if include_replaced:
        draft_list = [draft]+list(draft.replaces_set.all())
    else:
        draft_list = [draft]

    if settings.USE_DB_REDESIGN_PROXY_CLASSES:
        from ietf.doc.models import NewRevisionDocEvent
        for e in NewRevisionDocEvent.objects.filter(type="new_revision", doc__in=draft_list).select_related('doc').order_by("-time", "-id"):
            if not (e.doc.name == draft.name and e.rev == draft.rev):
                ov.append(dict(draft_name=e.doc.name, revision=e.rev, date=e.time.date()))
                
        return ov
        
    for d in draft_list:
        for v in DraftVersions.objects.filter(filename=d.filename).order_by('-revision'):
            if (d.filename == draft.filename) and (draft.revision_display() == v.revision):
                continue
            ov.append({"draft_name":d.filename, "revision":v.revision, "date":v.revision_date})
    return ov

def get_ballot(name):
    from ietf.doc.models import DocAlias
    alias = get_object_or_404(DocAlias, name=name)
    d = alias.document
    id = None
    bw = None
    dw = None
    if (d.type_id=='draft'):
        id = get_object_or_404(InternetDraft, name=d.name)
        try:
            if not id.ballot.ballot_issued:
                raise Http404
        except BallotInfo.DoesNotExist:
            raise Http404

        bw = BallotWrapper(id)               # XXX Fixme: Eliminate this as we go forward
        # Python caches ~100 regex'es -- explicitly compiling it inside a method
        # (where you then throw away the compiled version!) doesn't make sense at
        # all.
        if re.search("^rfc([1-9][0-9]*)$", name):
            id.viewing_as_rfc = True
            dw = RfcWrapper(id)
        else:
            dw = IdWrapper(id)
        # XXX Fixme: Eliminate 'dw' as we go forward

    try:
        b = d.latest_event(BallotDocEvent, type="created_ballot")
    except BallotDocEvent.DoesNotExist:
        raise Http404

    return (bw, dw, b, d)

<<<<<<< HEAD
def ballot_for_popup(request, name):
    doc = get_object_or_404(Document, docalias__name=name)
    return HttpResponse(document_ballot_content(request, doc, ballot_id=None, editable=False))
=======
def ballot_html(request, name):
    bw, dw, ballot, doc = get_ballot(name)
    content = document_ballot_content(request, doc, ballot.pk, editable=True)
    return HttpResponse(content)
>>>>>>> 798e7a50

def ballot_tsv(request, name):
    ballot, doc, b, d = get_ballot(name)
    return HttpResponse(render_to_string('idrfc/ballot.tsv', {'ballot':ballot}, RequestContext(request)), content_type="text/plain")

def ballot_json(request, name):
    ballot, doc, b, d = get_ballot(name)
    response = HttpResponse(mimetype='text/plain')
    response.write(json.dumps(ballot.dict(), indent=2))
    return response
<|MERGE_RESOLUTION|>--- conflicted
+++ resolved
@@ -598,16 +598,15 @@
 
     return (bw, dw, b, d)
 
-<<<<<<< HEAD
+
 def ballot_for_popup(request, name):
     doc = get_object_or_404(Document, docalias__name=name)
     return HttpResponse(document_ballot_content(request, doc, ballot_id=None, editable=False))
-=======
+
 def ballot_html(request, name):
     bw, dw, ballot, doc = get_ballot(name)
     content = document_ballot_content(request, doc, ballot.pk, editable=True)
     return HttpResponse(content)
->>>>>>> 798e7a50
 
 def ballot_tsv(request, name):
     ballot, doc, b, d = get_ballot(name)
