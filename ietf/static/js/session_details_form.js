--- conflicted
+++ resolved
@@ -55,11 +55,6 @@
 
     function update_name_field_visibility(name_elts, purpose) {
         if (!purpose || purpose === 'regular') {
-<<<<<<< HEAD
-            name_elts.forEach(e => e.closest('.form-group') ? e.closest('.form-group').classList.add('hidden') : null);
-        } else {
-            name_elts.forEach(e => e.closest('.form-group') ? e.closest('.form-group').classList.remove('hidden') : null);
-=======
             name_elts.forEach(e => {
                 const formGroup = e.closest('.form-group');
                 if (formGroup) {
@@ -73,7 +68,6 @@
                     formGroup.classList.remove('hidden');
                 }
             });
->>>>>>> 0ce2b8ef
         }
     }
 
