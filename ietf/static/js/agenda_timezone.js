// Copyright The IETF Trust 2021, All Rights Reserved
/*
 Timezone support specific to the agenda page

 To properly handle timezones other than local, needs a method to retrieve
 the current timezone. Set this by passing a method taking no parameters and
 returning the current timezone to the set_current_tz_cb() method.
 This should be done before calling anything else in the file.
 */
(function() {
    'use strict';

    const local_timezone = moment.tz.guess();

    // get_current_tz_cb must be overwritten using set_current_tz_cb
    let get_current_tz_cb = function() {
        throw new Error('Tried to get current timezone before callback registered. Use set_current_tz_cb().');
    };

    // Initialize moments
    function initialize_moments() {
        const times = $('.time');
        $.each(times, function (i, item) {
            item.start_ts = moment.unix(this.getAttribute("data-start-time"))
                .utc();
            item.end_ts = moment.unix(this.getAttribute("data-end-time"))
                .utc();
            if (this.hasAttribute("weekday")) {
                item.format = 2;
            } else {
                item.format = 1;
            }
            if (this.hasAttribute("format")) {
                item.format = +this.getAttribute("format");
            }
        });
        const things_with_slots = $('[data-slot-start-ts]');
        $.each(things_with_slots, function (i, item) {
            item.slot_start_ts = moment.unix(this.getAttribute("data-slot-start-ts"))
                .utc();
            item.slot_end_ts = moment.unix(this.getAttribute("data-slot-end-ts"))
                .utc();
        });
    }

    function format_time(t, tz, fmt) {
        let out;
        const mtz = window.meeting_timezone || "UTC";
        switch (fmt) {
        case 0:
            out = t.tz(tz)
                .format('dddd, ') + '<span>' +
                t.tz(tz)
                    .format('MMMM Do YYYY, ') + '</span>' +
                t.tz(tz)
                    .format('HH:mm') + '<span>' +
                t.tz(tz)
                    .format(' Z z') + '</span>';
            break;
        case 1:
            // Note, this code does not work if the meeting crosses the
            // year boundary.
            out = t.tz(tz)
                .format("HH:mm");
            if (+t.tz(tz)
                .dayOfYear() < +t.tz(mtz)
                .dayOfYear()) {
                out = out + " (-1)";
            } else if (+t.tz(tz)
                .dayOfYear() > +t.tz(mtz)
                .dayOfYear()) {
                out = out + " (+1)";
            }
            break;
        case 2:
            out = t.tz(mtz)
                .format("dddd, ")
                .toUpperCase() +
                t.tz(tz)
                    .format("HH:mm");
            if (+t.tz(tz)
                .dayOfYear() < +t.tz(mtz)
                .dayOfYear()) {
                out = out + " (-1)";
            } else if (+t.tz(tz)
                .dayOfYear() > +t.tz(mtz)
                .dayOfYear()) {
                out = out + " (+1)";
            }
            break;
        case 3:
            out = t.utc()
                .format("YYYY-MM-DD");
            break;
        case 4:
            out = t.tz(tz)
                .format("YYYY-MM-DD HH:mm");
            break;
        case 5:
            out = t.tz(tz)
                .format("HH:mm");
            break;
        }
        return out;
    }

    // Format tooltip notice
    function format_tooltip_notice(start, end) {
        let notice = "";

        if (end.isBefore()) {
            notice = "Event ended " + end.fromNow();
        } else if (start.isAfter()) {
            notice = "Event will start " + start.fromNow();
        } else {
            notice = "Event started " + start.fromNow() + " and will end " +
                end.fromNow();
        }
        return '<span class="tooltipnotice">' + notice + '</span>';
    }

<<<<<<< HEAD
    // Format tooltip table
    function format_tooltip_table(start, end) {
        const current_timezone = get_current_tz_cb();
        let out = '<div class="text-start"><table class="table table-sm"><tr><th></th><th>Session start</th><th>Session end</th></tr>';
        if (window.meeting_timezone !== "") {
            out += '<tr><th class="timehead">Meeting timezone</th><td class="text-nowrap">' +
                format_time(start, window.meeting_timezone, 0) + '</td><td class="text-nowrap">' +
                format_time(end, window.meeting_timezone, 0) + '</td></tr>';
        }
        out += '<tr><th class="timehead">Local timezone</th><td class="text-nowrap">' +
            format_time(start, local_timezone, 0) + '</td><td class="text-nowrap">' +
            format_time(end, local_timezone, 0) + '</td></tr>';
        if (current_timezone !== 'UTC') {
            out += '<tr><th class="timehead">Selected Timezone</th><td class="text-nowrap">' +
                format_time(start, current_timezone, 0) + '</td><td class="text-nowrap">' +
                format_time(end, current_timezone, 0) + '</td></tr>';
        }
        out += '<tr><th class="timehead">UTC</th><td class="text-nowrap">' +
            format_time(start, 'UTC', 0) + '</td><td class="text-nowrap">' +
            format_time(end, 'UTC', 0) + '</td></tr>';
        out += '</table>' + format_tooltip_notice(start, end) + '</div>';
        return out;
    }
=======
// Format tooltip table
function format_tooltip_table(start, end) {
    var current_timezone = get_current_tz_cb();
    var out = '<div class="text-start"><table class="table table-sm"><tr><th></th><th>Session start</th><th>Session end</th></tr>';
    if (window.meeting_timezone !== "") {
        out += '<tr><th class="timehead">Meeting timezone</th><td>' +
            format_time(start, window.meeting_timezone, 0) + '</td><td>' +
            format_time(end, window.meeting_timezone, 0) + '</td></tr>';
    }
    out += '<tr><th class="timehead">Local timezone</th><td>' +
        format_time(start, local_timezone, 0) + '</td><td>' +
        format_time(end, local_timezone, 0) + '</td></tr>';
    if (current_timezone !== 'UTC') {
        out += '<tr><th class="timehead">Selected Timezone</th><td>' +
            format_time(start, current_timezone, 0) + '</td><td>' +
            format_time(end, current_timezone, 0) + '</td></tr>';
    }
    out += '<tr><th class="timehead">UTC</th><td>' +
        format_time(start, 'UTC', 0) + '</td><td>' +
        format_time(end, 'UTC', 0) + '</td></tr>';
    out += '</table>' + format_tooltip_notice(start, end) + '</div>';
    return out;
}
>>>>>>> 870fed03

    // Format tooltip for item
    function format_tooltip(start, end) {
        return '<div class="timetooltiptext">' +
            format_tooltip_table(start, end) +
            '</div>';
    }

    // Add tooltips
    function add_tooltips() {
        $('.time')
            .each(function () {
                const tooltip = $(format_tooltip(this.start_ts, this.end_ts));
                tooltip[0].start_ts = this.start_ts;
                tooltip[0].end_ts = this.end_ts;
                tooltip[0].ustart_ts = moment(this.start_ts)
                    .add(-2, 'hours');
                tooltip[0].uend_ts = moment(this.end_ts)
                    .add(2, 'hours');
                $(this)
                    .closest("th, td")
                    .attr("data-bs-toggle", "popover")
                    .attr("data-bs-content", $(tooltip)
                        .html())
                    .popover({
                        html: true,
                        sanitize: false,
                        trigger: "hover"
                    });
            });
    }

    // Update times on the agenda based on the selected timezone
    function update_times(newtz) {
        $('.current-tz')
            .html(newtz);
        $('.time')
            .each(function () {
                if (this.format === 4) {
                    const tz = this.start_ts.tz(newtz).format(" z");
                    const start_doy = this.start_ts.tz(newtz).dayOfYear();
                    const end_doy = this.end_ts.tz(newtz).dayOfYear();
                    if (start_doy === end_doy) {
                        $(this)
                            .html(format_time(this.start_ts, newtz, this.format) +
                                '<span class="d-lg-none"><br></span>-' + format_time(this.end_ts, newtz, 5) + tz);
                    } else {
                        $(this)
                            .html(format_time(this.start_ts, newtz, this.format) +
                                '<span class="d-lg-none"><br></span>-' +
                                format_time(this.end_ts, newtz, this.format) + tz);
                    }
                } else {
                    $(this)
                        .html(format_time(this.start_ts, newtz, this.format) + '<span class="d-lg-none"><br></span>-' +
                            format_time(this.end_ts, newtz, this.format));
                }
            });
        update_tooltips_all();
        update_clock();
    }

    // Update hrefs in anchor tags with the "now-link" class. Mark the target with the "current-session" class.
    function update_now_link(agenda_rows, ongoing_rows, later_rows) {
        agenda_rows.removeClass('current-session');
        const links_to_update = $('a.now-link');
        if (ongoing_rows.length > 0) {
            // sessions are ongoing - find those with the latest start time and mark the first of them as "now"
            const last_start_time = ongoing_rows[ongoing_rows.length - 1].slot_start_ts;
            for (let ii=0; ii < ongoing_rows.length; ii++) {
                const dt = ongoing_rows[ii].slot_start_ts.diff(last_start_time, 'seconds');
                if (Math.abs(dt) < 1) {
                    $(ongoing_rows[ii]).addClass('current-session');
                    links_to_update.attr('href', '#' + ongoing_rows[ii].id);
                    break;
                }
            }
        } else if (later_rows.length > 0) {
            // There were no ongoing sessions, look for the next one to start and mark as current
            $(later_rows[0]).addClass('current-session');
            links_to_update.attr('href', '#' + later_rows[0].id);
        } else {
            // No sessions in the future - meeting has apparently ended
            links_to_update.attr('href', '#');
            links_to_update.addClass('text-muted text-decoration-line-through'); // mark link
        }
    }

    function update_ongoing_sessions() {
        const agenda_rows = $('[data-slot-start-ts]');
        const ongoing_rows = agenda_rows.filter(function () {
            return moment()
                .isBetween(this.slot_start_ts, this.slot_end_ts);
        });
        const later_rows = agenda_rows.filter(function() { return moment().isBefore(this.slot_start_ts); });
        // Highlight ongoing based on the current time
        agenda_rows.removeClass("table-warning");
        ongoing_rows.addClass("table-warning");
        update_now_link(agenda_rows, ongoing_rows, later_rows); // update any "now-link" anchors
    }

    // Update tooltips
    function update_tooltips() {
        const tooltips = $('.timetooltiptext');
        tooltips.filter(function () {
            return moment()
                .isBetween(this.ustart_ts, this.uend_ts);
        })
            .each(function () {
                $(this)
                    .html(format_tooltip_table(this.start_ts, this.end_ts));
            });
    }

    // Update all tooltips
    function update_tooltips_all() {
        const tooltips = $('.timetooltiptext');
        tooltips.each(function () {
            $(this)
                .html(format_tooltip_table(this.start_ts, this.end_ts));
        });
    }

    // Update clock
    function update_clock() {
        $('span.current-time')
            .html(format_time(moment(), get_current_tz_cb(), 0));
    }

    function urlParam(name) {
        const results = new RegExp('[\?&]' + name + '=([^&#]*)')
            .exec(window.location.href);
        if (results === null) {
            return null;
        } else {
            return results[1] || 0;
        }
    }

    function init_timers(speedup) {
        speedup = speedup || 1;
        const fast_timer = 60000 / (speedup > 600 ? 600 : speedup);
        update_clock();
        update_ongoing_sessions();
        setInterval(function () { update_clock(); }, fast_timer);
        setInterval(function () { update_ongoing_sessions(); }, fast_timer);
        setInterval(function () { update_tooltips(); }, fast_timer);
        setInterval(function () { update_tooltips_all(); }, 3600000 / speedup);
    }

    /***** make public interface available on window *****/
    window.initialize_moments = initialize_moments;
    window.add_tooltips = add_tooltips;
    window.update_times = update_times;
    window.urlParam = urlParam;
    window.init_timers = init_timers;

    // set method used to find current time zone
    window.set_current_tz_cb = function (fn) {
        get_current_tz_cb = fn;
    };
})();<|MERGE_RESOLUTION|>--- conflicted
+++ resolved
@@ -119,55 +119,29 @@
         return '<span class="tooltipnotice">' + notice + '</span>';
     }
 
-<<<<<<< HEAD
     // Format tooltip table
     function format_tooltip_table(start, end) {
         const current_timezone = get_current_tz_cb();
         let out = '<div class="text-start"><table class="table table-sm"><tr><th></th><th>Session start</th><th>Session end</th></tr>';
         if (window.meeting_timezone !== "") {
-            out += '<tr><th class="timehead">Meeting timezone</th><td class="text-nowrap">' +
-                format_time(start, window.meeting_timezone, 0) + '</td><td class="text-nowrap">' +
+            out += '<tr><th class="timehead">Meeting timezone</th><td>' +
+                format_time(start, window.meeting_timezone, 0) + '</td><td>' +
                 format_time(end, window.meeting_timezone, 0) + '</td></tr>';
         }
-        out += '<tr><th class="timehead">Local timezone</th><td class="text-nowrap">' +
-            format_time(start, local_timezone, 0) + '</td><td class="text-nowrap">' +
+        out += '<tr><th class="timehead">Local timezone</th><td>' +
+            format_time(start, local_timezone, 0) + '</td><td>' +
             format_time(end, local_timezone, 0) + '</td></tr>';
         if (current_timezone !== 'UTC') {
-            out += '<tr><th class="timehead">Selected Timezone</th><td class="text-nowrap">' +
-                format_time(start, current_timezone, 0) + '</td><td class="text-nowrap">' +
+            out += '<tr><th class="timehead">Selected Timezone</th><td>' +
+                format_time(start, current_timezone, 0) + '</td><td>' +
                 format_time(end, current_timezone, 0) + '</td></tr>';
         }
-        out += '<tr><th class="timehead">UTC</th><td class="text-nowrap">' +
-            format_time(start, 'UTC', 0) + '</td><td class="text-nowrap">' +
+        out += '<tr><th class="timehead">UTC</th><td>' +
+            format_time(start, 'UTC', 0) + '</td><td>' +
             format_time(end, 'UTC', 0) + '</td></tr>';
         out += '</table>' + format_tooltip_notice(start, end) + '</div>';
         return out;
     }
-=======
-// Format tooltip table
-function format_tooltip_table(start, end) {
-    var current_timezone = get_current_tz_cb();
-    var out = '<div class="text-start"><table class="table table-sm"><tr><th></th><th>Session start</th><th>Session end</th></tr>';
-    if (window.meeting_timezone !== "") {
-        out += '<tr><th class="timehead">Meeting timezone</th><td>' +
-            format_time(start, window.meeting_timezone, 0) + '</td><td>' +
-            format_time(end, window.meeting_timezone, 0) + '</td></tr>';
-    }
-    out += '<tr><th class="timehead">Local timezone</th><td>' +
-        format_time(start, local_timezone, 0) + '</td><td>' +
-        format_time(end, local_timezone, 0) + '</td></tr>';
-    if (current_timezone !== 'UTC') {
-        out += '<tr><th class="timehead">Selected Timezone</th><td>' +
-            format_time(start, current_timezone, 0) + '</td><td>' +
-            format_time(end, current_timezone, 0) + '</td></tr>';
-    }
-    out += '<tr><th class="timehead">UTC</th><td>' +
-        format_time(start, 'UTC', 0) + '</td><td>' +
-        format_time(end, 'UTC', 0) + '</td></tr>';
-    out += '</table>' + format_tooltip_notice(start, end) + '</div>';
-    return out;
-}
->>>>>>> 870fed03
 
     // Format tooltip for item
     function format_tooltip(start, end) {
