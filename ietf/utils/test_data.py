# Copyright The IETF Trust 2017, All Rights Reserved
# -*- coding: utf-8 -*-

from __future__ import unicode_literals

import datetime

from django.conf import settings
from django.contrib.auth.models import User
from django.utils.encoding import smart_text

import debug                            # pyflakes:ignore

from ietf.doc.models import Document, DocAlias, State, DocumentAuthor, DocEvent, RelatedDocument, NewRevisionDocEvent
from ietf.group.models import Group, GroupHistory, Role, RoleHistory
from ietf.iesg.models import TelechatDate
from ietf.ipr.models import HolderIprDisclosure, IprDocRel, IprDisclosureStateName, IprLicenseTypeName
from ietf.meeting.models import Meeting, ResourceAssociation
from ietf.name.models import StreamName, DocRelationshipName, RoomResourceName
from ietf.person.models import Person, Email
from ietf.group.utils import setup_default_community_list_for_group
from ietf.review.models import (ReviewRequest, ReviewerSettings, ReviewResultName, ReviewTypeName, ReviewTeamSettings )
from ietf.person.name import unidecode_name


def create_person(group, role_name, name=None, username=None, email_address=None, password=None, is_staff=False, is_superuser=False):
    """Add person/user/email and role."""
    if not name:
        name = group.acronym.capitalize() + " " + role_name.capitalize()
    if not username:
        username = group.acronym + "-" + role_name
    if not email_address:
        email_address = username + "@ietf.org"
    if not password:
        password = username + "+password"

    user = User.objects.create(username=username,is_staff=is_staff,is_superuser=is_superuser)
    user.set_password(password)
    user.save()
    person = Person.objects.create(name=name, ascii=unidecode_name(smart_text(name)), user=user)
    email = Email.objects.create(address=email_address, person=person, origin=user.username)
    Role.objects.create(group=group, name_id=role_name, person=person, email=email)
    return person

def create_group(**kwargs):
    group, created = Group.objects.get_or_create(state_id="active", **kwargs)
    return group

def make_immutable_base_data():
    """Some base data (groups, etc.) that doesn't need to be modified by
    tests and is thus safe to load once and for all at the start of
    all tests in a run."""

    # telechat dates
    t = datetime.date.today() + datetime.timedelta(days=1)
    old = TelechatDate.objects.create(date=t - datetime.timedelta(days=14)).date        # pyflakes:ignore
    date1 = TelechatDate.objects.create(date=t).date                                    # pyflakes:ignore
    date2 = TelechatDate.objects.create(date=t + datetime.timedelta(days=14)).date      # pyflakes:ignore
    date3 = TelechatDate.objects.create(date=t + datetime.timedelta(days=14 * 2)).date  # pyflakes:ignore
    date4 = TelechatDate.objects.create(date=t + datetime.timedelta(days=14 * 3)).date  # pyflakes:ignore

    # system
    system_person = Person.objects.create(name="(System)", ascii="(System)")
<<<<<<< HEAD
    Email.objects.create(address="", person=system_person)
=======
    Email.objects.create(address="", person=system_person, origin='test')
>>>>>>> 46bee81b

    # high-level groups
    ietf = create_group(name="IETF", acronym="ietf", type_id="ietf")
    create_person(ietf, "chair")
    create_person(ietf, "admdir")

    irtf = create_group(name="IRTF", acronym="irtf", type_id="irtf")
    create_person(irtf, "chair")

    secretariat = create_group(name="IETF Secretariat", acronym="secretariat", type_id="ietf")
    create_person(secretariat, "secr", name="Sec Retary", username="secretary", is_staff=True, is_superuser=True)

    iab = create_group(name="Internet Architecture Board", acronym="iab", type_id="ietf", parent=ietf)
    create_person(iab, "chair")

    ise = create_group(name="Independent Submission Editor", acronym="ise", type_id="ietf")
    create_person(ise, "chair")

    rsoc = create_group(name="RFC Series Oversight Committee", acronym="rsoc", type_id="ietf")
    create_person(rsoc, "chair")

    iepg = create_group(name="IEPG", acronym="iepg", type_id="ietf")
    create_person(iepg, "chair")
    
    iana = create_group(name="IANA", acronym="iana", type_id="ietf")
    create_person(iana, "auth", name="Iña Iana", username="iana", email_address="iana@ia.na")

    rfc_editor = create_group(name="RFC Editor", acronym="rfceditor", type_id="rfcedtyp")
    create_person(rfc_editor, "auth", name="Rfc Editor", username="rfc", email_address="rfc@edit.or")

    iesg = create_group(name="Internet Engineering Steering Group", acronym="iesg", type_id="ietf", parent=ietf) # pyflakes:ignore

    individ = create_group(name="Individual submissions", acronym="none", type_id="individ") # pyflakes:ignore

    # one area
    area = create_group(name="Far Future", acronym="farfut", type_id="area", parent=ietf)
    create_person(area, "ad", name=u"Areað Irector", username="ad", email_address="aread@ietf.org")

    # second area
    opsarea = create_group(name="Operations", acronym="ops", type_id="area", parent=ietf)
    ops_ad = create_person(opsarea, "ad")
    sops = create_group(name="Server Operations", acronym="sops", type_id="wg", parent=opsarea)
    create_person(sops, "chair", name="Sops Chairman", username="sopschairman")
    create_person(sops, "secr", name="Sops Secretary", username="sopssecretary")
    Role.objects.create(name_id='ad', group=sops, person=ops_ad, email=ops_ad.email())

    # create a bunch of ads for swarm tests
    for i in range(1, 10):
        u = User.objects.create(username="ad%s" % i)
        p = Person.objects.create(name="Ad No%s" % i, ascii="Ad No%s" % i, user=u)
        email = Email.objects.create(address="ad%s@ietf.org" % i, person=p, origin=u.username)
        if i < 6:
            # active
            Role.objects.create(name_id="ad", group=area, person=p, email=email)
        else:
            # inactive
            areahist = GroupHistory.objects.create(
                group=area,
                name=area.name,
                acronym=area.acronym,
                type_id=area.type_id,
                state_id=area.state_id,
                parent=area.parent
                )
            RoleHistory.objects.create(
                name_id="ad",
                group=areahist,
                person=p,
                email=email)

def make_test_data():
    area = Group.objects.get(acronym="farfut")
    ad = Person.objects.get(user__username="ad")
    irtf = Group.objects.get(acronym='irtf')

    # mars WG
    group = Group.objects.create(
        name="Martian Special Interest Group",
        acronym="mars",
        description="This group discusses mars issues.",
        state_id="active",
        type_id="wg",
        parent=area,
        list_email="mars-wg@ietf.org",
        )
    mars_wg = group
    charter = Document.objects.create(
        name="charter-ietf-" + group.acronym,
        type_id="charter",
        title=group.name,
        group=group,
        rev="00",
        )
    charter.set_state(State.objects.get(used=True, slug="approved", type="charter"))
    group.charter = charter
    group.save()
    DocAlias.objects.create(
        name=charter.name,
        document=charter
        )
    setup_default_community_list_for_group(group)

    # ames WG
    group = Group.objects.create(
        name="Asteroid Mining Equipment Standardization Group",
        acronym="ames",
        description="This group works towards standardization of asteroid mining equipment.",
        state_id="proposed",
        type_id="wg",
        parent=area,
        list_email="ames-wg@ietf.org",
        )
    ames_wg = group
    charter = Document.objects.create(
        name="charter-ietf-" + group.acronym,
        type_id="charter",
        title=group.name,
        group=group,
        rev="00",
        )
    charter.set_state(State.objects.get(used=True, slug="infrev", type="charter"))
    DocAlias.objects.create(
        name=charter.name,
        document=charter
        )
    group.charter = charter
    group.save()
    setup_default_community_list_for_group(group)

    # frfarea AG
    frfarea = Group.objects.create(
        name="Far Future Area Group",
        acronym="frfarea",
        description="This group discusses future space colonization issues.",
        state_id="active",
        type_id="ag",
        parent=area,
        list_email="frfarea-ag@ietf.org",
        )

    # irg RG
    irg_rg = Group.objects.create(
        name="Internet Research Group",
        acronym="irg",
        description="This group handles internet research.",
        state_id="active",
        type_id="rg",
        parent=irtf,
        list_email="irg-rg@ietf.org",
        )
    #charter = Document.objects.create(
    #    name="charter-ietf-" + group.acronym,
    #    type_id="charter",
    #    title=group.name,
    #    group=group,
    #    rev="00",
    #    )
    #charter.set_state(State.objects.get(used=True, slug="infrev", type="charter"))
    #DocAlias.objects.create(
    #    name=charter.name,
    #    document=charter
    #    )
    #group.charter = charter
    #group.save()

    # plain IETF'er
    u = User.objects.create(username="plain")
    u.set_password("plain+password")
    u.save()
    plainman = Person.objects.create(name="Plain Man", ascii="Plain Man", user=u)
    email = Email.objects.create(address="plain@example.com", person=plainman, origin=u.username)

    # group personnel
    create_person(mars_wg, "chair", name="WG Cháir Man", username="marschairman")
    create_person(mars_wg, "delegate", name="WG Dèlegate", username="marsdelegate")
    create_person(mars_wg, "secr", name="Miss Secretary", username="marssecretary")

    mars_wg.role_set.get_or_create(name_id='ad',person=ad,email=ad.role_email('ad'))
    mars_wg.save()

    create_person(ames_wg, "chair", name="Ames Chair Man", username="ameschairman")
    create_person(ames_wg, "delegate", name="Ames Delegate", username="amesdelegate")
    create_person(ames_wg, "secr", name="Mr Secretary", username="amessecretary")
    ames_wg.role_set.get_or_create(name_id='ad',person=ad,email=ad.role_email('ad'))
    ames_wg.save()

    frfarea.role_set.get_or_create(name_id='chair',person=ad,email=ad.role_email('ad'))
    frfarea.save()

    create_person(irg_rg, "chair", name="Irg Chair Man", username="irgchairman")

    # old draft
    old_draft = Document.objects.create(
        name="draft-foo-mars-test",
        time=datetime.datetime.now() - datetime.timedelta(days=settings.INTERNET_DRAFT_DAYS_TO_EXPIRE),
        type_id="draft",
        title="Optimizing Martian Network Topologies",
        stream_id="ietf",
        abstract="Techniques for achieving near-optimal Martian networks.",
        rev="00",
        pages=2,
        expires=datetime.datetime.now(),
        )
    old_draft.set_state(State.objects.get(used=True, type="draft", slug="expired"))
    old_alias = DocAlias.objects.create(document=old_draft, name=old_draft.name)

    # draft
    draft = Document.objects.create(
        name="draft-ietf-mars-test",
        time=datetime.datetime.now(),
        type_id="draft",
        title="Optimizing Martian Network Topologies",
        stream_id="ietf",
        group=mars_wg,
        abstract="Techniques for achieving near-optimal Martian networks.",
        rev="01",
        pages=2,
        intended_std_level_id="ps",
        shepherd=email,
        ad=ad,
        expires=datetime.datetime.now() + datetime.timedelta(days=settings.INTERNET_DRAFT_DAYS_TO_EXPIRE),
        notify="aliens@example.mars",
        note="",
        )

    draft.set_state(State.objects.get(used=True, type="draft", slug="active"))
    draft.set_state(State.objects.get(used=True, type="draft-iesg", slug="pub-req"))
    draft.set_state(State.objects.get(used=True, type="draft-stream-%s" % draft.stream_id, slug="wg-doc"))

    doc_alias = DocAlias.objects.create(
        document=draft,
        name=draft.name,
        )

    RelatedDocument.objects.create(source=draft, target=old_alias, relationship=DocRelationshipName.objects.get(slug='replaces'))
    old_draft.set_state(State.objects.get(type='draft', slug='repl'))

    DocumentAuthor.objects.create(
        document=draft,
        person=Person.objects.get(email__address="aread@ietf.org"),
        email=Email.objects.get(address="aread@ietf.org"),
        country="Germany",
        affiliation="IETF",
        order=1
        )

    # fill in some useful default events
    DocEvent.objects.create(
        type="started_iesg_process",
        by=ad,
        doc=draft,
        rev=draft.rev,
        desc="Started IESG process",
        )

    NewRevisionDocEvent.objects.create(
        type="new_revision",
        by=ad,
        doc=draft,
        desc="New revision available",
        rev="01",
        )

    # IPR
    ipr = HolderIprDisclosure.objects.create(
        by=Person.objects.get(name="(System)"),
        title="Statement regarding rights",
        holder_legal_name="Native Martians United",
        state=IprDisclosureStateName.objects.get(slug='posted'),
        patent_info='Number: US12345\nTitle: A method of transfering bits\nInventor: A. Nonymous\nDate: 2000-01-01',
        holder_contact_name='George',
        holder_contact_email='george@acme.com',
        holder_contact_info='14 Main Street\nEarth',
        licensing=IprLicenseTypeName.objects.get(slug='royalty-free'),
        submitter_name='George',
        submitter_email='george@acme.com',
        )

    IprDocRel.objects.create(
        disclosure=ipr,
        document=doc_alias,
        revisions='00',
        )
    
    # meeting
    Meeting.objects.create(
        number="42",
        type_id="ietf",
        date=datetime.date.today() + datetime.timedelta(days=180),
        city="New York",
        country="US",
        time_zone="US/Eastern",
        break_area="Lounge",
        reg_area="Lobby",
        )

    # interim meeting
    Meeting.objects.create(
        number="interim-2015-mars-01",
        type_id='interim',
        date=datetime.date(2015,1,1),
        city="New York",
        country="US",
        )

    # an independent submission before review
    doc = Document.objects.create(name='draft-imaginary-independent-submission',type_id='draft',rev='00',
        title="Some Independent Notes on Imagination")
    doc.set_state(State.objects.get(used=True, type="draft", slug="active"))    
    DocAlias.objects.create(name=doc.name, document=doc)

    # an irtf submission mid review
    doc = Document.objects.create(name='draft-imaginary-irtf-submission', type_id='draft',rev='00',
        stream=StreamName.objects.get(slug='irtf'), title="The Importance of Research Imagination")
    docalias = DocAlias.objects.create(name=doc.name, document=doc)
    doc.set_state(State.objects.get(type="draft", slug="active"))
    crdoc = Document.objects.create(name='conflict-review-imaginary-irtf-submission', type_id='conflrev',
        rev='00', notify="fsm@ietf.org", title="Conflict Review of IRTF Imagination Document")
    DocAlias.objects.create(name=crdoc.name, document=crdoc)
    crdoc.set_state(State.objects.get(name='Needs Shepherd', type__slug='conflrev'))
    crdoc.relateddocument_set.create(target=docalias,relationship_id='conflrev')
    
    # A status change mid review
    iesg = Group.objects.get(acronym='iesg')
    doc = Document.objects.create(name='status-change-imaginary-mid-review',type_id='statchg', rev='00',
        notify="fsm@ietf.org", group=iesg, title="Status Change Review without Imagination")
    doc.set_state(State.objects.get(slug='needshep',type__slug='statchg'))
    docalias = DocAlias.objects.create(name='status-change-imaginary-mid-review',document=doc)

    # Some things for a status change to affect
    def rfc_for_status_change_test_factory(name,rfc_num,std_level_id):
        target_rfc = Document.objects.create(name=name, type_id='draft', std_level_id=std_level_id, notify="%s@ietf.org"%name)
        target_rfc.set_state(State.objects.get(slug='rfc',type__slug='draft'))
        docalias = DocAlias.objects.create(name=name,document=target_rfc)
        docalias = DocAlias.objects.create(name='rfc%d'%rfc_num,document=target_rfc) # pyflakes:ignore
        return target_rfc
    rfc_for_status_change_test_factory('draft-ietf-random-thing',9999,'ps')
    rfc_for_status_change_test_factory('draft-ietf-random-otherthing',9998,'inf')
    rfc_for_status_change_test_factory('draft-was-never-issued',14,'unkn')

    # Session Request ResourceAssociation
    name = RoomResourceName.objects.get(slug='project')
    ResourceAssociation.objects.create(name=name,icon='projector.png',desc='Projector in room')
    
    # Instances of the remaining document types 
    # (Except liaison, liai-att, and recording  which the code in ietf.doc does not use...)
    # Meeting-related documents are created in make_meeting_test_data, and
    # associated with a session

    return draft

def make_downref_test_data():
    # Add an additional draft that has a downref
    ad = Person.objects.get(user__username="ad")
    mars_wg = Group.objects.get(acronym="mars")

    draft = Document.objects.create(
        name="draft-ietf-mars-approved-document",
        time=datetime.datetime.now(),
        type_id="draft",
        title="Martian Network Frameworks",
        stream_id="ietf",
        group=mars_wg,
        abstract="Frameworks for building Martian networks.",
        rev="01",
        pages=2,
        intended_std_level_id="ps",
        ad=ad,
        expires=datetime.datetime.now() + datetime.timedelta(days=settings.INTERNET_DRAFT_DAYS_TO_EXPIRE),
        notify="aliens@example.mars",
        note="",
        )

    draft.set_state(State.objects.get(used=True, type="draft", slug="active"))
    draft.set_state(State.objects.get(used=True, type="draft-iesg", slug="rfcqueue"))
    draft.set_state(State.objects.get(used=True, type="draft-stream-%s" % draft.stream_id, slug="wg-doc"))

    DocAlias.objects.create(
        document=draft,
        name=draft.name,
        )

    DocumentAuthor.objects.create(
        document=draft,
        person=Person.objects.get(email__address="aread@ietf.org"),
        email=Email.objects.get(address="aread@ietf.org"),
        country="US",
        affiliation="",
        order=1
        )

    rfc_doc_alias = DocAlias.objects.get(name='rfc9998')
    RelatedDocument.objects.create(source=draft, target=rfc_doc_alias, relationship_id='downref-approval')

    return draft

def make_review_data(doc):
    team1 = create_group(acronym="reviewteam", name="Review Team", type_id="dir", list_email="reviewteam@ietf.org", parent=Group.objects.get(acronym="farfut"))
    team2 = create_group(acronym="reviewteam2", name="Review Team 2", type_id="dir", list_email="reviewteam2@ietf.org", parent=Group.objects.get(acronym="farfut"))
    team3 = create_group(acronym="reviewteam3", name="Review Team 3", type_id="dir", list_email="reviewteam2@ietf.org", parent=Group.objects.get(acronym="farfut"))
    for team in (team1, team2, team3):
        ReviewTeamSettings.objects.create(group=team)
        for r in ReviewResultName.objects.filter(slug__in=["issues", "ready-issues", "ready", "not-ready"]):
            team.reviewteamsettings.review_results.add(r)
        for t in ReviewTypeName.objects.filter(slug__in=["early", "lc", "telechat"]):
            team.reviewteamsettings.review_types.add(t)

    u = User.objects.create(username="reviewer")
    u.set_password("reviewer+password")
    u.save()
    reviewer = Person.objects.create(name=u"Some Réviewer", ascii="Some Reviewer", user=u)
    email = Email.objects.create(address="reviewer@example.com", person=reviewer, origin=u.username)

    for team in (team1, team2, team3):
        Role.objects.create(name_id="reviewer", person=reviewer, email=email, group=team)
        ReviewerSettings.objects.create(team=team, person=reviewer, min_interval=14, skip_next=0)

    review_req = ReviewRequest.objects.create(
        doc=doc,
        team=team1,
        type_id="early",
        deadline=datetime.datetime.now() + datetime.timedelta(days=20),
        state_id="accepted",
        requested_by=reviewer,
        reviewer=email,
    )

    p = Person.objects.get(user__username="marschairman")
    Role.objects.create(name_id="reviewer", person=p, email=p.email_set.first(), group=team1)

    u = User.objects.create(username="reviewsecretary")
    u.set_password("reviewsecretary+password")
    u.save()
    reviewsecretary = Person.objects.create(name=u"Réview Secretary", ascii="Review Secretary", user=u)
    reviewsecretary_email = Email.objects.create(address="reviewsecretary@example.com", person=reviewsecretary, origin=u.username)
    Role.objects.create(name_id="secr", person=reviewsecretary, email=reviewsecretary_email, group=team1)

    u = User.objects.create(username="reviewsecretary3")
    u.set_password("reviewsecretary3+password")
    u.save()
    reviewsecretary3 = Person.objects.create(name=u"Réview Secretary3", ascii="Review Secretary3", user=u)
    reviewsecretary3_email = Email.objects.create(address="reviewsecretary3@example.com", person=reviewsecretary, origin=u.username)
    Role.objects.create(name_id="secr", person=reviewsecretary3, email=reviewsecretary3_email, group=team3)
    
    return review_req
<|MERGE_RESOLUTION|>--- conflicted
+++ resolved
@@ -61,11 +61,7 @@
 
     # system
     system_person = Person.objects.create(name="(System)", ascii="(System)")
-<<<<<<< HEAD
-    Email.objects.create(address="", person=system_person)
-=======
     Email.objects.create(address="", person=system_person, origin='test')
->>>>>>> 46bee81b
 
     # high-level groups
     ietf = create_group(name="IETF", acronym="ietf", type_id="ietf")
