# Copyright The IETF Trust 2024, All Rights Reserved
import json
from django_celery_beat.models import CrontabSchedule, PeriodicTask

from django.core.management.base import BaseCommand

CRONTAB_DEFS = {
    # same as "@weekly" in a crontab
    "weekly": {
        "minute": "0",
        "hour": "0",
        "day_of_month": "*",
        "month_of_year": "*",
        "day_of_week": "0",
        "timezone": "America/Los_Angeles",
    },
    "daily": {
        "minute": "5",
        "hour": "0",
        "day_of_month": "*",
        "month_of_year": "*",
        "day_of_week": "*",
        "timezone": "America/Los_Angeles",
    },
    "hourly": {
        "minute": "5",
        "hour": "*",
        "day_of_month": "*",
        "month_of_year": "*",
        "day_of_week": "*",
    },
    "every_15m": {
        "minute": "*/15",
        "hour": "*",
        "day_of_month": "*",
        "month_of_year": "*",
        "day_of_week": "*",
    },
    "every_15m_except_midnight": {
        "minute": "*/15",
        "hour": "1-23",
        "day_of_month": "*",
        "month_of_year": "*",
        "day_of_week": "*",
        "timezone": "America/Los_Angeles",
    },
}


class Command(BaseCommand):
    """Manage periodic tasks"""
    crontabs = None

    def add_arguments(self, parser):
        parser.add_argument("--create-default", action="store_true")
        parser.add_argument("--enable", type=int, action="append")
        parser.add_argument("--disable", type=int, action="append")

    def handle(self, *args, **options):
        self.crontabs = self.get_or_create_crontabs()
        if options["create_default"]:
            self.create_default_tasks()
        if options["enable"]:
            self.enable_tasks(options["enable"])
        if options["disable"]:
            self.disable_tasks(options["disable"])
        self.show_tasks()

    def get_or_create_crontabs(self):
        crontabs = {}
        for label, definition in CRONTAB_DEFS.items():
            crontabs[label], _ = CrontabSchedule.objects.get_or_create(**definition)
        return crontabs

    def create_default_tasks(self):
        PeriodicTask.objects.get_or_create(
            name="Send scheduled mail",
            task="ietf.message.tasks.send_scheduled_mail_task",
            defaults=dict(
                enabled=False,
                crontab=self.crontabs["every_15m"],
                description="Send mail scheduled to go out at certain times"
            ),
        )

        PeriodicTask.objects.get_or_create(
            name="Partial sync with RFC Editor index",
            task="ietf.sync.tasks.rfc_editor_index_update_task",
            kwargs=json.dumps(dict(full_index=False)),
            defaults=dict(
                enabled=False,
                crontab=self.crontabs["every_15m_except_midnight"],  # don't collide with full sync
                description=(
                    "Reparse the last _year_ of RFC index entries until "
                    "https://github.com/ietf-tools/datatracker/issues/3734 is addressed. "
                    "This takes about 20s on production as of 2022-08-11."
                )
            ),
        )

        PeriodicTask.objects.get_or_create(
            name="Full sync with RFC Editor index",
            task="ietf.sync.tasks.rfc_editor_index_update_task",
            kwargs=json.dumps(dict(full_index=True)),
            defaults=dict(
                enabled=False,
                crontab=self.crontabs["daily"],
                description=(
                    "Run an extended version of the rfc editor update to catch changes with backdated timestamps"
                ),
            ),
        )

        PeriodicTask.objects.get_or_create(
            name="Fetch meeting attendance",
            task="ietf.stats.tasks.fetch_meeting_attendance_task",
            defaults=dict(
                enabled=False,
                crontab=self.crontabs["daily"],
                description="Fetch meeting attendance data from ietf.org/registration/attendees",
            ),
        )

        PeriodicTask.objects.get_or_create(
            name="Send review reminders",
            task="ietf.review.tasks.send_review_reminders_task",
            defaults=dict(
                enabled=False,
                crontab=self.crontabs["daily"],
                description="Send reminders originating from the review app",
            ),
        )

        PeriodicTask.objects.get_or_create(
            name="Expire I-Ds",
            task="ietf.doc.tasks.expire_ids_task",
            defaults=dict(
                enabled=False,
                crontab=self.crontabs["daily"],
                description="Create expiration notices for expired I-Ds",
            ),
        )

        PeriodicTask.objects.get_or_create(
            name="Expire Last Calls",
            task="ietf.doc.tasks.expire_last_calls_task",
            defaults=dict(
                enabled=False,
                crontab=self.crontabs["daily"],
                description="Move docs whose last call has expired to their next states",
            ),
        )

        PeriodicTask.objects.get_or_create(
            name="Sync with IANA changes",
            task="ietf.sync.tasks.iana_changes_update_task",
            defaults=dict(
                enabled=False,
                crontab=self.crontabs["hourly"],
                description="Fetch change list from IANA and apply to documents",
            ),
        )

        PeriodicTask.objects.get_or_create(
            name="Sync with IANA protocols page",
            task="ietf.sync.tasks.iana_protocols_update_task",
            defaults=dict(
                enabled=False,
                crontab=self.crontabs["hourly"],
                description="Fetch protocols page from IANA and update document event logs",
            ),
        )

        PeriodicTask.objects.get_or_create(
            name="Update I-D index files",
            task="ietf.idindex.tasks.idindex_update_task",
            defaults=dict(
                enabled=False,
                crontab=self.crontabs["hourly"],
                description="Update I-D index files",
            ),
        )
        
        PeriodicTask.objects.get_or_create(
            name="Send expiration notifications",
            task="ietf.doc.tasks.notify_expirations_task",
            defaults=dict(
                enabled=False,
                crontab=self.crontabs["weekly"],
                description="Send notifications about I-Ds that will expire in the next 14 days",
            )
        )

        PeriodicTask.objects.get_or_create(
            name="Generate idnits2 rfcs-obsoleted blob",
            task="ietf.doc.tasks.generate_idnits2_rfcs_obsoleted_task",
            defaults=dict(
                enabled=False,
                crontab=self.crontabs["hourly"],
                description="Generate the rfcs-obsoleted file used by idnits",
            ),
        )

        PeriodicTask.objects.get_or_create(
            name="Generate idnits2 rfc-status blob",
            task="ietf.doc.tasks.generate_idnits2_rfc_status_task",
            defaults=dict(
                enabled=False,
                crontab=self.crontabs["hourly"],
                description="Generate the rfc_status blob used by idnits",
            ),
        )

        PeriodicTask.objects.get_or_create(
            name="Send NomCom reminders",
            task="ietf.nomcom.tasks.send_nomcom_reminders_task",
            defaults=dict(
                enabled=False,
                crontab=self.crontabs["daily"],
                description="Send acceptance and questionnaire reminders to nominees",
            ),
        )

        PeriodicTask.objects.get_or_create(
            name="Generate WG charter files",
            task="ietf.group.tasks.generate_wg_charters_files_task",
            defaults=dict(
                enabled=False,
                crontab=self.crontabs["hourly"],
                description="Update 1wg-charters.txt and 1wg-charters-by-acronym.txt",
            ),
        )

        PeriodicTask.objects.get_or_create(
            name="Generate I-D bibxml files",
            task="ietf.doc.tasks.generate_draft_bibxml_files_task",
            defaults=dict(
                enabled=False,
                crontab=self.crontabs["hourly"],
                description="Generate draft bibxml files for the last week's drafts",
            ),
        )

        PeriodicTask.objects.get_or_create(
<<<<<<< HEAD
            name="Send personal API key usage emails",
            task="ietf.person.tasks.send_apikey_usage_emails_task",
            kwargs=json.dumps(dict(days=7)),
            defaults=dict(
                enabled=False,
                crontab=self.crontabs["weekly"],
                description="Send personal API key usage summary emails for the past week",
=======
            name="Purge old personal API key events",
            task="ietf.person.tasks.purge_personal_api_key_events_task",
            kwargs=json.dumps(dict(keep_days=14)),
            defaults=dict(
                enabled=False,
                crontab=self.crontabs["daily"],
                description="Purge PersonApiKeyEvent instances older than 14 days",
>>>>>>> 020bdeb0
            ),
        )

    def show_tasks(self):
        for label, crontab in self.crontabs.items():
            tasks = PeriodicTask.objects.filter(crontab=crontab).order_by(
                "task", "name"
            )
            self.stdout.write(f"\n{label} ({crontab.human_readable})\n")
            if tasks:
                for task in tasks:
                    desc = f"  {task.id:-3d}: {task.task} - {task.name}"
                    if task.enabled:
                        self.stdout.write(desc)
                    else:
                        self.stdout.write(self.style.NOTICE(f"{desc} - disabled"))
            else:
                self.stdout.write("  Nothing scheduled")

    def enable_tasks(self, pks):
        PeriodicTask.objects.filter(
            crontab__in=self.crontabs.values(), pk__in=pks
        ).update(enabled=True)

    def disable_tasks(self, pks):
        PeriodicTask.objects.filter(
            crontab__in=self.crontabs.values(), pk__in=pks
        ).update(enabled=False)<|MERGE_RESOLUTION|>--- conflicted
+++ resolved
@@ -242,7 +242,6 @@
         )
 
         PeriodicTask.objects.get_or_create(
-<<<<<<< HEAD
             name="Send personal API key usage emails",
             task="ietf.person.tasks.send_apikey_usage_emails_task",
             kwargs=json.dumps(dict(days=7)),
@@ -250,7 +249,10 @@
                 enabled=False,
                 crontab=self.crontabs["weekly"],
                 description="Send personal API key usage summary emails for the past week",
-=======
+            ),
+        )
+        
+        PeriodicTask.objects.get_or_create(
             name="Purge old personal API key events",
             task="ietf.person.tasks.purge_personal_api_key_events_task",
             kwargs=json.dumps(dict(keep_days=14)),
@@ -258,7 +260,6 @@
                 enabled=False,
                 crontab=self.crontabs["daily"],
                 description="Purge PersonApiKeyEvent instances older than 14 days",
->>>>>>> 020bdeb0
             ),
         )
 
