--- conflicted
+++ resolved
@@ -222,21 +222,22 @@
         )
 
         PeriodicTask.objects.get_or_create(
-<<<<<<< HEAD
             name="Generate WG charter files",
             task="ietf.group.tasks.generate_wg_charters_files_task",
             defaults=dict(
                 enabled=False,
                 crontab=self.crontabs["hourly"],
                 description="Update 1wg-charters.txt and 1wg-charters-by-acronym.txt",
-=======
+            ),
+        )
+
+        PeriodicTask.objects.get_or_create(
             name="Generate I-D bibxml files",
             task="ietf.doc.tasks.generate_draft_bibxml_files_task",
             defaults=dict(
                 enabled=False,
                 crontab=self.crontabs["hourly"],
                 description="Generate draft bibxml files for the last week's drafts",
->>>>>>> ffb9eb12
             ),
         )
 
