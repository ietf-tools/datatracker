# Copyright The IETF Trust 2022, All Rights Reserved
# -*- coding: utf-8 -*-
import io
import os
import re
import xml2rfc

import debug  # pyflakes: ignore

from contextlib import ExitStack

from .draft import Draft


class XMLDraft(Draft):
    """Draft from XML source

    Not all methods from the superclass are implemented yet.
    """
    def __init__(self, xml_file):
        """Initialize XMLDraft instance

        :parameter xml_file: path to file containing XML source
        """
        super().__init__()
        # cast xml_file to str so, e.g., this will work with a Path
        self.xmltree, self.xml_version = self.parse_xml(str(xml_file))
        self.xmlroot = self.xmltree.getroot()
        self.filename, self.revision = self._parse_docname()

    @staticmethod
    def parse_xml(filename):
        """Parse XML draft

        Converts to xml2rfc v3 schema, then returns the root of the v3 tree and the original
        xml version.
        """
        orig_write_out = xml2rfc.log.write_out
        orig_write_err = xml2rfc.log.write_err
<<<<<<< HEAD
        orig_xml_library = os.environ.get('XML_LIBRARY', None)
        parser_out = io.StringIO()
        parser_err = io.StringIO()

=======
        tree = None
>>>>>>> 0ba50999
        with ExitStack() as stack:
            @stack.callback
            def cleanup():  # called when context exited, even if there's an exception
                xml2rfc.log.write_out = orig_write_out
                xml2rfc.log.write_err = orig_write_err

<<<<<<< HEAD
            xml2rfc.log.write_out = parser_out
            xml2rfc.log.write_err = parser_err
            os.environ['XML_LIBRARY'] = settings.XML_LIBRARY
=======
            xml2rfc.log.write_out = open(os.devnull, 'w')
            xml2rfc.log.write_err = open(os.devnull, 'w')
>>>>>>> 0ba50999

            parser = xml2rfc.XmlRfcParser(filename, quiet=True)
            try:
                tree = parser.parse()
            except Exception as e:
                raise XMLParseError(parser_out.getvalue(), parser_err.getvalue()) from e

            xml_version = tree.getroot().get('version', '2')
            if xml_version == '2':
                v2v3 = xml2rfc.V2v3XmlWriter(tree)
                tree.tree = v2v3.convert2to3()
        return tree, xml_version

    def _document_name(self, anchor):
        """Guess document name from reference anchor

        Looks for series numbers and removes leading 0s from the number.
        """
        anchor = anchor.lower()  # always give back lowercase
        label = anchor.rstrip('0123456789')  # remove trailing digits
        if label in ['rfc', 'bcp', 'fyi', 'std']:
            number = int(anchor[len(label):])
            return f'{label}{number}'
        return anchor

    def _reference_section_type(self, section_name):
        """Determine reference type from name of references section"""
        if section_name:
            section_name = section_name.lower()
            if 'normative' in section_name:
                return self.REF_TYPE_NORMATIVE
            elif 'informative' in section_name:
                return self.REF_TYPE_INFORMATIVE
        return self.REF_TYPE_UNKNOWN

    def _reference_section_name(self, section_elt):
        section_name = section_elt.findtext('name')
        if section_name is None and 'title' in section_elt.keys():
            section_name = section_elt.get('title')  # fall back to title if we have it
        return section_name

    def _parse_docname(self):
        docname = self.xmlroot.attrib.get('docName')
        revmatch = re.match(
            r'^(?P<filename>.+?)(?:-(?P<rev>[0-9][0-9]))?$',
            docname,

        )
        if revmatch is None:
            raise ValueError('Unable to parse docName')
        # If a group had no match it is None
        return revmatch.group('filename'), revmatch.group('rev')

    def get_title(self):
        return self.xmlroot.findtext('front/title').strip()

    # todo fix the implementation of XMLDraft.get_abstract()
    #
    # This code was pulled from ietf.submit.forms where it existed for some time.
    # It does not work, at least with modern xml2rfc. This assumes that the abstract
    # is simply text in the front/abstract node, but the XML schema wraps the actual
    # abstract text in <t> elements (and allows <dl>, <ol>, and <ul> as well). As a
    # result, this method normally returns an empty string, which is later replaced by
    # the abstract parsed from the rendered text. For now, I a commenting this out
    # and making it explicit that the abstract always comes from the text format.
    #
    # def get_abstract(self):
    #     """Extract the abstract"""
    #     abstract = self.xmlroot.findtext('front/abstract')
    #     return abstract.strip() if abstract else ''

    def get_author_list(self):
        """Get detailed author list

        Returns a list of dicts with the following keys:
            name, first_name, middle_initial, last_name,
            name_suffix, email, country, affiliation
        Values will be None if not available
        """
        result = []
        empty_author = {
            k: None for k in [
                'name', 'first_name', 'middle_initial', 'last_name',
                'name_suffix', 'email', 'country', 'affiliation',
            ]
        }

        for author in self.xmlroot.findall('front/author'):
            info = {
                'name': author.attrib.get('fullname'),
                'email': author.findtext('address/email'),
                'affiliation': author.findtext('organization'),
            }
            elem = author.find('address/postal/country')
            if elem is not None:
                ascii_country = elem.get('ascii', None)
                info['country'] = ascii_country if ascii_country else elem.text
            for item in info:
                if info[item]:
                    info[item] = info[item].strip()
            result.append(empty_author | info)  # merge, preferring info
        return result

    def get_refs(self):
        """Extract references from the draft"""
        refs = {}
        # accept nested <references> sections
        for section in self.xmlroot.findall('back//references'):
            ref_type = self._reference_section_type(self._reference_section_name(section))
            for ref in (section.findall('./reference') + section.findall('./referencegroup')):
                refs[self._document_name(ref.get('anchor'))] = ref_type
        return refs


class XMLParseError(Exception):
    """An error occurred while parsing"""
    def __init__(self, out: str, err: str, *args):
        super().__init__(*args)
        self._out = out
        self._err = err

    def parser_msgs(self):
        return self._out.splitlines() + self._err.splitlines()<|MERGE_RESOLUTION|>--- conflicted
+++ resolved
@@ -8,6 +8,8 @@
 import debug  # pyflakes: ignore
 
 from contextlib import ExitStack
+
+from django.conf import settings
 
 from .draft import Draft
 
@@ -37,28 +39,22 @@
         """
         orig_write_out = xml2rfc.log.write_out
         orig_write_err = xml2rfc.log.write_err
-<<<<<<< HEAD
         orig_xml_library = os.environ.get('XML_LIBRARY', None)
         parser_out = io.StringIO()
         parser_err = io.StringIO()
 
-=======
-        tree = None
->>>>>>> 0ba50999
         with ExitStack() as stack:
             @stack.callback
             def cleanup():  # called when context exited, even if there's an exception
                 xml2rfc.log.write_out = orig_write_out
                 xml2rfc.log.write_err = orig_write_err
+                os.environ.pop('XML_LIBRARY')
+                if orig_xml_library is not None:
+                    os.environ['XML_LIBRARY'] = orig_xml_library
 
-<<<<<<< HEAD
             xml2rfc.log.write_out = parser_out
             xml2rfc.log.write_err = parser_err
             os.environ['XML_LIBRARY'] = settings.XML_LIBRARY
-=======
-            xml2rfc.log.write_out = open(os.devnull, 'w')
-            xml2rfc.log.write_err = open(os.devnull, 'w')
->>>>>>> 0ba50999
 
             parser = xml2rfc.XmlRfcParser(filename, quiet=True)
             try:
