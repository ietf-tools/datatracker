# Copyright The IETF Trust 2011-2022, All Rights Reserved
# -*- coding: utf-8 -*-


import re
from unidecode import unidecode

from django import forms
from django.conf import settings
from django.core.exceptions import ValidationError
from django.db import models
from django.contrib.auth.models import User

from django_password_strength.widgets import PasswordStrengthInput, PasswordConfirmationInput

import debug                            # pyflakes:ignore

from ietf.person.models import Person, Email
from ietf.mailinglists.models import Allowlisted
from ietf.utils.text import isascii


class RegistrationForm(forms.Form):
    email = forms.EmailField(label="Your email (lowercase)")

    def clean_email(self):
        email = self.cleaned_data.get('email', '')
        if not email:
            return email
        if email.lower() != email:
            raise forms.ValidationError('The supplied address contained uppercase letters.  Please use a lowercase email address.')
<<<<<<< HEAD
=======
        if User.objects.filter(username__iexact=email).exists():
            raise forms.ValidationError('An account with the email address you provided already exists.')
>>>>>>> fce28e78
        return email


class PasswordForm(forms.Form):
    password = forms.CharField(widget=PasswordStrengthInput(attrs={'class':'password_strength'}))
    password_confirmation = forms.CharField(widget=PasswordConfirmationInput(
                                                        confirm_with='password',
                                                        attrs={'class':'password_confirmation'}),
                                            help_text="Enter the same password as above, for verification.",)
                                            

    def clean_password_confirmation(self):
        password = self.cleaned_data.get("password", "")
        password_confirmation = self.cleaned_data["password_confirmation"]
        if password != password_confirmation:
            raise forms.ValidationError("The two password fields didn't match.")
        return password_confirmation

def ascii_cleaner(supposedly_ascii):
    outside_printable_ascii_pattern = r'[^\x20-\x7F]'
    if re.search(outside_printable_ascii_pattern, supposedly_ascii):
        raise forms.ValidationError("Only unaccented Latin characters are allowed.")
    return supposedly_ascii

def prevent_at_symbol(name):
    if "@" in name:
        raise forms.ValidationError("Please fill in name - this looks like an email address (@ is not allowed in names).")

def prevent_system_name(name):
    name_without_spaces = name.replace(" ", "").replace("\t", "")
    if "(system)" in name_without_spaces.lower():
        raise forms.ValidationError("Please pick another name - this name is reserved.")

def prevent_anonymous_name(name):
    name_without_spaces = name.replace(" ", "").replace("\t", "")
    if "anonymous" in name_without_spaces.lower():
        raise forms.ValidationError("Please pick another name - this name is reserved.")

class PersonPasswordForm(forms.ModelForm, PasswordForm):

    class Meta:
        model = Person
        fields = ['name', 'ascii']

    def clean_name(self):
        name = self.cleaned_data.get('name', '')
        prevent_at_symbol(name)
        prevent_system_name(name)
        prevent_anonymous_name(name)

        return name

    def clean_ascii(self):
        ascii = self.cleaned_data.get('ascii', '')
        if not isascii(ascii):
            raise forms.ValidationError("Ascii name contains non-ASCII characters.")

        return ascii

def get_person_form(*args, **kwargs):

    exclude_list = ['time', 'user', 'photo_thumb', 'photo', ]

    person = kwargs['instance']
    roles = person.role_set.all()
    if not roles:
        exclude_list += ['biography', 'photo', ]

    class PersonForm(forms.ModelForm):
        class Meta:
            model = Person
            exclude = exclude_list           

        def __init__(self, *args, **kwargs):
            super(PersonForm, self).__init__(*args, **kwargs)

            # blank ascii if it's the same as name
            self.fields["ascii"].required = self.fields["ascii"].widget.is_required = False
            self.fields["ascii"].help_text += " " + "Leave blank to use auto-reconstructed Latin version of name."

            if self.initial.get("ascii") == self.initial.get("name"):
                self.initial["ascii"] = ""

            self.fields['pronouns_selectable'] = forms.MultipleChoiceField(label='Pronouns', choices = [(option, option) for option in ["he/him", "she/her", "they/them"]], widget=forms.CheckboxSelectMultiple, required=False)
            self.fields["pronouns_freetext"].widget.attrs.update(
                {"aria-label": "Optionally provide your personal pronouns"}
            )

            self.unidecoded_ascii = False

            if self.data and not self.data.get("ascii", "").strip():
                self.data = self.data.copy()
                name = self.data["name"]
                reconstructed_name = unidecode(name)
                self.data["ascii"] = reconstructed_name
                self.unidecoded_ascii = name != reconstructed_name


        def clean_name(self):
            name = self.cleaned_data.get("name") or ""
            prevent_at_symbol(name)
            prevent_system_name(name)
            return name

        def clean_ascii(self):
            if self.unidecoded_ascii:
                raise forms.ValidationError("Name contained non-ASCII characters, and was automatically reconstructed using only Latin characters. Check the result - if you are happy, just hit Submit again.")

            name = self.cleaned_data.get("ascii") or ""
            prevent_at_symbol(name)
            prevent_system_name(name)
            return ascii_cleaner(name)

        def clean_ascii_short(self):
            name = self.cleaned_data.get("ascii_short") or ""
            prevent_at_symbol(name)
            prevent_system_name(name)
            return ascii_cleaner(name)

        def clean(self):
            if self.cleaned_data.get("pronouns_selectable") and self.cleaned_data.get("pronouns_freetext"):
                self.add_error("pronouns_freetext", "Either select from the pronoun checkboxes or provide a custom value, but not both")

    return PersonForm(*args, **kwargs)


class NewEmailForm(forms.Form):
    new_email = forms.EmailField(label="New email address", required=False)

    def clean_new_email(self):
        email = self.cleaned_data.get("new_email", "")
        for pat in settings.EXCLUDED_PERSONAL_EMAIL_REGEX_PATTERNS:
            if re.search(pat, email):
                raise ValidationError("This email address is not valid in a datatracker account")

        return email


class RoleEmailForm(forms.Form):
    email = forms.ModelChoiceField(label="Role email", queryset=Email.objects.all())

    def __init__(self, role, *args, **kwargs):
        super(RoleEmailForm, self).__init__(*args, **kwargs)

        f = self.fields["email"]
        f.label = "%s in %s" % (role.name, role.group.acronym.upper())
        f.help_text = "Email to use for <i>%s</i> role in %s" % (role.name, role.group.name)
        f.queryset = f.queryset.filter(models.Q(person=role.person_id) | models.Q(role=role)).distinct()
        f.initial = role.email_id
        f.choices = [(e.pk, e.address if e.active else "({})".format(e.address)) for e in f.queryset]


class ResetPasswordForm(forms.Form):
    username = forms.EmailField(label="Your email (lowercase)")

<<<<<<< HEAD
=======
    def clean_username(self):
        """Verify that the username is valid

        In addition to EmailField's checks, verifies that a User matching the username exists.
        """
        username = self.cleaned_data["username"]
        if not User.objects.filter(username__iexact=username).exists():
            raise forms.ValidationError(mark_safe(
                "Didn't find a matching account. "
                "If you don't have an account yet, you can <a href=\"{}\">create one</a>.".format(
                    urlreverse('ietf.ietfauth.views.create_account')
                )
            ))
        return username

>>>>>>> fce28e78

class TestEmailForm(forms.Form):
    email = forms.EmailField(required=False)

class AllowlistForm(forms.ModelForm):
    class Meta:
        model = Allowlisted
        exclude = ['by', 'time' ]

    
from django import forms


class ChangePasswordForm(forms.Form):
    current_password = forms.CharField(widget=forms.PasswordInput)

    new_password = forms.CharField(widget=PasswordStrengthInput(attrs={'class':'password_strength'}))
    new_password_confirmation = forms.CharField(widget=PasswordConfirmationInput(
                                                    confirm_with='new_password',
                                                    attrs={'class':'password_confirmation'}))

    def __init__(self, user, data=None):
        self.user = user
        super(ChangePasswordForm, self).__init__(data)

    def clean_current_password(self):
        password = self.cleaned_data.get('current_password', None)
        if not self.user.check_password(password):
            raise ValidationError('Invalid password')
        return password
            
    def clean(self):
        new_password = self.cleaned_data.get('new_password', None)
        conf_password = self.cleaned_data.get('new_password_confirmation', None)
        if not new_password == conf_password:
            raise ValidationError("The password confirmation is different than the new password")


class ChangeUsernameForm(forms.Form):
    username = forms.ChoiceField(choices=[('-','--------')])
    password = forms.CharField(widget=forms.PasswordInput, help_text="Confirm the change with your password")

    def __init__(self, user, *args, **kwargs):
        assert isinstance(user, User)
        super(ChangeUsernameForm, self).__init__(*args, **kwargs)
        self.user = user
        emails = user.person.email_set.filter(active=True)
        choices = [ (email.address, email.address) for email in emails ]
        self.fields['username'] = forms.ChoiceField(choices=choices)

    def clean_password(self):
        password = self.cleaned_data['password']
        if not self.user.check_password(password):
            raise ValidationError('Invalid password')
        return password

    def clean_username(self):
        username = self.cleaned_data['username']
        if User.objects.filter(username__iexact=username).exists():
            raise ValidationError("A login with that username already exists.  Please contact the secretariat to get this resolved.")
        return username<|MERGE_RESOLUTION|>--- conflicted
+++ resolved
@@ -29,11 +29,6 @@
             return email
         if email.lower() != email:
             raise forms.ValidationError('The supplied address contained uppercase letters.  Please use a lowercase email address.')
-<<<<<<< HEAD
-=======
-        if User.objects.filter(username__iexact=email).exists():
-            raise forms.ValidationError('An account with the email address you provided already exists.')
->>>>>>> fce28e78
         return email
 
 
@@ -189,24 +184,6 @@
 class ResetPasswordForm(forms.Form):
     username = forms.EmailField(label="Your email (lowercase)")
 
-<<<<<<< HEAD
-=======
-    def clean_username(self):
-        """Verify that the username is valid
-
-        In addition to EmailField's checks, verifies that a User matching the username exists.
-        """
-        username = self.cleaned_data["username"]
-        if not User.objects.filter(username__iexact=username).exists():
-            raise forms.ValidationError(mark_safe(
-                "Didn't find a matching account. "
-                "If you don't have an account yet, you can <a href=\"{}\">create one</a>.".format(
-                    urlreverse('ietf.ietfauth.views.create_account')
-                )
-            ))
-        return username
-
->>>>>>> fce28e78
 
 class TestEmailForm(forms.Form):
     email = forms.EmailField(required=False)
