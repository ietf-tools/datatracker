--- conflicted
+++ resolved
@@ -119,13 +119,12 @@
     if request.method == "POST":
         form = RegistrationForm(request.POST)
         if form.is_valid():
-<<<<<<< HEAD
             new_account_email = form.cleaned_data[
                 "email"
             ]  # This will be lowercase if form.is_valid()
 
-            user = User.objects.filter(username=new_account_email)
-            email = Email.objects.filter(address=new_account_email)
+            user = User.objects.filter(username__iexact=new_account_email)
+            email = Email.objects.filter(address__iexact=new_account_email)
             if user.exists() or email.exists():
                 email = user.person.email_address() if user else new_account_email
                 send_account_creation_exists_email(request, new_account_email, email)
@@ -135,29 +134,13 @@
                 send_account_creation_email(request, new_account_email)
 
                 # The following is what to revert to should that lowered barrier prove problematic
-                # existing = Subscribed.objects.filter(email=new_account_email).first()
-                # ok_to_create = ( Allowlisted.objects.filter(email=new_account_email).exists()
+                # existing = Subscribed.objects.filter(email__iexact=new_account_email).first()
+                # ok_to_create = ( Allowlisted.objects.filter(email__iexact=new_account_email).exists()
                 #     or existing and (existing.time + TimeDelta(seconds=settings.LIST_ACCOUNT_DELAY)) < DateTime.now() )
                 # if ok_to_create:
                 #     send_account_creation_email(request, new_account_email)
                 # else:
                 #     return render(request, 'registration/manual.html', { 'account_request_email': settings.ACCOUNT_REQUEST_EMAIL })
-=======
-            to_email = form.cleaned_data['email'] # This will be lowercase if form.is_valid()
-
-            # For the IETF 113 Registration period (at least) we are lowering the barriers for account creation
-            # to the simple email round-trip check
-            send_account_creation_email(request, to_email)
-
-            # The following is what to revert to should that lowered barrier prove problematic
-            # existing = Subscribed.objects.filter(email__iexact=to_email).first()
-            # ok_to_create = ( Allowlisted.objects.filter(email__iexact=to_email).exists()
-            #     or existing and (existing.time + TimeDelta(seconds=settings.LIST_ACCOUNT_DELAY)) < DateTime.now() )
-            # if ok_to_create:
-            #     send_account_creation_email(request, to_email)
-            # else:
-            #     return render(request, 'registration/manual.html', { 'account_request_email': settings.ACCOUNT_REQUEST_EMAIL })
->>>>>>> fce28e78
     else:
         form = RegistrationForm()
 
@@ -473,21 +456,10 @@
             # The form validation checks that a matching User exists. Add the person__isnull check
             # because the OneToOne field does not gracefully handle checks for user.person is Null.
             # If we don't get a User here, we know it's because there's no related Person.
-<<<<<<< HEAD
             # We still report that the action succeeded, so we're not leaking the existence of user
             # email addresses.
-            user = User.objects.filter(username=submitted_username, person__isnull=False).first()
+            user = User.objects.filter(username__iexact=submitted_username, person__isnull=False).first()
             if user and user.person.email_set.filter(active=True).exists():
-=======
-            user = User.objects.filter(username__iexact=submitted_username, person__isnull=False).first()
-            if not (user and user.person.email_set.filter(active=True).exists()):
-                form.add_error(
-                    'username',
-                    'No known active email addresses are associated with this account. '
-                    'Please contact the secretariat for assistance.',
-                )
-            else:
->>>>>>> fce28e78
                 data = {
                     'username': user.username,
                     'password': user.password and user.password[-4:],
