# Copyright The IETF Trust 2013-2022, All Rights Reserved
# -*- coding: utf-8 -*-


# various authentication and authorization utilities

import oidc_provider.lib.claims


from functools import wraps

from django.conf import settings
from django.contrib.auth import REDIRECT_FIELD_NAME
from django.core.exceptions import PermissionDenied
from django.db.models import Q
from django.http import HttpResponseRedirect
from django.shortcuts import get_object_or_404
from django.utils import timezone
from django.utils.decorators import available_attrs
from django.utils.http import urlquote

import debug                            # pyflakes:ignore

from ietf.group.models import Role, GroupFeatures
from ietf.person.models import Person
from ietf.person.utils import get_dots
from ietf.doc.utils_bofreq import bofreq_editors

def user_is_person(user, person):
    """Test whether user is associated with person."""
    if not user.is_authenticated or not person:
        return False

    if person.user_id == None:
        return False

    return person.user_id == user.id

def has_role(user, role_names, *args, **kwargs):
    """Determines whether user has any of the given standard roles
    given. Role names must be a list or, in case of a single value, a
    string."""
    if not isinstance(role_names, (list, tuple)):
        role_names = [ role_names ]
    
    if not user or not user.is_authenticated:
        return False

    # use cache to avoid checking the same permissions again and again
    if not hasattr(user, "roles_check_cache"):
        user.roles_check_cache = {}

    key = frozenset(role_names)
    if key not in user.roles_check_cache:
        try:
            person = user.person
        except Person.DoesNotExist:
            return False

        role_qs = {
            "Area Director": Q(person=person, name__in=("pre-ad", "ad"), group__type="area", group__state="active"),
            "Secretariat": Q(person=person, name="secr", group__acronym="secretariat"),
            "IAB" : Q(person=person, name="member", group__acronym="iab"),
            "IANA": Q(person=person, name="auth", group__acronym="iana"),
            "RFC Editor": Q(person=person, name="auth", group__acronym="rpc"),
            "ISE" : Q(person=person, name="chair", group__acronym="ise"),
            "IAD": Q(person=person, name="admdir", group__acronym="ietf"),
            "IETF Chair": Q(person=person, name="chair", group__acronym="ietf"),
            "IETF Trust Chair": Q(person=person, name="chair", group__acronym="ietf-trust"),
            "IRTF Chair": Q(person=person, name="chair", group__acronym="irtf"),
            "IAB Chair": Q(person=person, name="chair", group__acronym="iab"),
            "IAB Executive Director": Q(person=person, name="execdir", group__acronym="iab"),
            "IAB Group Chair": Q(person=person, name="chair", group__type="iab", group__state="active"),
            "IAOC Chair": Q(person=person, name="chair", group__acronym="iaoc"),
            "WG Chair": Q(person=person,name="chair", group__type="wg", group__state__in=["active","bof", "proposed"]),
            "WG Secretary": Q(person=person,name="secr", group__type="wg", group__state__in=["active","bof", "proposed"]),
            "RG Chair": Q(person=person,name="chair", group__type="rg", group__state__in=["active","proposed"]),
            "RG Secretary": Q(person=person,name="secr", group__type="rg", group__state__in=["active","proposed"]),
            "AG Secretary": Q(person=person,name="secr", group__type="ag", group__state__in=["active"]),
            "RAG Secretary": Q(person=person,name="secr", group__type="rag", group__state__in=["active"]),
            "Team Chair": Q(person=person,name="chair", group__type="team", group__state="active"),
            "Program Lead": Q(person=person,name="lead", group__type="program", group__state="active"),
            "Program Secretary": Q(person=person,name="secr", group__type="program", group__state="active"),
            "Program Chair": Q(person=person,name="chair", group__type="program", group__state="active"),
            "Nomcom Chair": Q(person=person, name="chair", group__type="nomcom", group__acronym__icontains=kwargs.get('year', '0000')),
            "Nomcom Advisor": Q(person=person, name="advisor", group__type="nomcom", group__acronym__icontains=kwargs.get('year', '0000')),
            "Nomcom": Q(person=person, group__type="nomcom", group__acronym__icontains=kwargs.get('year', '0000')),
            "Liaison Manager": Q(person=person,name="liaiman",group__type="sdo",group__state="active", ),
            "Authorized Individual": Q(person=person,name="auth",group__type="sdo",group__state="active", ),
            "Recording Manager": Q(person=person,name="recman",group__type="ietf",group__state="active", ),
            "Reviewer": Q(person=person, name="reviewer", group__state="active"),
            "Review Team Secretary": Q(person=person, name="secr", group__reviewteamsettings__isnull=False,group__state="active", ),
            "IRSG Member": (Q(person=person, name="member", group__acronym="irsg") | Q(person=person, name="chair", group__acronym="irtf") | Q(person=person, name="atlarge", group__acronym="irsg")),
            "Robot": Q(person=person, name="robot", group__acronym="secretariat"),
            }

        filter_expr = Q(pk__in=[])  # ensure empty set is returned if no other terms are added
        for r in role_names:
            filter_expr |= role_qs[r]

        user.roles_check_cache[key] = bool(Role.objects.filter(filter_expr).exists())

    return user.roles_check_cache[key]


# convenient decorator

def passes_test_decorator(test_func, message):
    """Decorator creator that creates a decorator for checking that
    user passes the test, redirecting to login or returning a 403
    error. The test function should be on the form fn(user) ->
    true/false."""
    def decorate(view_func):
        @wraps(view_func, assigned=available_attrs(view_func))
        def inner(request, *args, **kwargs):
            if not request.user.is_authenticated:
                return HttpResponseRedirect('%s?%s=%s' % (settings.LOGIN_URL, REDIRECT_FIELD_NAME, urlquote(request.get_full_path())))
            elif test_func(request.user, *args, **kwargs):
                return view_func(request, *args, **kwargs)
            else:
                raise PermissionDenied(message)
        return inner
    return decorate


def role_required(*role_names):
    """View decorator for checking that the user is logged in and
    has one of the listed roles."""
    return passes_test_decorator(lambda u, *args, **kwargs: has_role(u, role_names, *args, **kwargs),
                                 "Restricted to role%s: %s" % ("s" if len(role_names) != 1 else "", ", ".join(role_names)))

# specific permissions

def is_authorized_in_doc_stream(user, doc):
    """Return whether user is authorized to perform stream duties on
    document."""
    if has_role(user, ["Secretariat"]):
        return True

    if not user.is_authenticated:
        return False

    # must be authorized in the stream or group

    if (not doc.stream or doc.stream.slug == "ietf") and has_role(user, ["Area Director"]):
        return True

    if not doc.stream:
        return False

    if doc.stream.slug == "ietf" and doc.group.type_id == "individ":
        return False

    docman_roles = doc.group.features.docman_roles
    if doc.stream.slug == "ietf":
        group_req = Q(group=doc.group)
    elif doc.stream.slug == "irtf":
        group_req = Q(group__acronym=doc.stream.slug) | Q(group=doc.group)
    elif doc.stream.slug == "iab":
        if doc.group.type.slug == 'individ' or doc.group.acronym == 'iab':
            docman_roles = GroupFeatures.objects.get(type_id="iab").docman_roles
        group_req = Q(group__acronym=doc.stream.slug)
    elif doc.stream.slug == "ise":
        if doc.group.type.slug == 'individ':
            docman_roles = GroupFeatures.objects.get(type_id="ietf").docman_roles
        group_req = Q(group__acronym=doc.stream.slug)
    else:
        group_req = Q()  # no group constraint for other cases

    return Role.objects.filter(Q(name__in=docman_roles, person__user=user) & group_req).exists()

def is_authorized_in_group(user, group):
    """Return whether user is authorized to perform duties on
    a given group."""

    if not user.is_authenticated:
        return False

    if has_role(user, ["Secretariat",]):
        return True

    if group.parent:
        if group.parent.type_id == 'area' and has_role(user, ['Area Director',]):
            return True
        if group.parent.acronym == 'irtf' and has_role(user, ['IRTF Chair',]):
            return True
        if group.parent.acronym == 'iab' and has_role(user, ['IAB','IAB Executive Director',]):
            return True

    return Role.objects.filter(name__in=group.features.groupman_roles, person__user=user,group=group ).exists()

def is_individual_draft_author(user, doc):

    if not user.is_authenticated:
        return False

    if not doc.type_id=='draft':
        return False

    if not doc.group.type_id == "individ" :
        return False

    if not hasattr(user, 'person'):
        return False

    if user.person in doc.authors():
        return True

    return False

def is_bofreq_editor(user, doc):
    if not user.is_authenticated:
        return False
    if not doc.type_id=='bofreq':
        return False
    return user.person in bofreq_editors(doc)
    
def openid_userinfo(claims, user):
    # Populate claims dict.
    person = get_object_or_404(Person, user=user)
    email = person.email()
    if person.photo:
        photo_url = person.cdn_photo_url()
    else:
        photo_url = ''
    claims.update( {
            'name':         person.plain_name(),
            'given_name':   person.first_name(),
            'family_name':  person.last_name(),
            'nickname':     '-',
            'email':        email.address if email else '',
            'picture':      photo_url,
        } )
    return claims

oidc_provider.lib.claims.StandardScopeClaims.info_profile = (
		'Basic profile',
		'Access to your basic datatracker information: Name and photo (if present).'
	    )

class OidcExtraScopeClaims(oidc_provider.lib.claims.ScopeClaims):

    info_roles = (
            "Datatracker role information",
            "Access to a list of your IETF roles as known by the datatracker"
        )

    def scope_roles(self):
        roles = self.user.person.role_set.filter(group__state_id__in=('active','bof','proposed')).values_list('name__slug', 'group__acronym')
        info = {
                'roles': list(roles)
            }
        return info

    def scope_dots(self):
        dots = get_dots(self.user.person)
        return { 'dots': dots }

    def scope_pronouns(self):
        return { 'pronouns': self.user.person.pronouns() }

    info_registration = (
            "IETF Meeting Registration Info",
            "Access to public IETF meeting registration information for the current meeting. "
            "Includes meeting number, affiliation, registration type and ticket type.",
        )

    def scope_registration(self):
        from ietf.meeting.helpers import get_current_ietf_meeting
        from ietf.stats.models import MeetingRegistration
        meeting = get_current_ietf_meeting()
        person = self.user.person
        email_list = person.email_set.values_list('address')
        q = Q(person=person, meeting=meeting) | Q(email__in=email_list, meeting=meeting)
        regs = MeetingRegistration.objects.filter(q).distinct()
        for reg in regs:
            if not reg.person_id:
                reg.person = person
                reg.save()
        info = {}
        if regs:
<<<<<<< HEAD
            # maybe register attendance if logged in to follow a meeting
            if meeting.start_datetime() <= timezone.now() <= meeting.end_datetime():
                client = ClientRecord.objects.get(client_id=self.client.client_id)
                if client.name == 'Meetecho':
                    for reg in regs:
                        if not reg.attended:
                            reg.attended = True
                            reg.save()
=======
>>>>>>> c5619948
            # fill in info to return
            ticket_types = set([])
            reg_types = set([])
            for reg in regs:
                ticket_types.add(reg.ticket_type)
                reg_types.add(reg.reg_type)
            info = {
                'meeting':      meeting.number,
                # full_week, one_day, student:
                'ticket_type':  ' '.join(ticket_types),
                # onsite, remote, hackathon_onsite, hackathon_remote:
                'reg_type':     ' '.join(reg_types),
                'affiliation':  ([ reg.affiliation for reg in regs if reg.affiliation ] or [''])[0],
            }

        return info
            <|MERGE_RESOLUTION|>--- conflicted
+++ resolved
@@ -15,7 +15,6 @@
 from django.db.models import Q
 from django.http import HttpResponseRedirect
 from django.shortcuts import get_object_or_404
-from django.utils import timezone
 from django.utils.decorators import available_attrs
 from django.utils.http import urlquote
 
@@ -279,17 +278,6 @@
                 reg.save()
         info = {}
         if regs:
-<<<<<<< HEAD
-            # maybe register attendance if logged in to follow a meeting
-            if meeting.start_datetime() <= timezone.now() <= meeting.end_datetime():
-                client = ClientRecord.objects.get(client_id=self.client.client_id)
-                if client.name == 'Meetecho':
-                    for reg in regs:
-                        if not reg.attended:
-                            reg.attended = True
-                            reg.save()
-=======
->>>>>>> c5619948
             # fill in info to return
             ticket_types = set([])
             reg_types = set([])
