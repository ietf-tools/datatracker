--- conflicted
+++ resolved
@@ -466,13 +466,8 @@
             doc.set_state(rfc_published_state)
             if draft:
                 doc.formal_languages.set(draft.formal_languages.all())
-<<<<<<< HEAD
                 for author in draft.documentauthor_set.all(): # BIG TODO: instead of (in addition to?) just copying forward from the draft, populate rfcauthor from the index
-                    # Copy the author but point at the new doc. 
-=======
-                for author in draft.documentauthor_set.all():
                     # Copy the author but point at the new doc.
->>>>>>> 4be83ce3
                     # See https://docs.djangoproject.com/en/4.2/topics/db/queries/#copying-model-instances
                     author.pk = None
                     author.id = None
