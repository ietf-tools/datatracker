# Copyright The IETF Trust 2007, All Rights Reserved

# Portion Copyright (C) 2008-2009 Nokia Corporation and/or its subsidiary(-ies).
# All rights reserved. Contact: Pasi Eronen <pasi.eronen@nokia.com>
# 
# Redistribution and use in source and binary forms, with or without
# modification, are permitted provided that the following conditions 
# are met:
# 
#  * Redistributions of source code must retain the above copyright
#    notice, this list of conditions and the following disclaimer.
# 
#  * Redistributions in binary form must reproduce the above
#    copyright notice, this list of conditions and the following
#    disclaimer in the documentation and/or other materials provided
#    with the distribution.
# 
#  * Neither the name of the Nokia Corporation and/or its
#    subsidiary(-ies) nor the names of its contributors may be used
#    to endorse or promote products derived from this software
#    without specific prior written permission.
# 
# THIS SOFTWARE IS PROVIDED BY THE COPYRIGHT HOLDERS AND CONTRIBUTORS
# "AS IS" AND ANY EXPRESS OR IMPLIED WARRANTIES, INCLUDING, BUT NOT
# LIMITED TO, THE IMPLIED WARRANTIES OF MERCHANTABILITY AND FITNESS FOR
# A PARTICULAR PURPOSE ARE DISCLAIMED. IN NO EVENT SHALL THE COPYRIGHT
# OWNER OR CONTRIBUTORS BE LIABLE FOR ANY DIRECT, INDIRECT, INCIDENTAL,
# SPECIAL, EXEMPLARY, OR CONSEQUENTIAL DAMAGES (INCLUDING, BUT NOT
# LIMITED TO, PROCUREMENT OF SUBSTITUTE GOODS OR SERVICES; LOSS OF USE,
# DATA, OR PROFITS; OR BUSINESS INTERRUPTION) HOWEVER CAUSED AND ON ANY
# THEORY OF LIABILITY, WHETHER IN CONTRACT, STRICT LIABILITY, OR TORT
# (INCLUDING NEGLIGENCE OR OTHERWISE) ARISING IN ANY WAY OUT OF THE USE
# OF THIS SOFTWARE, EVEN IF ADVISED OF THE POSSIBILITY OF SUCH DAMAGE.

import codecs, re, os, glob
import datetime
import tarfile

from ietf.idtracker.models import IDInternal, InternetDraft, AreaGroup, Position, IESGLogin, Acronym
from django.views.generic.list_detail import object_list
from django.views.generic.simple import direct_to_template
from django.views.decorators.vary import vary_on_cookie
from django.core.urlresolvers import reverse as urlreverse
from django.http import Http404, HttpResponse, HttpResponseForbidden, HttpResponseRedirect
from django.template import RequestContext, Context, loader
from django.shortcuts import render_to_response, get_object_or_404
from django.conf import settings
from django.utils import simplejson as json
from django import forms
from ietf.iesg.models import TelechatDates, TelechatAgendaItem, WGAction
from ietf.idrfc.idrfc_wrapper import IdWrapper, RfcWrapper
from ietf.idrfc.models import RfcIndex
from ietf.idrfc.utils import update_telechat
from ietf.ietfauth.decorators import group_required, role_required
from ietf.idtracker.templatetags.ietf_filters import in_group
from ietf.ipr.models import IprDocAlias 
<<<<<<< HEAD
from ietf.doc.models import Document, TelechatDocEvent, LastCallDocEvent, ConsensusDocEvent
from ietf.group.models import Group
=======
from ietf.doc.models import Document, TelechatDocEvent
from ietf.group.models import Group, GroupMilestone
>>>>>>> bbe51020

def date_threshold():
    """Return the first day of the month that is 185 days ago."""
    ret = datetime.date.today() - datetime.timedelta(days=185)
    ret = ret - datetime.timedelta(days=ret.day - 1)
    return ret

def inddocs(request):
    queryset_list_ind = [d for d in InternetDraft.objects.filter(stream__in=("IRTF","ISE"), docevent__type="iesg_approved").distinct() if d.latest_event(type__in=("iesg_disapproved", "iesg_approved")).type == "iesg_approved"]
    queryset_list_ind.sort(key=lambda d: d.b_approve_date, reverse=True)

    queryset_list_ind_dnp = [d for d in IDInternal.objects.filter(stream__in=("IRTF","ISE"), docevent__type="iesg_disapproved").distinct() if d.latest_event(type__in=("iesg_disapproved", "iesg_approved")).type == "iesg_disapproved"]
    queryset_list_ind_dnp.sort(key=lambda d: d.dnp_date, reverse=True)

    return render_to_response('iesg/independent_doc.html',
                              dict(object_list=queryset_list_ind,
                                   object_list_dnp=queryset_list_ind_dnp),
                              context_instance=RequestContext(request))
   

def wgdocs(request,cat):
   pass

def wgdocsREDESIGN(request,cat):
    is_recent = 0
    proto_actions = []
    doc_actions = []
    threshold = date_threshold()
    
    proto_levels = ["bcp", "ds", "ps", "std"]
    doc_levels = ["exp", "inf"]
    
    if cat == 'new':
        is_recent = 1
        
        drafts = InternetDraft.objects.filter(docevent__type="iesg_approved", docevent__time__gte=threshold, intended_std_level__in=proto_levels + doc_levels).exclude(stream__in=("ISE","IRTF")).distinct()
        for d in drafts:
            if d.b_approve_date and d.b_approve_date >= threshold:
                if d.intended_std_level_id in proto_levels:
                    proto_actions.append(d)
                elif d.intended_std_level_id in doc_levels:
                    doc_actions.append(d)

    elif cat == 'prev':
        # proto
        start_date = datetime.date(1997, 12, 1)
        
        drafts = InternetDraft.objects.filter(docevent__type="iesg_approved", docevent__time__lt=threshold, docevent__time__gte=start_date, intended_std_level__in=proto_levels).exclude(stream__in=("ISE","IRTF")).distinct()

        for d in drafts:
            if d.b_approve_date and start_date <= d.b_approve_date < threshold:
                proto_actions.append(d)

        # doc
        start_date = datetime.date(1998, 10, 15)
        
        drafts = InternetDraft.objects.filter(docevent__type="iesg_approved", docevent__time__lt=threshold, docevent__time__gte=start_date, intended_std_level__in=doc_levels).exclude(stream__in=("ISE","IRTF")).distinct()

        for d in drafts:
            if d.b_approve_date and start_date <= d.b_approve_date < threshold:
                doc_actions.append(d)
    else:
        raise Http404

    proto_actions.sort(key=lambda d: d.b_approve_date, reverse=True)
    doc_actions.sort(key=lambda d: d.b_approve_date, reverse=True)
    
    return render_to_response('iesg/ietf_doc.html',
                              dict(object_list=proto_actions,
                                   object_list_doc=doc_actions,
                                   is_recent=is_recent,
                                   title_prefix="Recent" if is_recent else "Previous"),
                              context_instance=RequestContext(request))

if settings.USE_DB_REDESIGN_PROXY_CLASSES:
    wgdocs = wgdocsREDESIGN
    

def get_doc_section(id):
    pass

def get_doc_sectionREDESIGN(doc):
    if doc.type_id == 'draft':
        if doc.intended_std_level_id in ["bcp", "ds", "ps", "std"]:
            s = "2"
        else:
            s = "3"

        g = doc.group_acronym()
        if g and str(g) != 'none':
            s = s + "1"
        elif (s == "3") and doc.stream_id in ("ise","irtf"):
            s = s + "3"
        else:
            s = s + "2"
        if not doc.get_state_slug=="rfc" and doc.get_state_slug('draft-iesg') not in ("lc", "writeupw", "goaheadw", "iesg-eva", "defer"):
            s = s + "3"
        elif doc.returning_item():
            s = s + "2"
        else:
            s = s + "1"
    elif doc.type_id == 'charter':
        s = get_wg_section(doc.group)
    elif doc.type_id == 'conflrev':
        if doc.get_state('conflrev').slug not in ('adrev','iesgeval','appr-reqnopub-pend','appr-reqnopub-sent','appr-noprob-pend','appr-noprob-sent','defer'):
             s = "333"
        elif doc.returning_item():
             s = "332"
        else:
             s = "331"

    return s

def get_wg_section(wg):
    s = ""
    charter_slug = None
    if wg.charter:
        charter_slug = wg.charter.get_state_slug()
    if wg.state_id in ['active','dormant']:
        if charter_slug in ['extrev','iesgrev']:
            s = '422'
        else:
            s = '421'
    else:
        if charter_slug in ['extrev','iesgrev']:
            s = '412'
        else:
            s = '411'
    return s

if settings.USE_DB_REDESIGN_PROXY_CLASSES:
    get_doc_section = get_doc_sectionREDESIGN
    
def agenda_docs(date, next_agenda):
    matches = Document.objects.filter(docevent__telechatdocevent__telechat_date=date).select_related("stream").distinct()

    docmatches = []
        
    for doc in matches:
        if doc.latest_event(TelechatDocEvent, type="scheduled_for_telechat").telechat_date != date:
            continue

        e = doc.latest_event(type="started_iesg_process")
        doc.balloting_started = e.time if e else datetime.datetime.min

        if doc.type_id == "draft":
            s = doc.get_state("draft-iana-review")
            if s and s.slug in ("not-ok", "changed", "need-rev"):
                doc.iana_review_state = str(s)

            if doc.get_state_slug("draft-iesg") == "lc":
                e = doc.latest_event(LastCallDocEvent, type="sent_last_call")
                if e:
                    doc.lastcall_expires = e.expires

            if doc.stream_id in ("ietf", "irtf", "iab"):
                doc.consensus = "Unknown"
                e = doc.latest_event(ConsensusDocEvent, type="changed_consensus")
                if e:
                    doc.consensus = "Yes" if e.consensus else "No"
        elif doc.type_id=='conflrev':
            doc.conflictdoc = doc.relateddocument_set.get(relationship__slug='conflrev').target.document

        docmatches.append(doc)

    # Be careful to keep this the same as what's used in agenda_documents
    docmatches.sort(key=lambda d: d.balloting_started)
    
    res = dict(("s%s%s%s" % (i, j, k), []) for i in range(2, 5) for j in range (1, 4) for k in range(1, 4))
    for id in docmatches:
        section_key = "s"+get_doc_section(id)
        if section_key not in res:
            res[section_key] = []
        if id.note:
            # TODO: Find out why this is _here_
            id.note = id.note.replace(u"\240",u"&nbsp;")
        res[section_key].append({'obj':id})
    return res

def agenda_wg_actions(date):
    res = dict(("s%s%s%s" % (i, j, k), []) for i in range(2, 5) for j in range (1, 4) for k in range(1, 4))
    charters = Document.objects.filter(type="charter", docevent__telechatdocevent__telechat_date=date).select_related("group").distinct()
    charters = charters.filter(group__state__slug__in=["proposed","active"])
    for c in charters:
        if c.latest_event(TelechatDocEvent, type="scheduled_for_telechat").telechat_date != date:
            continue

        c.group.txt_link = settings.CHARTER_TXT_URL + "%s-%s.txt" % (c.canonical_name(), c.rev)

        section_key = "s" + get_wg_section(c.group)
        if section_key not in res:
            res[section_key] = []
        # Cleanup - Older view code wants obj, newer wants doc. Older code should be moved forward
        res[section_key].append({'obj': c.group, 'doc': c})
    return res

def agenda_management_issues(date):
    return TelechatAgendaItem.objects.filter(type=3).order_by('id')

def _agenda_json(request, date=None):
    if not date:
        date = TelechatDates.objects.all()[0].date1
        next_agenda = True
    else:
        y,m,d = date.split("-")
        date = datetime.date(int(y), int(m), int(d))
        next_agenda = None

    data = {'telechat-date':str(date),
            'as-of':str(datetime.datetime.utcnow()),
            'sections':{}}
    data['sections']['1'] = {'title':"Administrivia"}
    data['sections']['1.1'] = {'title':"Roll Call"}
    data['sections']['1.2'] = {'title':"Bash the Agenda"}
    data['sections']['1.3'] = {'title':"Approval of the Minutes of Past Telechats"}
    data['sections']['1.4'] = {'title':"List of Remaining Action Items from Last Telechat"}
    data['sections']['2'] = {'title':"Protocol Actions"}
    data['sections']['2.1'] = {'title':"WG Submissions"}
    data['sections']['2.1.1'] = {'title':"New Items", 'docs':[]}
    data['sections']['2.1.2'] = {'title':"Returning Items", 'docs':[]}
    data['sections']['2.2'] = {'title':"Individual Submissions"}
    data['sections']['2.2.1'] = {'title':"New Items", 'docs':[]}
    data['sections']['2.2.2'] = {'title':"Returning Items", 'docs':[]}
    data['sections']['3'] = {'title':"Document Actions"}
    data['sections']['3.1'] = {'title':"WG Submissions"}
    data['sections']['3.1.1'] = {'title':"New Items", 'docs':[]}
    data['sections']['3.1.2'] = {'title':"Returning Items", 'docs':[]}
    data['sections']['3.2'] = {'title':"Individual Submissions Via AD"}
    data['sections']['3.2.1'] = {'title':"New Items", 'docs':[]}
    data['sections']['3.2.2'] = {'title':"Returning Items", 'docs':[]}
    data['sections']['3.3'] = {'title':"IRTF and Independent Submission Stream Documents"}
    data['sections']['3.3.1'] = {'title':"New Items", 'docs':[]}
    data['sections']['3.3.2'] = {'title':"Returning Items", 'docs':[]}
    data['sections']['4'] = {'title':"Working Group Actions"}
    data['sections']['4.1'] = {'title':"WG Creation"}
    data['sections']['4.1.1'] = {'title':"Proposed for IETF Review", 'wgs':[]}
    data['sections']['4.1.2'] = {'title':"Proposed for Approval", 'wgs':[]}
    data['sections']['4.2'] = {'title':"WG Rechartering"}
    data['sections']['4.2.1'] = {'title':"Under Evaluation for IETF Review", 'wgs':[]}
    data['sections']['4.2.2'] = {'title':"Proposed for Approval", 'wgs':[]}
    data['sections']['5'] = {'title':"IAB News We Can Use"}
    data['sections']['6'] = {'title':"Management Issues"}
    data['sections']['7'] = {'title':"Working Group News"}

    docs = agenda_docs(date, next_agenda)
    for section in docs.keys():
        # in case the document is in a state that does not have an agenda section
        if section != 's':
            s = str(".".join(list(section)[1:]))
            if s[0:1] == '4':
                # ignore these; not sure why they are included by agenda_docs
                pass
            else:
                if len(docs[section]) != 0:
                    # If needed, add a "For Action" section to agenda
                    if s[4:5] == '3':
                        data['sections'][s] = {'title':"For Action", 'docs':[]}

                    for obj in docs[section]:
                        d = obj['obj']
                        docinfo = {'docname':d.canonical_name(),
                                   'title':d.title,
                                   'ad':d.ad.name}
                        if d.note:
                            docinfo['note'] = d.note
                        defer = d.active_defer_event()
                        if defer:
                            docinfo['defer-by'] = defer.by.name
                            docinfo['defer-at'] = str(defer.time)
			if doc.type_id == "draft":
                            docinfo['intended-std-level'] = str(doc.intended_std_level)
                            if doc.rfc_number():
                                docinfo['rfc-number'] = doc.rfc_number()
                            else:
                                docinfo['rev'] = doc.rev

                            iana_state = doc.get_state("draft-iana-review")
                            if iana_state.slug in ("not-ok", "changed", "need-rev"):
                                docinfo['iana_review_state'] = str(iana_state)

                            if doc.get_state_slug("draft-iesg") == "lc":
                                e = doc.latest_event(LastCallDocEvent, type="sent_last_call")
                                if e:
                                    docinfo['lastcall_expires'] = e.expires

                            docinfo['consensus'] = None
                            e = doc.latest_event(ConsensusDocEvent, type="changed_consensus")
                            if e:
                                docinfo['consensus'] = e.consensus
                        elif doc.type_id == 'conflrev':
                            td = doc.relateddocument_set.get(relationship__slug='conflrev').target.document
                            docinfo['target-docname'] = td.canonical_name()
                            docinfo['target-title'] = td.title
                            docinfo['target-rev'] = td.rev
                            docinfo['intended-std-level'] = str(td.intended_std_level)
                            docinfo['stream'] = str(td.stream)
			else:
			    # XXX check this -- is there nothing to set for
			    # all other documents here?
			    pass
                        data['sections'][s]['docs'] += [docinfo, ]

    wgs = agenda_wg_actions(date)
    for section in wgs.keys():
        # in case the charter is in a state that does not have an agenda section
        if section != 's':
            s = str(".".join(list(section)[1:]))
            if s[0:1] != '4':
                # ignore these; not sure why they are included by agenda_wg_actions
                pass
            else:
                if len(wgs[section]) != 0:
                    for obj in wgs[section]:
                        wg = obj['obj']
                        wginfo = {'wgname':wg.name,
                                  'acronym':wg.acronym,
                                  'ad':wg.ad.name}
                        data['sections'][s]['wgs'] += [wginfo, ]

    mgmt = agenda_management_issues(date)
    num = 0
    for m in mgmt:
        num += 1
        data['sections']["6.%d" % num] = {'title':m.title}

    return data

def _agenda_data(request, date=None):
    if not date:
        date = TelechatDates.objects.all()[0].date1
        next_agenda = True
    else:
        y,m,d = date.split("-")
        date = datetime.date(int(y), int(m), int(d))
        next_agenda = None
    #date = "2006-03-16"
    docs = agenda_docs(date, next_agenda)
    mgmt = agenda_management_issues(date)
    wgs = agenda_wg_actions(date)
    data = {'date':str(date), 'docs':docs,'mgmt':mgmt,'wgs':wgs}
    for key, filename in {'action_items':settings.IESG_TASK_FILE,
                          'roll_call':settings.IESG_ROLL_CALL_FILE,
                          'minutes':settings.IESG_MINUTES_FILE}.items():
        try:
            f = codecs.open(filename, 'r', 'utf-8', 'replace')
            text = f.read().strip()
            f.close()
            data[key] = text
        except IOError:
            data[key] = "(Error reading "+key+")"
    return data

@vary_on_cookie
def agenda(request, date=None):
    data = _agenda_data(request, date)
    data['private'] = 'private' in request.REQUEST
    data['settings'] = settings
    return render_to_response("iesg/agenda.html", data, context_instance=RequestContext(request))

def agenda_txt(request):
    data = _agenda_data(request)
    return render_to_response("iesg/agenda.txt", data, context_instance=RequestContext(request), mimetype="text/plain")

def agenda_json(request):
    response = HttpResponse(mimetype='text/plain')
    response.write(json.dumps(_agenda_json(request), indent=2))
    return response

def agenda_scribe_template(request):
    date = TelechatDates.objects.all()[0].date1
    docs = agenda_docs(date, True)
    return render_to_response('iesg/scribe_template.html', {'date':str(date), 'docs':docs, 'USE_DB_REDESIGN_PROXY_CLASSES': settings.USE_DB_REDESIGN_PROXY_CLASSES}, context_instance=RequestContext(request) )

def _agenda_moderator_package(request):
    data = _agenda_data(request)
    data['ad_names'] = [str(x) for x in IESGLogin.active_iesg()]
    data['ad_names'].sort(key=lambda x: x.split(' ')[-1])
    return render_to_response("iesg/moderator_package.html", data, context_instance=RequestContext(request))

@group_required('Area_Director','Secretariat')
def agenda_moderator_package(request):
    return _agenda_moderator_package(request)

def agenda_moderator_package_test(request):
    if request.META['REMOTE_ADDR'] == "127.0.0.1":
        return _agenda_moderator_package(request)
    else:
        return HttpResponseForbidden()

def _agenda_package(request):
    data = _agenda_data(request)
    return render_to_response("iesg/agenda_package.txt", data, context_instance=RequestContext(request), mimetype='text/plain')

@group_required('Area_Director','Secretariat')
def agenda_package(request):
    return _agenda_package(request)

def agenda_package_test(request):
    if request.META['REMOTE_ADDR'] == "127.0.0.1":
        return _agenda_package(request)
    else:
        return HttpResponseForbidden()

def agenda_documents_txt(request):
    dates = TelechatDates.objects.all()[0].dates()
    docs = []
    for date in dates:
        from ietf.doc.models import TelechatDocEvent
        for d in Document.objects.filter(docevent__telechatdocevent__telechat_date=date).distinct():
            if d.latest_event(TelechatDocEvent, type="scheduled_for_telechat").telechat_date == date:
                docs.append(d)
    t = loader.get_template('iesg/agenda_documents.txt')
    c = Context({'docs':docs,'special_stream_list':['ise','irtf']})
    return HttpResponse(t.render(c), mimetype='text/plain')

class RescheduleForm(forms.Form):
    telechat_date = forms.TypedChoiceField(coerce=lambda x: datetime.datetime.strptime(x, '%Y-%m-%d').date(), empty_value=None, required=False)
    clear_returning_item = forms.BooleanField(initial=False, required=False)

    def __init__(self, *args, **kwargs):
        dates = kwargs.pop('telechat_dates')
        
        super(self.__class__, self).__init__(*args, **kwargs)

        # telechat choices
        init = kwargs['initial']['telechat_date']
        if init and init not in dates:
            dates.insert(0, init)

        choices = [("", "(not on agenda)")]
        for d in dates:
            choices.append((d, d.strftime("%Y-%m-%d")))

        self.fields['telechat_date'].choices = choices

def handle_reschedule_form(request, doc, dates):
    initial = dict(
        telechat_date=doc.telechat_date if doc.on_upcoming_agenda() else None)

    formargs = dict(telechat_dates=dates,
                    prefix="%s" % doc.name,
                    initial=initial)
    if request.method == 'POST':
        form = RescheduleForm(request.POST, **formargs)
        if form.is_valid():
            login = request.user.get_profile()
            update_telechat(request, doc, login,
                            form.cleaned_data['telechat_date'],
                            False if form.cleaned_data['clear_returning_item'] else None)
            doc.time = datetime.datetime.now()
            doc.save()
    else:
        form = RescheduleForm(**formargs)

    form.show_clear = doc.returning_item()
    return form

def agenda_documents(request):
    dates = TelechatDates.objects.all()[0].dates()
    from ietf.doc.models import TelechatDocEvent
    docs = []
    for d in Document.objects.filter(docevent__telechatdocevent__telechat_date__in=dates).distinct():
        if d.latest_event(TelechatDocEvent, type="scheduled_for_telechat").telechat_date in dates:
            docs.append(d)

            e = d.latest_event(type="started_iesg_process")
            d.balloting_started = e.time if e else datetime.datetime.min
    docs.sort(key=lambda d: d.balloting_started)
    for i in docs:
        i.reschedule_form = handle_reschedule_form(request, i, dates)

    # some may have been taken off the schedule by the reschedule form
    docs = filter(lambda x: x.on_upcoming_agenda(), docs)
        
    telechats = []
    for date in dates:
        matches = filter(lambda x: x.telechat_date == date, docs)
        res = {}
        for i in matches:
            section_key = "s" + get_doc_section(i)
            if section_key not in res:
                res[section_key] = []
            if i.type_id=='draft':
                if i.get_state_slug()!="rfc":
                    i.iprUrl = "/ipr/search?option=document_search&id_document_tag=" + str(i.name)
                else:
                    i.iprUrl = "/ipr/search?option=rfc_search&rfc_search=" + str(i.rfc_number())
                i.iprCount = len(i.ipr())
            res[section_key].append(i)
        telechats.append({'date':date, 'docs':res})
    return direct_to_template(request, 'iesg/agenda_documents_redesign.html', {'telechats':telechats, 'hide_telechat_date':True})

def telechat_docs_tarfile(request,year,month,day):
    from tempfile import mkstemp
    date=datetime.date(int(year),int(month),int(day))
    if settings.USE_DB_REDESIGN_PROXY_CLASSES:
        from ietf.doc.models import TelechatDocEvent
        docs = []
        for d in IDInternal.objects.filter(docevent__telechatdocevent__telechat_date=date).distinct():
            if d.latest_event(TelechatDocEvent, type="scheduled_for_telechat").telechat_date == date:
                docs.append(d)
    else:
        docs= IDInternal.objects.filter(telechat_date=date, primary_flag=1, agenda=1)
    response = HttpResponse(mimetype='application/octet-stream')
    response['Content-Disposition'] = 'attachment; filename=telechat-%s-%s-%s-docs.tgz'%(year, month, day)
    tarstream = tarfile.open('','w:gz',response)
    mfh, mfn = mkstemp()
    manifest = open(mfn, "w")
    for doc in docs:
        doc_path = os.path.join(settings.INTERNET_DRAFT_PATH, doc.draft.filename+"-"+doc.draft.revision_display()+".txt")
        if os.path.exists(doc_path):
            try:
                tarstream.add(doc_path, str(doc.draft.filename+"-"+doc.draft.revision_display()+".txt"))
                manifest.write("Included:  "+doc_path+"\n")
            except Exception, e:
                manifest.write(("Failed (%s): "%e)+doc_path+"\n")
        else:
            manifest.write("Not found: "+doc_path+"\n")
    manifest.close()
    tarstream.add(mfn, "manifest.txt")
    tarstream.close()
    os.unlink(mfn)
    return response

def discusses(request):
    if settings.USE_DB_REDESIGN_PROXY_CLASSES:
        res = []

        for d in IDInternal.objects.filter(states__type="draft-iesg", states__slug__in=("pub-req", "ad-eval", "review-e", "lc-req", "lc", "writeupw", "goaheadw", "iesg-eva", "defer", "watching"), docevent__ballotpositiondocevent__pos="discuss").distinct():
            found = False
            for p in d.positions.all():
                if p.discuss:
                    found = True
                    break

            if not found:
                continue

            if d.rfc_flag:
                doc = RfcWrapper(d)
            else:
                doc = IdWrapper(draft=d)

            if doc.in_ietf_process() and doc.ietf_process.has_active_iesg_ballot():
                res.append(doc)

        return direct_to_template(request, 'iesg/discusses.html', {'docs':res})
    
    positions = Position.objects.filter(discuss=1)
    res = []
    try:
        ids = set()
    except NameError:
        # for Python 2.3 
        from sets import Set as set
        ids = set()
    
    for p in positions:
        try:
            draft = p.ballot.drafts.filter(primary_flag=1)
            if len(draft) > 0 and draft[0].rfc_flag:
                if not -draft[0].draft_id in ids:
                    ids.add(-draft[0].draft_id)
                    try:
                        ri = RfcIndex.objects.get(rfc_number=draft[0].draft_id)
                        doc = RfcWrapper(ri)
                        if doc.in_ietf_process() and doc.ietf_process.has_active_iesg_ballot():
                            res.append(doc)
                    except RfcIndex.DoesNotExist:
                        # NOT QUITE RIGHT, although this should never happen
                        pass
            if len(draft) > 0 and not draft[0].rfc_flag and draft[0].draft.id_document_tag not in ids:
                ids.add(draft[0].draft.id_document_tag)
                doc = IdWrapper(draft=draft[0])
                if doc.in_ietf_process() and doc.ietf_process.has_active_iesg_ballot():
                    res.append(doc)
        except IDInternal.DoesNotExist:
            pass
    return direct_to_template(request, 'iesg/discusses.html', {'docs':res})


@role_required('Area Director', 'Secretariat')
def milestones_needing_review(request):
    # collect milestones, grouped on AD and group
    ads = {}
    for m in GroupMilestone.objects.filter(state="review").exclude(group__state="concluded", group__ad=None).distinct().select_related("group", "group__ad"):
        groups = ads.setdefault(m.group.ad, {})
        milestones = groups.setdefault(m.group, [])
        milestones.append(m)

    ad_list = []
    for ad, groups in ads.iteritems():
        ad_list.append(ad)
        ad.groups_needing_review = sorted(groups, key=lambda g: g.acronym)
        for g, milestones in groups.iteritems():
            g.milestones_needing_review = sorted(milestones, key=lambda m: m.due)

    return render_to_response('iesg/milestones_needing_review.html',
                              dict(ads=sorted(ad_list, key=lambda ad: ad.plain_name()),
                                   ),
                              context_instance=RequestContext(request))

def parse_wg_action_file(path):
    f = open(path, 'rU')
    
    line = f.readline()
    while line and not line.strip():
        line = f.readline()

    # name
    m = re.search(r'([^\(]*) \(', line)
    if not m:
        return None
    name = m.group(1)

    # acronym
    m = re.search(r'\((\w+)\)', line)
    if not m:
        return None
    acronym = m.group(1)

    # date
    line = f.readline()
    m = re.search(r'(\d{4})-(\d{2})-(\d{2})', line)
    while line and not m:
        line = f.readline()
        m = re.search(r'(\d{4})-(\d{2})-(\d{2})', line)

    last_updated = None
    if m:
        try:
            last_updated = datetime.date(int(m.group(1)), int(m.group(2)), int(m.group(3)))
        except:
            pass

    # token
    line = f.readline()
    while line and not 'area director' in line.lower():
        line = f.readline()

    line = f.readline()
    line = f.readline()
    m = re.search(r'\s*(\w+)\s*', line)
    token = ""
    if m:
        token = m.group(1)

    return dict(filename=os.path.basename(path), name=name, acronym=acronym,
                status_date=last_updated, token=token)

def get_possible_wg_actions():
    res = []
    charters = glob.glob(os.path.join(settings.IESG_WG_EVALUATION_DIR, '*-charter.txt'))
    for path in charters:
        d = parse_wg_action_file(path)
        if d:
            if not d['status_date']:
                d['status_date'] = datetime.date(1900,1,1)
            res.append(d)

    res.sort(key=lambda x: x['status_date'])

    return res


@group_required('Area_Director', 'Secretariat')
def working_group_actions(request):
    current_items = WGAction.objects.order_by('status_date').select_related()

    if request.method == 'POST' and in_group(request.user, 'Secretariat'):
        filename = request.POST.get('filename')
        if filename and filename in os.listdir(settings.IESG_WG_EVALUATION_DIR):
            if 'delete' in request.POST:
                os.unlink(os.path.join(settings.IESG_WG_EVALUATION_DIR, filename))
            if 'add' in request.POST:
                d = parse_wg_action_file(os.path.join(settings.IESG_WG_EVALUATION_DIR, filename))
                qstr = "?" + "&".join("%s=%s" % t for t in d.iteritems())
                return HttpResponseRedirect(urlreverse('iesg_add_working_group_action') + qstr)
    

    skip = [c.group_acronym.acronym for c in current_items]
    possible_items = filter(lambda x: x['acronym'] not in skip,
                            get_possible_wg_actions())
    
    return render_to_response("iesg/working_group_actions.html",
                              dict(current_items=current_items,
                                   possible_items=possible_items),
                              context_instance=RequestContext(request))

class EditWGActionForm(forms.ModelForm):
    token_name = forms.ChoiceField(required=True)
    telechat_date = forms.TypedChoiceField(coerce=lambda x: datetime.datetime.strptime(x, '%Y-%m-%d').date(), empty_value=None, required=False)

    class Meta:
        model = WGAction
        fields = ['status_date', 'token_name', 'category', 'note']

    def __init__(self, *args, **kwargs):
        super(self.__class__, self).__init__(*args, **kwargs)

        # token name choices
        self.fields['token_name'].choices = [("", "(None)")] + [(p.plain_name(), p.plain_name()) for p in IESGLogin.active_iesg().order_by('first_name')]
        
        # telechat choices
        dates = TelechatDates.objects.all()[0].dates()
        init = kwargs['initial']['telechat_date']
        if init and init not in dates:
            dates.insert(0, init)

        choices = [("", "(not on agenda)")]
        for d in dates:
            choices.append((d, d.strftime("%Y-%m-%d")))

        self.fields['telechat_date'].choices = choices
        
        
@group_required('Secretariat')
def edit_working_group_action(request, wga_id):
    if wga_id != None:
        wga = get_object_or_404(WGAction, pk=wga_id)
    else:
        wga = WGAction()
        try:
            wga.group_acronym = Acronym.objects.get(acronym=request.GET.get('acronym'))
        except Acronym.DoesNotExist:
            pass
        
        wga.token_name = request.GET.get('token')
        try:
            d = datetime.datetime.strptime(request.GET.get('status_date'), '%Y-%m-%d').date()
        except:
            d = datetime.date.today()
        wga.status_date = d
        wga.telechat_date = TelechatDates.objects.all()[0].date1
        wga.agenda = True

    initial = dict(telechat_date=wga.telechat_date if wga.agenda else None)

    if request.method == 'POST':
        if "delete" in request.POST:
            wga.delete()
            return HttpResponseRedirect(urlreverse('iesg_working_group_actions'))

        form = EditWGActionForm(request.POST, instance=wga, initial=initial)
        if form.is_valid():
            form.save(commit=False)
            wga.agenda = bool(form.cleaned_data['telechat_date'])
            if wga.category in (11, 21):
                wga.agenda = False
            if wga.agenda:
                wga.telechat_date = form.cleaned_data['telechat_date']
            wga.save()
            return HttpResponseRedirect(urlreverse('iesg_working_group_actions'))
    else:
        form = EditWGActionForm(instance=wga, initial=initial)
        

    return render_to_response("iesg/edit_working_group_action.html",
                              dict(wga=wga,
                                   form=form),
                              context_instance=RequestContext(request))<|MERGE_RESOLUTION|>--- conflicted
+++ resolved
@@ -54,13 +54,8 @@
 from ietf.ietfauth.decorators import group_required, role_required
 from ietf.idtracker.templatetags.ietf_filters import in_group
 from ietf.ipr.models import IprDocAlias 
-<<<<<<< HEAD
 from ietf.doc.models import Document, TelechatDocEvent, LastCallDocEvent, ConsensusDocEvent
-from ietf.group.models import Group
-=======
-from ietf.doc.models import Document, TelechatDocEvent
 from ietf.group.models import Group, GroupMilestone
->>>>>>> bbe51020
 
 def date_threshold():
     """Return the first day of the month that is 185 days ago."""
