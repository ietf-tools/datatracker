--- conflicted
+++ resolved
@@ -42,13 +42,8 @@
 
 class DocTypeName(NameModel):
     """Draft, Agenda, Minutes, Charter, Discuss, Guideline, Email,
-<<<<<<< HEAD
-    Review, Issue, Wiki"""
+    Review, Issue, Wiki, RFC"""
     prefix =  models.CharField(max_length=32, default="")
-=======
-    Review, Issue, Wiki, RFC"""
-    prefix =  models.CharField(max_length=16, default="")
->>>>>>> ec90725f
 class DocTagName(NameModel):
     """Waiting for Reference, IANA Coordination, Revised ID Needed,
     External Party, AD Followup, Point Raised - Writeup Needed, ..."""
