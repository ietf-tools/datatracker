--- conflicted
+++ resolved
@@ -150,11 +150,7 @@
 class SlideSubmissionStatusName(NameModel):
     "Pending, Accepted, Rejected"
 class TelechatAgendaSectionName(NameModel):
-<<<<<<< HEAD
-    "roll_call", "minutes", "action_items"
+    """roll_call, minutes, action_items"""
 
 class AppealArtifactTypeName(NameModel):
-    pass
-=======
-    """roll_call, minutes, action_items"""
->>>>>>> 85927c08
+    pass