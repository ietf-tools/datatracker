{# Copyright The IETF Trust 2015-2022, All Rights Reserved #}
<!DOCTYPE html>
{% load analytical %}
{% load ietf_filters static %}
{% load origin %}
{% origin %}
{% load django_bootstrap5 %}
{% load django_vite %}
<html data-bs-theme="auto" lang="en" {% block html_attrs %}{% endblock %}>
    <head>
        {% analytical_head_top %}
        <meta charset="utf-8">
        <meta http-equiv="X-UA-Compatible" content="IE=edge">
        <title>
            {% block title %}No title{% endblock %}
        </title>
        <meta name="viewport" content="width=device-width, initial-scale=1">
        <link href="{{ settings.STATIC_IETF_ORG }}/fonts/inter/import.css" rel="stylesheet">
        <link href="{{ settings.STATIC_IETF_ORG }}/fonts/noto-sans-mono/import.css" rel="stylesheet">
        <link rel="stylesheet" href="{% static 'ietf/css/ietf.css' %}">
        <link rel="stylesheet" href="{% static 'ietf/css/select2.css' %}">
        {# load this in the head, to prevent flickering #}
        <script src="{% static 'ietf/js/theme.js' %}"></script>
        <style>
            {% block morecss %}{% endblock %}
        </style>
        {% vite_hmr_client %}
        {% block pagehead %}{% endblock %}
        {% vite_asset 'client/embedded.js' %}
        {% include "base/icons.html" %}
        <script src="{% static 'ietf/js/ietf.js' %}"></script>
        {% analytical_head_bottom %}
    </head>
    <body {% block bodyAttrs %}{% endblock %} class="position-relative"
          data-group-menu-data-url="{% url 'ietf.group.views.group_menu_data' %}">
        {% analytical_body_top %}
        <a class="visually-hidden visually-hidden-focusable" href="#content">Skip to main content</a>
<<<<<<< HEAD
        <nav class="navbar navbar-expand-lg fixed-top {% if server_mode and server_mode != "production" %}bg-danger-subtle navbar-light{% else %}navbar-dark bg-secondary{% endif %}">
=======
        <nav class="navbar navbar-expand-lg {% if server_mode and server_mode != "production" %} bg-warning {% else %} bg-secondary {% endif %}  {% if navbar_mode %} {{ navbar_mode }} {% else %} fixed-top {% endif %}">
>>>>>>> d8c0ae5f
            <div class="container-fluid">
                <a class="navbar-brand" href="/">
                    <img alt="IETF Logo" class="me-2"
                        src="{% static 'ietf/images/ietf-logo-nor-white.svg' %}">
                    Datatracker
                    {% if server_mode and server_mode != "production" %}
                        <span class="text-danger">&delta;</span>
                    {% endif %}
                </a>
                <div class="collapse navbar-collapse" id="navbar-collapse">
                    <ul class="nav navbar-nav">
                        {% include "base/menu.html" with flavor="top" %}
                    </ul>
                </div>
                <div class="d-flex align-items-center">
                    <a class="nav-link {% if server_mode and server_mode != "production" %}text-danger{% else %}text-warning{% endif %} d-none d-xl-inline me-xl-4"
                       target="_blank"
                       href="https://github.com/ietf-tools/datatracker/issues/new/choose">
                        Report a bug
                        <i class="bi bi-bug"></i>
                    </a>

                    {% if not user.is_authenticated %}
                        <a class="btn me-1 {% if server_mode and server_mode == "production" %} btn-warning {% else %} btn-info {% endif %} d-none d-sm-block"
                           rel="nofollow"
                           href="{% url 'ietf.ietfauth.views.login' %}?next={{ request.get_full_path|removesuffix:'accounts/logout/'|urlencode }}">
                            Sign in
                        </a>
                    {% endif %}

                    <label class="d-none d-md-block" aria-label="Document search">
                    <input class="form-control select2-field search-select"
                           id="navbar-doc-search"
                           data-select2-ajax-url="{% url 'ietf.doc.views_search.ajax_select2_search_docs' model_name='docalias' doc_type='draft' %}"
                           type="text"
                           data-placeholder="Document search">
                   </label>
                </div>
                <button class="navbar-toggler"
                        type="button"
                        data-bs-toggle="collapse"
                        data-bs-target="#navbar-collapse"
                        aria-controls="navbar-collapse"
                        aria-expanded="false"
                        aria-label="Toggle navigation">
                    <i class="navbar-toggler-icon"></i>
                </button>
            </div>
        </nav>
        {% block precontent %}{% endblock %}
        <div class="pt-3 container-fluid">
            <div class="row">
                {% if request.COOKIES.left_menu == "on" and not hide_menu %}
                    <div class="d-none d-md-block bg-light-subtle py-3 leftmenu small">
                        <ul class="nav nav-pills flex-column">
                            {% include "base/menu.html" with flavor="left" %}
                        </ul>
                    </div>
                {% endif %}
                <div class="col mx-lg-3 ietf-auto-nav" id="content">
                    <noscript>
                        <div class="alert alert-danger alert-ignore my-3">
                            <b>Javascript disabled?</b> Like other modern websites, the IETF Datatracker relies on Javascript.
                            Please enable Javascript for full functionality.
                        </div>
                    </noscript>
                    {% for message in messages %}
                        <div class="alert {% if message.level_tag %} alert-{% if message.level_tag == 'error' %}danger{% else %}{{ message.level_tag }}{% endif %} {% endif %} alert-dismissable fade show">
                            <button type="button"
                                    class="btn-close float-end"
                                    data-bs-dismiss="alert"
                                    aria-label="Close"></button>
                            <div{% if message.extra_tags %} class="{{ message.extra_tags }}"{% endif %}>{{ message.message }}</div>
                        </div>
                    {% endfor %}
                    {% block content %}{{ content|safe }}{% endblock %}
                    {% block content_end %}{% endblock %}
                </div>
            </div>
        </div>
        {% block footer %}
            <footer class="col-md-12 col-sm-12 border-top mt-5 py-5 bg-light-subtle text-center position-sticky">
                <a href="https://www.ietf.org/" class="p-3">IETF</a>
                <a href="https://www.ietf.org/iesg/" class="p-3">IESG</a>
                <a href="https://www.iab.org/" class="p-3">IAB</a>
                <a href="https://www.irtf.org/" class="p-3">IRTF</a>
                <a href="https://www.ietf.org/llc/" class="p-3 text-nowrap">IETF LLC</a>
                <a href="https://trustee.ietf.org/" class="p-3 text-nowrap">IETF Trust</a>
                <a href="https://www.rfc-editor.org/" class="p-3 text-nowrap">RFC Editor</a>
                <a href="https://www.iana.org/" class="p-3">IANA</a>
                <a href="https://www.ietf.org/privacy-statement/" class="p-3 text-nowrap">Privacy Statement</a>
                <div class="small text-body-secondary py-3">
                    {% if version_num %}
                        <a class="mx-2" href="/release/about">About IETF Datatracker</a>
                        <span class="mx-2">
                            {% if server_mode and server_mode == "production" %}
                                <a href="https://github.com/ietf-tools/datatracker/releases/tag/{{version_num}}">
                            {% endif %}
                            Version {{ version_num }}{% if patch %}{{patch}}{% endif %}
                            {% if branch %}({{ branch }} - {{ git_hash|slice:":7" }}){% endif %}
                            {% if server_mode and server_mode == "production" %}
                                </a>
                            {% endif %}
                        </span>
                    {% endif %}
                    <span class="mx-2 text-danger">
                        <i class="bi bi-bug"></i>
                        Report a bug:
                        <a class="text-reset" target="_blank" href="https://github.com/ietf-tools/datatracker/issues/new/choose">GitHub</a>
                        {% if bugreport_email %}
                            <a class="text-reset" href="mailto:{{ bugreport_email }}">Email</a>
                        {% endif %}
                    </span>
                    {% if server_mode and server_mode != "production" %}
                        <br>
                        {% if python_version %}Python {{ python_version }}{% endif %}
                        {% if django_version %}Django {{ django_version }}{% endif %}
                        <br>
                        {% include "debug.html" %}
                    {% endif %}
                </div>
            </footer>
        {% endblock %}
        {% block js %}
        {% endblock %}
        <script src="{% static 'ietf/js/select2.js' %}"></script>
        <script>
            $('#navbar-doc-search').on('select2:select', function (e) {
                window.location.href = e.params.data.url;
            });
        </script>
      {% analytical_body_bottom %}
    </body>
</html><|MERGE_RESOLUTION|>--- conflicted
+++ resolved
@@ -35,11 +35,7 @@
           data-group-menu-data-url="{% url 'ietf.group.views.group_menu_data' %}">
         {% analytical_body_top %}
         <a class="visually-hidden visually-hidden-focusable" href="#content">Skip to main content</a>
-<<<<<<< HEAD
         <nav class="navbar navbar-expand-lg fixed-top {% if server_mode and server_mode != "production" %}bg-danger-subtle navbar-light{% else %}navbar-dark bg-secondary{% endif %}">
-=======
-        <nav class="navbar navbar-expand-lg {% if server_mode and server_mode != "production" %} bg-warning {% else %} bg-secondary {% endif %}  {% if navbar_mode %} {{ navbar_mode }} {% else %} fixed-top {% endif %}">
->>>>>>> d8c0ae5f
             <div class="container-fluid">
                 <a class="navbar-brand" href="/">
                     <img alt="IETF Logo" class="me-2"
