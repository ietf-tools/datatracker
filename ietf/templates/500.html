{# Copyright The IETF Trust 2007-2022, All Rights Reserved #}
{% extends "base.html" %}
{% load static %}
{% block title %}500 Internal Server Error{% endblock %}
{% block content %}
<<<<<<< HEAD
    <img class="col-2 mb-5"
         src="{% static 'ietf/images/ietflogo.png' %}"
         alt="IETF">
    <div class='alert alert-warning my-3'>
        <h2>Internal Server Error</h2>
        <hr>
        <p>
            The server encountered an internal error and was unable to complete
            your request. Either the server is overloaded or there was an
            error in a script used to generate the requested page.  In case this
            was an overload problem or other temporary error, you may want to
            try again in a little while.
        </p>
        <p class="mb-0">
            A failure report with details about what happened has been sent to the
            server administrators.  It would be helpful if you would file a bug
            report with additional information at the
            <a href="https://trac.ietf.org/trac/ietfdb/newticket">IETF database issue tracker</a>, too.
        </p>
    </div>
=======

  <img class="ietflogo" src="{% static 'ietf/images/ietflogo.png' %}" alt="IETF" style="width: 10em">

  <h2>Internal Server Error.</h2>

  <p class="error-text">
    The server encountered an internal error and was unable to complete
    your request. Either the server is overloaded or there was an
    error in a script used to generate the requested page.  In case this
    was an overload problem or other temporary error, you may want to
    try again in a little while.
  </p>
  <p class="error-text">
    A failure report with details about what happened has been sent to the
    server administrators.  It would be helpful if you would create an issue
    providing additional information at 
    <a href="https://github.com/ietf-tools/datatracker/issues/new/choose">GitHub</a>, too.
  </p>

>>>>>>> 369a5b9f
{% endblock %}<|MERGE_RESOLUTION|>--- conflicted
+++ resolved
@@ -3,7 +3,6 @@
 {% load static %}
 {% block title %}500 Internal Server Error{% endblock %}
 {% block content %}
-<<<<<<< HEAD
     <img class="col-2 mb-5"
          src="{% static 'ietf/images/ietflogo.png' %}"
          alt="IETF">
@@ -19,30 +18,9 @@
         </p>
         <p class="mb-0">
             A failure report with details about what happened has been sent to the
-            server administrators.  It would be helpful if you would file a bug
-            report with additional information at the
-            <a href="https://trac.ietf.org/trac/ietfdb/newticket">IETF database issue tracker</a>, too.
+            server administrators.  It would be helpful if you would create an issue
+            providing additional information at
+            <a href="https://github.com/ietf-tools/datatracker/issues/new/choose">GitHub</a>, too.
         </p>
     </div>
-=======
-
-  <img class="ietflogo" src="{% static 'ietf/images/ietflogo.png' %}" alt="IETF" style="width: 10em">
-
-  <h2>Internal Server Error.</h2>
-
-  <p class="error-text">
-    The server encountered an internal error and was unable to complete
-    your request. Either the server is overloaded or there was an
-    error in a script used to generate the requested page.  In case this
-    was an overload problem or other temporary error, you may want to
-    try again in a little while.
-  </p>
-  <p class="error-text">
-    A failure report with details about what happened has been sent to the
-    server administrators.  It would be helpful if you would create an issue
-    providing additional information at 
-    <a href="https://github.com/ietf-tools/datatracker/issues/new/choose">GitHub</a>, too.
-  </p>
-
->>>>>>> 369a5b9f
 {% endblock %}