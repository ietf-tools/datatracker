{# Copyright The IETF Trust 2016-2020, All Rights Reserved #}
{% load origin %}
{% load static %}
{% load ietf_filters %}
{% load person_filters %}
{% origin %}

<tbody class="meta align-top {% if not document_html %} border-top{% endif %}">
    <tr>
        <th scope="row">Document</th>
        <th scope="row">{% if document_html %}Document type{% else %}Type{% endif %}</th>
        <td class="edit"></td>
        <td>
            {% if doc.type_id == "rfc" %}
                <span class="text-success">RFC
                    {% if not document_html %}
                    - {{ doc.std_level }}
                    {% else %}
                        <span class="badge rounded-pill badge-{% if not snapshot %}{{ doc|std_level_to_label_format }}{% else %}draft{% endif %}">{{ doc.std_level }}</span>
                    {% endif %}
                </span>
                {% if doc.pub_date %}
                    {% if document_html %}<br>{% else %}({% endif %}{{ doc.pub_date|date:"F Y" }}{% if not document_html %}){% endif %}
                {% else %}
                    <span class="text-body-secondary">(Publication date unknown)</span>
                {% endif %}
                {% if document_html %}<br>{% endif %}
                {% if has_verified_errata or has_errata %}
                    <a class="{% if document_html %}btn btn-primary btn-sm my-1{% else %}badge rounded-pill text-bg-danger text-decoration-none{% endif %}"
                       href="https://www.rfc-editor.org/errata_search.php?rfc={{ doc.rfc_number }}" title="Click to view errata." rel="nofollow">
                        {% if document_html %}View errata{% else %}Errata{% endif %}
                    </a>
                {% endif %}
                {% if document_html and doc.type_id == "rfc" %}
                    <a class="btn btn-sm btn-warning"
                       title="Click to report an error in the document."
                       href="https://www.rfc-editor.org/errata.php#reportnew"
                       target="_blank">
                        Report errata
                    </a>
                {% endif %}
                {% if doc.related_ipr %}
                    <a title="Click to view IPR declarations." class="{% if document_html %}btn btn-warning btn-sm my-1{% else %}badge rounded-pill text-bg-warning text-decoration-none{% endif %}" href="{% url 'ietf.ipr.views.search' %}?submit=draft&amp;id={{ doc.name }}">IPR</a>
                {% endif %}
                {% if obsoleted_by %}<div>Obsoleted by {{ obsoleted_by|urlize_related_source_list:document_html|join:", " }}</div>{% endif %}
                {% if updated_by %}<div>Updated by {{ updated_by|urlize_related_source_list:document_html|join:", " }}</div>{% endif %}
                {% if obsoletes %}<div>Obsoletes {{ obsoletes|urlize_related_target_list:document_html|join:", " }}</div>{% endif %}
                {% if updates %}<div>Updates {{ updates|urlize_related_target_list:document_html|join:", " }}</div>{% endif %}
                {% if status_changes %}
                    <div>Status changed by {{ status_changes|urlize_related_source_list|join:", " }}</div>
                {% endif %}
                {% if proposed_status_changes %}
                    <div>Proposed status changed by {{ proposed_status_changes|urlize_related_source_list|join:", " }}</div>
                {% endif %}
                {% if doc.came_from_draft %}
                    <div>
                        Was
                        <a href="{% url 'ietf.doc.views_doc.document_main' name=doc.came_from_draft.name rev=doc.came_from_draft.rev%}">{{ doc.came_from_draft.name }}</a>
                        {% if submission %}({{ submission|safe }}){% endif %}
                    </div>
                {% endif %}
            {% else %}
<<<<<<< HEAD
                {% if snapshot and doc.doc.get_state_slug == 'rfc' %}
                   <div{% if document_html %} class="alert alert-warning small p-2 mt-2"{% endif %}>This is an older version of an Internet-Draft that was ultimately published as <a href="{% url 'ietf.doc.views_doc.document_html' name=doc.doc.canonical_name %}">{{doc.doc.canonical_name|prettystdname}}</a>.</div>
=======
                {% if snapshot and doc.doc.became_rfc %} 
                   <div{% if document_html %} class="alert alert-warning small"{% endif %}>This is an older version of an Internet-Draft that was ultimately published as <a href="{% if document_html %}{% url 'ietf.doc.views_doc.document_html' name=doc.doc.became_rfc.name %}{% else %}{% url 'ietf.doc.views_doc.document_main' name=doc.doc.became_rfc.name %}{% endif %}">{{doc.doc.became_rfc.name|prettystdname}}</a>.</div>
>>>>>>> 18a8b3df
                {% elif snapshot and doc.rev != latest_rev  %}
                    <div{% if document_html %} class="alert alert-warning small p-2 mt-2"{% endif %}>This is an older version of an Internet-Draft whose latest revision state is "{{ doc.doc.get_state }}".</div>
                 {% else %}
                    <span class="{% if doc.get_state_slug == 'active' %}text-success{% elif doc.get_state_slug == 'expired' or doc.get_state_slug == 'repl' %}text-danger{% endif %}">{% if snapshot and doc.rev == latest_rev %}{{ doc.doc.get_state }}{% else %}{{ doc.get_state }}{% endif %} Internet-Draft</span>
                    {% if submission %}({{ submission|safe }}){% endif %}
                    {% if resurrected_by %}- resurrect requested by {{ resurrected_by }}{% endif %}
                {% endif %}
            {% endif %}
            {% if doc.get_state_slug != "active" and doc.type_id != "rfc" %}
                <div class="badge rounded-pill text-bg-warning{% if not document_html %} float-end{% endif %}">
                    Expired &amp; archived
                </div>
            {% endif %}
            {% if document_html %}
                {% include "doc/disclaimer.html" with document_html=document_html %}
            {% endif %}
        </td>
    </tr>
    {% if document_html %}
        <tr>
            <td></td>
            <th scope="row">Select version</th>
            <td class="edit"></td>
            <td>
                {% include "doc/revisions_list.html" with document_html=document_html %}
            </td>
        </tr>
        {% if diff_revisions|length > 1 %}
            <tr>
                <td></td>
                <th scope="row">Compare versions</th>
                <td class="edit"></td>
                <td>
                    {% include "doc/document_history_form.html" with doc=doc diff_revisions=diff_revisions action=rfcdiff_base_url document_html=document_html snapshot=snapshot only %}
                </td>
            </tr>
        {% endif %}
    {% endif %}
    <tr>
        <td></td>
        <th scope="row">Author{% if doc.pk %}{{ doc.authors|pluralize }}{% endif %}</th>
        <td class="edit">
            {% if can_edit_authors %}
                <a class="btn btn-primary btn-sm"
                   href="{%  url 'ietf.doc.views_doc.edit_authors' name=doc.name %}">Edit</a>
            {% endif %}
        </td>
        <td>
            {# Implementation that uses the current primary email for each author #}
            {% if doc.pk %}{% for author in doc.authors %}
                {% person_link author %}{% if not forloop.last %},{% endif %}
            {% endfor %}{% endif %}
            {% if document_html and not snapshot or document_html and doc.rev == latest_rev%}
                <br>
                <a class="btn btn-primary btn-sm mt-1" href="mailto:{{ doc.name }}@ietf.org?subject={{ doc.name}}" title="Send email to the document authors">Email authors</a>
            {% endif %}
        </td>
    </tr>
    {% if not document_html %}
    {# FIXME: This shows the date of the last history event, which is not what participants necessarily expect here. #}
    <tr>
        <td></td>
        <th scope="row">Last updated</th>
        <td class="edit"></td>
        <td>
            {{ doc.time|date:"Y-m-d" }}
            {% if latest_revision and latest_revision.time|date:"Y-m-d" != doc.time|date:"Y-m-d" %}
                <span class="text-body-secondary">(Latest revision {{ latest_revision.time|date:"Y-m-d" }})</span>
            {% endif %}
        </td>
    </tr>
    {% endif %}
    {% if doc.type_id != "rfc" %}
        {% if replaces or not document_html and can_edit_stream_info %}
            <tr>
                <td></td>
                <th scope="row">Replaces</th>
                <td class="edit">
                    {% if can_edit_stream_info and not snapshot %}
                        <a class="btn btn-primary btn-sm"
                           href="{% url 'ietf.doc.views_draft.replaces' name=doc.name %}">Edit</a>
                    {% endif %}
                </td>
                <td>
                    {% if replaces %}
                        {% if document_html %}
                            {{ replaces|urlize_related_target_list:document_html|join:"<br>" }}
                        {% else %}
                            {{ replaces|urlize_related_target_list:document_html|join:", " }}
                        {% endif %}
                    {% else %}
                        <span class="text-body-secondary">(None)</span>
                    {% endif %}
                </td>
            </tr>
        {% endif %}
        {% if replaced_by %}
            <tr>
                <td></td>
                <th scope="row">
                    Replaced by
                </th>
                <td class="edit">
                </td>
                <td>
                    {% if document_html %}
                        {{ replaced_by|urlize_related_source_list:document_html|join:"<br>" }}
                    {% else %}
                        {{ replaced_by|urlize_related_source_list:document_html|join:", " }}
                    {% endif %}
                </td>
            </tr>
        {% endif %}
        {% if can_view_possibly_replaces %}
            {% if possibly_replaces %}
                <tr>
                    <td></td>
                    <th scope="row">
                        Possibly Replaces
                    </th>
                    <td class="edit">
                        {% if can_edit_replaces and not snapshot %}
                            <a class="btn btn-primary btn-sm"
                               href="{% url 'ietf.doc.views_draft.review_possibly_replaces' name=doc.name %}">
                                Edit
                            </a>
                        {% endif %}
                    </td>
                    <td>
                        {% if document_html %}
                            {{ possibly_replaces|urlize_related_target_list:document_html|join:"<br>" }}
                        {% else %}
                            {{ possibly_replaces|urlize_related_target_list:document_html|join:", " }}
                        {% endif %}
                    </td>
                </tr>
            {% endif %}
            {% if possibly_replaced_by %}
                <tr>
                    <td></td>
                    <th scope="row">
                        Possibly Replaced By
                    </th>
                    <td class="edit">
                        {% if can_edit_replaces and not snapshot %}
                            {% comment %}<a class="btn btn-primary btn-sm"
    href="{% url 'ietf.doc.views_draft.review_possibly_replaces' name=doc.name %}">Edit</a>{% endcomment %}
                        {% endif %}
                    </td>
                    <td>
                        {% if document_html %}
                            {{ possibly_replaced_by|urlize_related_source_list:document_html|join:"<br>" }}
                        {% else %}
                            {{ possibly_replaced_by|urlize_related_source_list:document_html|join:", " }}
                        {% endif %}
                    </td>
                </tr>
            {% endif %}
        {% endif %}
    {% endif %}
    <tr>
        <td></td>
        <th scope="row">
            RFC stream
        </th>
        <td class="edit">
            {% if can_change_stream and not snapshot %}
                <a class="btn btn-primary btn-sm"
                   href="{% url 'ietf.doc.views_draft.change_stream' name=doc.name %}">
                    Edit
                </a>
            {% endif %}
        </td>
        <td {% if doc.stream is None %}class="text-body-secondary"{%endif%}>
            {% if doc.stream is not None %}
                {% if doc.stream.name|lower in 'iab,irtf,ise,editorial' %}
                    <a href="{% url 'ietf.group.views.stream_documents' acronym=doc.stream.name|lower %}">
                {% endif %}
                {% if document_html %}
                    {% if doc.stream.name|lower in 'iab,ietf,irtf' %}
                        {% include "logo.html" with org=doc.stream.name|lower classes="w-25 mt-1" title=stream_desc nor=True only %}
                    {% else %}
                        {{ doc.stream.desc }}
                    {% endif %}
                {% else %}
                    {{ doc.stream.desc }}
                {% endif %}
                {% if doc.stream.name|lower in 'iab,irtf,ise,editorial' %}
                    </a>
                {% endif %}
            {% else %}
                (None)
            {% endif %}
        </td>
    </tr>
    {% if doc.type_id != "rfc" and not snapshot %}
        <tr>
            <td></td>
            <th scope="row">
                Intended RFC status
            </th>
            <td class="edit">
                {% if can_edit_stream_info and not snapshot %}
                    <a class="btn btn-primary btn-sm"
                       href="{% url 'ietf.doc.views_draft.change_intention' name=doc.name %}">
                        Edit
                    </a>
                {% endif %}
            </td>
            <td>
                {% if doc.intended_std_level %}
                    {{ doc.intended_std_level }}
                {% else %}
                    <span class="text-body-secondary">
                        (None)
                    </span>
                {% endif %}
            </td>
        </tr>
    {% endif %}
    <tr>
        <td></td>
        <th scope="row">
            {% if document_html %}Other formats{% else %}Formats{% endif %}
        </th>
        <td class="edit">
        </td>
        <td>
            {% if document_html %}
                {% include "doc/document_format_buttons.html" with skip_format="htmlized" %}
            {% else %}
                {% include "doc/document_format_buttons.html" %}
            {% endif %}
        </td>
    </tr>
    {% if not document_html %}
    {% for check in doc.submission.latest_checks %}
        {% if check.passed != None and check.symbol.strip %}
            <tr>
                <td></td>
                <th scope="row">
                    {{ check.checker|title }}
                </th>
                <td class="edit">
                </td>
                <td>
                    {% if check.errors or check.warnings %}
                        <span class="checker-warning"
                              data-bs-toggle="modal"
                              data-bs-target="#check-{{ check.pk }}"
                              title="{{ check.checker|title }} returned warnings or errors.">
                            {{ check.symbol|safe }}
                        </span>
                    {% else %}
                        <span class="checker-success"
                              data-bs-toggle="modal"
                              data-bs-target="#check-{{ check.pk }}"
                              title="{{ check.checker|title }} passed">
                            {{ check.symbol|safe }}
                        </span>
                    {% endif %}
                    <a href="#"
                       data-bs-toggle="modal"
                       data-bs-target="#check-{{ check.pk }}">
                        {{ check.errors }} errors, {{ check.warnings }} warnings
                    </a>
                    {% include "doc/yang-check-modal-overlay.html" %}
                </td>
            </tr>
        {% endif %}
    {% endfor %}
        {% if doc.type_id != "rfc" %}{# do not show reviews or conflict_reviews for RFCs, even if present #}
            {% if review_assignments or can_request_review %}
                <tr>
                    <td></td>
                    <th scope="row">
                        Reviews
                    </th>
                    <td class="edit">
                    </td>
                    <td>
                        {% for review_assignment in review_assignments %}
                    {% include "doc/review_assignment_summary.html" with current_doc_name=doc.name current_rev=doc.rev review_assignment=review_assignment only %}
                {% endfor %}
                {% for review_request in review_requests %}
                    {% include "doc/review_request_summary.html" with review_request=review_request only %}
                        {% endfor %}
                        {% if no_review_from_teams %}
                            {% for team in no_review_from_teams %}
                                {{ team.acronym.upper }}{% if not forloop.last %},{% endif %}
                            {% endfor %}
                            will not review this version
                        {% endif %}
                        {% if can_request_review or can_submit_unsolicited_review_for_teams %}
                            <div {% if review_assignments or no_review_from_teams %}class="mt-3"{% endif %}>
                                {% if can_request_review %}
                                    <a class="btn btn-primary btn-sm"
                                       href="{% url "ietf.doc.views_review.request_review" doc.name %}">
                                        <i class="bi bi-check-circle">
                                        </i>
                                        Request review
                                    </a>
                                {% endif %}
                                {% if can_submit_unsolicited_review_for_teams|length == 1 %}
                                    <a class="btn btn-primary btn-sm"
                                       href="{% url "ietf.doc.views_review.complete_review" doc.name can_submit_unsolicited_review_for_teams.0.acronym %}">
                                        <i class="bi bi-pencil-square">
                                        </i>
                                        Submit unsolicited review
                                    </a>
                                {% elif can_submit_unsolicited_review_for_teams %}
                                    <a class="btn btn-primary btn-sm"
                                       href="{% url "ietf.doc.views_review.submit_unsolicited_review_choose_team" doc.name %}">
                                        <i class="bi bi-pencil-square">
                                        </i>
                                        Submit unsolicited review
                                    </a>
                                {% endif %}
                            </div>
                        {% endif %}
                    </td>
                </tr>
            {% endif %}
            {% if conflict_reviews %}
                <tr>
                    <td></td>
                    <th scope="row">
                        IETF conflict review
                    </th>
                    <td class="edit">
                    </td>
                    <td>
                        {{ conflict_reviews|join:", "|urlize_ietf_docs }}
                    </td>
                </tr>
            {% endif %}
        {% endif %}
    {% endif %}
    {% with doc.docextresource_set.all as resources %}
        {% if resources or doc.group and doc.group.list_archive or can_edit_stream_info or can_edit_individual %}
            <tr>
                <td>
                </td>
                <th scope="row">
                    Additional resources
                </th>
                <td class="edit">
                    {% if can_edit_stream_info or can_edit_individual %}
                        <a class="btn btn-primary btn-sm"
                           href="{% url 'ietf.doc.views_draft.edit_doc_extresources' name=doc.name %}">
                            Edit
                        </a>
                    {% endif %}
                </td>
                <td>
                    {% if resources or doc.group and doc.group.list_archive %}
                        {% for resource in resources|dictsort:"display_name" %}
                            {% if resource.name.type.slug == 'url' or resource.name.type.slug == 'email' %}
                                <a href="{{ resource.value }}" title="{{ resource.name.name }}">
                                    {% firstof resource.display_name resource.name.name %}
                                </a>
                                <br>
                                {# Maybe make how a resource displays itself a method on the class so templates aren't doing this switching #}
                            {% else %}
                                <span title="{{ resource.name.name }}">
                                    {% firstof resource.display_name resource.name.name %}: {{ resource.value|escape }}
                                </span>
                                <br>
                            {% endif %}
                        {% endfor %}
                        {% if doc.group and doc.group.list_archive %}
                            {% if doc.group.list_archive|startswith:settings.MAILING_LIST_ARCHIVE_URL %}
                                <a href="{{ doc.group.list_archive }}?q={{ doc.name }}">
                                    Mailing list discussion
                                </a>
                            {% elif doc.group.list_archive|is_valid_url %}
                                <a href="{{ doc.group.list_archive }}">
                                    Mailing list discussion
                                </a>
                            {% else %}
                                {{ doc.group.list_archive|urlencode }}
                            {% endif %}
                        {% endif %}
                    {% endif %}
                </td>
            </tr>
        {% endif %}
    {% endwith %}
</tbody><|MERGE_RESOLUTION|>--- conflicted
+++ resolved
@@ -60,13 +60,8 @@
                     </div>
                 {% endif %}
             {% else %}
-<<<<<<< HEAD
-                {% if snapshot and doc.doc.get_state_slug == 'rfc' %}
-                   <div{% if document_html %} class="alert alert-warning small p-2 mt-2"{% endif %}>This is an older version of an Internet-Draft that was ultimately published as <a href="{% url 'ietf.doc.views_doc.document_html' name=doc.doc.canonical_name %}">{{doc.doc.canonical_name|prettystdname}}</a>.</div>
-=======
                 {% if snapshot and doc.doc.became_rfc %} 
-                   <div{% if document_html %} class="alert alert-warning small"{% endif %}>This is an older version of an Internet-Draft that was ultimately published as <a href="{% if document_html %}{% url 'ietf.doc.views_doc.document_html' name=doc.doc.became_rfc.name %}{% else %}{% url 'ietf.doc.views_doc.document_main' name=doc.doc.became_rfc.name %}{% endif %}">{{doc.doc.became_rfc.name|prettystdname}}</a>.</div>
->>>>>>> 18a8b3df
+                   <div{% if document_html %} class="alert alert-warning small p-2 mt-2"{% endif %}>This is an older version of an Internet-Draft that was ultimately published as <a href="{% if document_html %}{% url 'ietf.doc.views_doc.document_html' name=doc.doc.became_rfc.name %}{% else %}{% url 'ietf.doc.views_doc.document_main' name=doc.doc.became_rfc.name %}{% endif %}">{{doc.doc.became_rfc.name|prettystdname}}</a>.</div>
                 {% elif snapshot and doc.rev != latest_rev  %}
                     <div{% if document_html %} class="alert alert-warning small p-2 mt-2"{% endif %}>This is an older version of an Internet-Draft whose latest revision state is "{{ doc.doc.get_state }}".</div>
                  {% else %}
