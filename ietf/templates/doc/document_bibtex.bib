--- conflicted
+++ resolved
@@ -23,13 +23,8 @@
 	institution =	{% templatetag openbrace %}Internet Engineering Task Force{% templatetag closebrace %},
 	publisher =	{% templatetag openbrace %}Internet Engineering Task Force{% templatetag closebrace %},
 	note =		{% templatetag openbrace %}Work in Progress{% templatetag closebrace %},
-<<<<<<< HEAD
 	url =		{% templatetag openbrace %}https://datatracker.ietf.org/doc/html/{{doc.name}}-{{doc.rev}}{% templatetag closebrace %},{% endif %}
-	author =	{% templatetag openbrace %}{% for entry in doc.authors.all %}{% with entry.person as author %}{{author.name}}{% endwith %}{% if not forloop.last %} and {% endif %}{% endfor %}{% templatetag closebrace %},
-=======
-	url =		{% templatetag openbrace %}https://tools.ietf.org/html/{{doc.name}}-{{doc.rev}}{% templatetag closebrace %},{% endif %}
         author =	{% templatetag openbrace %}{% for author in doc.documentauthor_set.all %}{{ author.person.name}}{% if not forloop.last %} and {% endif %}{% endfor %}{% templatetag closebrace %},
->>>>>>> 22c979d5
 	title =		{% templatetag openbrace %}{% templatetag openbrace %}{{doc.title}}{% templatetag closebrace %}{% templatetag closebrace %},
 	pagetotal =	{{ doc.pages }},
 	year =		{{ doc.pub_date.year }},
