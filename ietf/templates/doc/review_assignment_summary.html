{% load ietf_filters %}
<div class="review-assignment-summary">
    {% if review_assignment.state_id == "completed" or review_assignment.state_id == "part-completed" %}
        <a href="{% if review_assignment.review %}{% url 'ietf.doc.views_doc.document_main' review_assignment.review.name %}{% else %}{% url 'ietf.doc.views_review.review_request' review_assignment.review_request.doc.name review_assignment.review_request.pk %}{% endif %}">
            {{ review_assignment.review_request.team.acronym|upper }} {{ review_assignment.review_request.type.name }} review
            {% if review_assignment.reviewed_rev and review_assignment.reviewed_rev != current_rev or review_assignment.review_request.doc.name != current_doc_name %}
                (of
                {% if review_assignment.review_request.doc.name != current_doc_name %}
                    {{ review_assignment.review_request.doc.name }}
                {% endif %}
                -{{ review_assignment.reviewed_rev }}){% endif %}
            by {{ review_assignment.reviewer.person.plain_name }}</a>
        {% if review_assignment.state_id == "part-completed" %}
            <span class="badge rounded-pill text-bg-secondary ms-1">Partially completed</span>
        {% endif %}
        {% if review_assignment.result %}
            {{ review_assignment.result.name|badgeify }}
        {% endif %}
    {% else %}
        <a class="text-body-secondary"
           href="{% url 'ietf.doc.views_review.review_request' review_assignment.review_request.doc.name review_assignment.review_request.pk %}">
<<<<<<< HEAD
            {{ review_assignment.review_request.team.acronym|upper }} {{ review_assignment.review_request.type.name }} Review</a>
        <span class="badge rounded-pill text-bg-secondary ms-1">
            <i class="bi bi-hourglass-split"></i>
            Incomplete, due {{ review_assignment.review_request.deadline|date:"Y-m-d" }}
=======
            {{ review_assignment.review_request.team.acronym|upper }} {{ review_assignment.review_request.type.name }} Review due {{ review_assignment.review_request.deadline|date:"Y-m-d" }}</a>
        <span class="badge rounded-pill ms-1 bg-secondary">
            Incomplete
>>>>>>> 82d91d37
        </span>
    {% endif %}
</div><|MERGE_RESOLUTION|>--- conflicted
+++ resolved
@@ -19,16 +19,9 @@
     {% else %}
         <a class="text-body-secondary"
            href="{% url 'ietf.doc.views_review.review_request' review_assignment.review_request.doc.name review_assignment.review_request.pk %}">
-<<<<<<< HEAD
-            {{ review_assignment.review_request.team.acronym|upper }} {{ review_assignment.review_request.type.name }} Review</a>
-        <span class="badge rounded-pill text-bg-secondary ms-1">
-            <i class="bi bi-hourglass-split"></i>
-            Incomplete, due {{ review_assignment.review_request.deadline|date:"Y-m-d" }}
-=======
             {{ review_assignment.review_request.team.acronym|upper }} {{ review_assignment.review_request.type.name }} Review due {{ review_assignment.review_request.deadline|date:"Y-m-d" }}</a>
         <span class="badge rounded-pill ms-1 bg-secondary">
             Incomplete
->>>>>>> 82d91d37
         </span>
     {% endif %}
 </div>