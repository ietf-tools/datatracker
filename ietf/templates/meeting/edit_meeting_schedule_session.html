--- conflicted
+++ resolved
@@ -12,13 +12,8 @@
     <div>
         <span class="requested-duration">{{ session.requested_duration_in_hours|floatformat }}h</span>
         {% if session.attendees != None %}<span class="attendees">&middot; {{ session.attendees }}</span>{% endif %}
-<<<<<<< HEAD
-        {% if session.comments %}<span class="comments"><i class="bi bi-chat-o"></i></span>{% endif %}
+        {% if session.comments %}<span class="comments"><i class="bi bi-chat"></i></span>{% endif %}
         {% if session.constraint_hints %}
-=======
-        {% if session.comments %}<span class="comments"><i class="bi bi-chat"></i></span>{% endif %}
-        {% if session.constrained_sessions %}
->>>>>>> 2859c436
             <span class="constraints">
                 {% for hint, sessions in session.constraint_hints %}
                     <span data-sessions="{{ sessions|join:"," }}">{% constraint_icon_for hint.constraint_name hint.count %}</span>
