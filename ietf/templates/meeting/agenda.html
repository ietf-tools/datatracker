--- conflicted
+++ resolved
@@ -143,106 +143,30 @@
               </tr>
             {% endifchanged %}
 
-<<<<<<< HEAD
-            {% if item.timeslot.type_id == 'regular' %}
-              {% ifchanged %}
-                <tr class="info session-label-row"
-                    data-slot-start-ts="{{item.start_timestamp}}"
-                    data-slot-end-ts="{{item.end_timestamp}}">
-                  <td class="leftmarker"></td>
-	          <th class="text-nowrap text-right">
-                    <div class="hidden-xs">
-                       {% include "meeting/timeslot_start_end.html" %}
-                    </div>
-	          </th>
-	          <th colspan="4">
-                    <div class="hidden-sm hidden-md hidden-lg">
-                       {% include "meeting/timeslot_start_end.html" %}
-                    </div>
-	            {{ item.timeslot.time|date:"l"}}
-	            {{item.timeslot.name|capfirst_allcaps}}
-	          </th>
-                  <td class="rightmarker"></td>
-                </tr>
-              {% endifchanged %}
-            {% endif %}
-
-            {% if item.timeslot.type.slug == 'break' or item.timeslot.type.slug == 'reg' or item.timeslot.type.slug == 'other' %}
-                <tr id="row-{{ item.slug }}" data-filter-keywords="{{ item.filter_keywords|join:',' }}"
-                    data-slot-start-ts="{{item.start_timestamp}}"
-                    data-slot-end-ts="{{item.end_timestamp}}">
-                  <td class="leftmarker"></td>
-	          <td class="text-nowrap text-right">
-                    <div class="hidden-xs">
-                       {% include "meeting/timeslot_start_end.html" %}
-                    </div>
-	          </td>
-                  <td colspan="3">
-                    <div class="hidden-sm hidden-md hidden-lg">
-                       {% include "meeting/timeslot_start_end.html" %}
-                    </div>
-                    {% if item.timeslot.show_location and item.timeslot.get_html_location %}
-		      {% if schedule.meeting.number|add:"0" < 96 %}
-                      {% comment %}<a href="https://tools.ietf.org/agenda/{{schedule.meeting.number}}/venue/?room={{ item.timeslot.get_html_location|xslugify }}">{% endcomment %}
-                        {{item.timeslot.get_html_location}}
-                      }
-                      {% comment %}</a>{% endcomment %}
-                      {% elif item.timeslot.location.floorplan %}
-		      <a href="{% url 'ietf.meeting.views.floor_plan' num=schedule.meeting.number %}?room={{ item.timeslot.get_html_location|xslugify }}">{{item.timeslot.get_html_location}}</a>
-		      {% else %}
-                      {{item.timeslot.get_html_location}}
-		      {% endif %}
-		      {% with item.timeslot.location.floorplan as floor %}
-		      {% if item.timeslot.location.floorplan %}
-                      <div class="hidden-xs">
-			<a href="{% url 'ietf.meeting.views.floor_plan' num=schedule.meeting.number %}#{{floor.name|xslugify}}"
-			  class="pull-right" title="{{floor.name}}"><span class="label label-blank label-wide">{{floor.short}}</span></a>
-                      </divn>
-		      {% endif %}
-		      {% endwith %}
-	            {% endif %}
-	          </td>
-                  <td>
-		    {% if item.session.agenda %}
-		      <a href="{{ item.session.agenda.get_href }}">
-			{{item.timeslot.name}}
-		      </a>
-		    {% else %}
-		      {{item.timeslot.name}}
-		    {% endif %}
-
-                    {% if item.session.current_status == 'canceled' %}
-		      <span class="label label-danger pull-right">CANCELLED</span>
-                    {% else %}
-                      <div class="pull-right padded-left">
-                        {% if item.timeslot.type.slug == 'other' %}
-                          {% if item.session.agenda or item.session.remote_instructions or item.session.agenda_note %}
-                            {% include "meeting/session_buttons_include.html" with show_agenda=True item=item schedule=schedule %}
-=======
               {% if item|is_special_agenda_item %}
                   <tr id="row-{{ item.slug }}" data-filter-keywords="{{ item.filter_keywords|join:',' }}"
                       data-slot-start-ts="{{item.start_timestamp}}"
                       data-slot-end-ts="{{item.end_timestamp}}">
                       <td class="leftmarker"></td>
                       <td class="text-nowrap text-right">
-                    <span class="hidden-xs">
+                    <div class="hidden-xs">
                        {% include "meeting/timeslot_start_end.html" %}
-                    </span>
+                    </div>
                       </td>
                       <td colspan="3">
-                        <span class="hidden-sm hidden-md hidden-lg">
+                        <div class="hidden-sm hidden-md hidden-lg">
                            {% include "meeting/timeslot_start_end.html" %}
-                        </span>
+                        </div>
                         {% location_anchor item.timeslot %}
                           {{ item.timeslot.get_html_location }}
                         {% end_location_anchor %}
                         {% if item.timeslot.show_location and item.timeslot.get_html_location %}
                           {% with item.timeslot.location.floorplan as floor %}
                             {% if item.timeslot.location.floorplan %}
-                              <span class="hidden-xs">
+                              <div class="hidden-xs">
                                 <a href="{% url 'ietf.meeting.views.floor_plan' num=schedule.meeting.number %}#{{floor.name|xslugify}}"
                                    class="pull-right" title="{{floor.name}}"><span class="label label-blank label-wide">{{floor.short}}</span></a>
-                              </span>
+                              </div>
                             {% endif %}
                           {% endwith %}
                         {% endif %}
@@ -254,7 +178,6 @@
 
                           {% if item.session.current_status == 'canceled' %}
                               <span class="label label-danger pull-right">CANCELLED</span>
->>>>>>> 2b1864f5
                           {% else %}
                               <div class="pull-right padded-left">
                                   {% if item.slot_type.slug == 'other' %}
@@ -282,14 +205,14 @@
                           data-slot-end-ts="{{item.end_timestamp}}">
                           <td class="leftmarker"></td>
                           <th class="text-nowrap text-right">
-                        <span class="hidden-xs">
+                        <div class="hidden-xs">
                            {% include "meeting/timeslot_start_end.html" %}
-                        </span>
+                        </div>
                           </th>
                           <th colspan="4">
-                        <span class="hidden-sm hidden-md hidden-lg">
+                        <div class="hidden-sm hidden-md hidden-lg">
                            {% include "meeting/timeslot_start_end.html" %}
-                        </span>
+                        </div>
                               {{ item.timeslot.time|date:"l"}}
                               {{item.timeslot.name|capfirst_allcaps}}
                           </th>
@@ -311,33 +234,14 @@
                          {% include "meeting/timeslot_start_end.html" %}
                       </div>
 		    </th>
-<<<<<<< HEAD
-		    <td colspan="3">
+        <td colspan="3">
                       <div class="hidden-sm hidden-md hidden-lg">
                          {% include "meeting/timeslot_start_end.html" %}
                       </div>
-		      {% if item.timeslot.show_location and item.timeslot.get_html_location %}
-			{% if schedule.meeting.number|add:"0" < 96 %}
-			{% comment %}<a href="https://tools.ietf.org/agenda/{{schedule.meeting.number}}/venue/?room={{ item.timeslot.get_html_location|xslugify }}">{% endcomment %}
-      {{item.timeslot.get_html_location}}
-      {% comment %}</a>{% endcomment %}
-                        {% elif item.timeslot.location.floorplan %}
-			<a href="{% url 'ietf.meeting.views.floor_plan' num=schedule.meeting.number %}?room={{ item.timeslot.get_html_location|xslugify }}">{{item.timeslot.get_html_location}}</a>
-			{% else %}
-                        {{item.timeslot.get_html_location}}
-			{% endif %}
-		      {% endif %}
-		    </td>
-=======
-        <td colspan="3">
-                      <span class="hidden-sm hidden-md hidden-lg">
-                         {% include "meeting/timeslot_start_end.html" %}
-                      </span>
           {% location_anchor item.timeslot %}
             {{ item.timeslot.get_html_location }}
           {% end_location_anchor %}
         </td>
->>>>>>> 2b1864f5
 
 		  {% else %}
 		    <td>
@@ -351,23 +255,9 @@
 		      {% endwith %}
 		    </td>
                     <td>
-<<<<<<< HEAD
-                      {% if item.timeslot.show_location and item.timeslot.get_html_location %}
-			{% if schedule.meeting.number|add:"0" < 96 %}
-			{% comment %}<a href="https://tools.ietf.org/agenda/{{schedule.meeting.number}}/venue/?room={{ item.timeslot.get_html_location|xslugify }}">{% endcomment %}
-      {{item.timeslot.get_html_location}}
-      {% comment %}</a>{% endcomment %}
-                        {% elif item.timeslot.location.floorplan %}
-			<a href="{% url 'ietf.meeting.views.floor_plan' num=schedule.meeting.number %}?room={{ item.timeslot.get_html_location|xslugify }}">{{item.timeslot.get_html_location}}</a>
-                        {% else %}
-                        {{item.timeslot.get_html_location}}
-			{% endif %}
-                      {% endif %}
-=======
                       {% location_anchor item.timeslot %}
                         {{ item.timeslot.get_html_location }}
                       {% end_location_anchor %}
->>>>>>> 2b1864f5
                     </td>
 
 		      <td><div class="hidden-xs">{{item.session.historic_group.historic_parent.acronym}}</div></td>
