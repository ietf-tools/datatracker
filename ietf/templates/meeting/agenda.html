{% extends "base.html" %}
{# Copyright The IETF Trust 2015-2021, All Rights Reserved #}
{% load origin %}
{% load static %}
{% load ietf_filters %}
{% load textfilters %}
<<<<<<< HEAD
{% load htmlfilters agenda_custom_tags %}
{% load django_vite %}

=======
{% load htmlfilters agenda_custom_tags tz %}
>>>>>>> 0391383c
{% block title %}
    IETF {{ meetingData.meetingNumber }} Meeting Agenda
{% endblock %}
{% block pagehead %}
    <!-- AGENDA VUE COMPONENT -->
    <!-- [html-validate-disable-block void-style, attribute-empty-style] -->
    {{ meetingData|json_script:"meeting-data" }}
    {% vite_asset 'client/main.js' %}
{% endblock %}
{% block morecss %}
body {
    font-family: 'Montserrat', system-ui, -apple-system, BlinkMacSystemFont, 'Segoe UI', Roboto, Oxygen, Ubuntu, Cantarell, 'Open Sans', 'Helvetica Neue', sans-serif;
}

@keyframes initspinner {
    to { transform: rotate(360deg); }
}

#app-loading {
    position: fixed;
    top: 60px;
    left: 0;
    width: 100%;
    height: calc(100% - 60px);
    background-color: rgba(255,255,255,.75);
    z-index: 2000000000;
    backdrop-filter: blur(10px);
}

#app-loading:before {
    content: '';
    box-sizing: border-box;
    position: absolute;
    top: 50%;
    left: 50%;
    width: 50px;
    height: 50px;
    margin-top: -25px;
    margin-left: -25px;
    border-radius: 50%;
    border-top: 2px solid #999;
    border-right: 2px solid transparent;
    animation: initspinner .6s linear infinite;
    z-index: 2000000000;
}

#app-loading:after {
    content: 'Loading meeting {{ meetingData.meetingNumber }}...';
    position: absolute;
    text-align: center;
    top: 50%;
    margin-top: -100px;
    left: 0;
    right: 0;
    font-weight: 500;
    color: #999;
    z-index: 2000000000;
}
{% endblock %}
{% block content %}
    {% origin %}
<<<<<<< HEAD
    <div id="app"></div>
    <div id="app-loading"></div>
=======
    {% if "-utc" in request.path %}
        {% include "meeting/meeting_heading.html" with meeting=schedule.meeting updated=updated selected="agenda-utc" title_extra="(UTC)" %}
    {% elif personalize %}
        {% include "meeting/meeting_heading.html" with meeting=schedule.meeting updated=updated selected="select-sessions" title_extra="" %}
    {% else %}
        {% include "meeting/meeting_heading.html" with meeting=schedule.meeting updated=updated selected="agenda" title_extra="" %}
    {% endif %}
    {# the contents of #extra-nav will be moved into the RH nav panel #}
    <div id="extra-nav" class="d-none">
        <div class="d-flex flex-column px-2">
          {% if now.date <= schedule.meeting.end_date %}
              <a class="btn btn-sm btn-primary my-3 now-link" href="#">Jump to current session</a>
          {% endif %}
          <div class="d-flex">
            {% include 'meeting/tz-display.html' with id_suffix="-rh" meeting_timezone=display_timezone minimal=True only %}
          </div>
          <div class="small text-muted">
            Showing <span class="current-tz">{{ display_timezone|split:"_"|join:" "|split:"/"|join:" / " }}</span> time
          </div>
        </div>
    </div>
    {# cache this part -- it takes 3-6 seconds to generate #}
    {% load cache %}
    {% cache cache_time ietf_meeting_agenda_utc schedule.meeting.number request.path %}
    <h2>
        {% if personalize %}
            Session selection
        {% else %}
            Agenda
        {% endif %}
    </h2>
    {% if is_current_meeting %}
        <p class="alert alert-info my-3">
            <b>Note:</b> IETF agendas are subject to change, up to and during a meeting.
        </p>
    {% endif %}
    {% if schedule.meeting.agenda_info_note %}
        <p class="alert alert-info my-3">
            {{ schedule.meeting.agenda_info_note|removetags:"h1"|safe }}
        </p>
    {% endif %}
    {% include 'meeting/tz-display.html' with id_suffix="" meeting_timezone=display_timezone only %}
    {% include "meeting/agenda_filter.html" with filter_categories=filter_categories customize_button_text="Filter this agenda view..." always_show=personalize %}
    {% include "meeting/agenda_personalize_buttonlist.html" with meeting=schedule.meeting personalize=personalize only %}
    <div class="input-group mb-3">
        <button class="btn btn-outline-primary dropdown-toggle"
                type="button"
                data-bs-toggle="dropdown"
                aria-expanded="false"
                {% if filter_categories|length < 3 %}disabled{% endif %}>
            Download area agenda
        </button>
        <ul class="dropdown-menu">
            {% for fc in filter_categories %}
                {% if not forloop.last %}
                    {# skip the last group, it's the office hours/misc #}
                    {% for p in fc|dictsort:"label" %}
                        <li>
                            <a class="dropdown-item"
                               href="{% url "ietf.meeting.views.agenda_ical" num=schedule.meeting.number %}?show={{ p.keyword }}">
                                {{ p.label }}
                            </a>
                        </li>
                    {% endfor %}
                {% endif %}
            {% endfor %}
        </ul>
        <a class="btn btn-outline-primary {% if non_area_keywords|length == 0 %}disabled{% endif %}"
           href="{% if non_area_keywords %}{% url 'ietf.meeting.views.agenda_ical' num=schedule.meeting.number %}?show={{ non_area_keywords|join:',' }}{% else %}#{% endif %}">
            Download non-area events
        </a>
    </div>
    <div id="weekview" class="d-none mt-3">
        <h2>
            Schedule
            {% if schedule.meeting.agenda_warning_note %}
                <span class="badge rounded-pill bg-danger">
                  {{ schedule.meeting.agenda_warning_note|removetags:"h1" |safe }}
                </span>
            {% endif %}
        </h2>
        <iframe title="Schedule" class="w-100 overflow-hidden border border-dark"></iframe>
    </div>
    <h2 class="mt-3">
        {% if personalize %}Personalize{% endif %}
        Detailed Agenda
        {% if schedule.meeting.agenda_warning_note %}
            <span class="badge rounded-pill bg-danger">
              {{ schedule.meeting.agenda_warning_note|removetags:"h1" |safe }}
            </span>
        {% endif %}
    </h2>
    {% if personalize %}
        <p>
            Check boxes below to select individual sessions.
        </p>
    {% endif %}
    <table id="agenda-table" class="table table-sm tablesorter">
        <thead>
            <tr>
                {% if personalize %}<th scope="col"></th>{% endif %}
                <th scope="col"></th>
                <th scope="col" data-sort="loc"></th>
                <th scope="col" data-sort="group"></th>
                <th scope="col" data-sort="area"></th>
                <th scope="col" data-sort="desc"></th>
            </tr>
        </thead>
        <tbody>
            {% for item in filtered_assignments %}
                {% ifchanged item.timeslot.time|date:"Y-m-d" %}
                    <tr class="table-primary show-with-children">
                        <th scope="col" colspan="{% if personalize %}6{% else %}5{% endif %}"
                            id="slot-{{ item.timeslot.time|slugify }}"
                            class="nav-heading">
                            {{ item.timeslot.time|date:"l, F j, Y" }}
                        </th>
                    </tr>
                {% endifchanged %}
                {% if item|is_special_agenda_item %}
                    <tr id="row-{{ item.slug }}"
                        data-filter-keywords="{{ item.filter_keywords|join:',' }}"
                        data-slot-start-ts="{{ item.start_timestamp }}"
                        data-slot-end-ts="{{ item.end_timestamp }}">
                        {% if personalize %}
                            <td class="text-center">
                                {% if item.session_keyword %}
                                    <label class="d-none"
                                           aria-label="Select session"
                                           for="{{ item.session_keyword }}-{{ item.slug }}">
                                   </label>
                                    <input type="checkbox"
                                           class="pickview form-check-input"
                                           title="Select session"
                                           name="selected-sessions"
                                           id="{{ item.session_keyword }}-{{ item.slug }}"
                                           value="{{ item.session_keyword }}"
                                           data-filter-keywords="{{ item.filter_keywords|join:',' }}"
                                           data-filter-item="{{ item.session_keyword }}">
                                {% endif %}
                            </td>
                        {% endif %}
                        <td class="text-end">{% include "meeting/timeslot_start_end.html" %}</td>
                        <td colspan="3">
                            {% if item.timeslot.show_location and item.timeslot.location %}
                                {% location_anchor item.timeslot %}
                                {{ item.timeslot.get_html_location }}
                            {% end_location_anchor %}
                        {% endif %}
                        {% if item.timeslot.show_location and item.timeslot.get_html_location %}
                            {% with item.timeslot.location.floorplan as floor %}
                                {% if item.timeslot.location.floorplan %}
                                    <div class="d-none d-sm-block float-end">
                                        <a href="{% url 'ietf.meeting.views.floor_plan' num=schedule.meeting.number %}#floor-{{ floor.name|xslugify }}"
                                           class="float-end"
                                           title="{{ floor.name }}">
                                            <span class="badge rounded-pill bg-secondary">{{ floor.short }}</span>
                                        </a>
                                    </div>
                                {% endif %}
                            {% endwith %}
                        {% endif %}
                    </td>
                    <td>
                        {% agenda_anchor item.session %}
                        {% assignment_display_name item %}
                    {% end_agenda_anchor %}
                    {% if item.session.current_status == 'canceled' %}
                        <span class="badge rounded-pill bg-danger float-end">CANCELLED</span>
                    {% else %}
                        {% if item.slot_type.slug == 'other' %}
                            {% if item.session.agenda or item.session.remote_instructions or item.session.agenda_note %}
                            <div class="float-end ps-2">
                                {% include "meeting/session_buttons_include.html" with show_agenda=True item=item schedule=schedule %}
                            </div>
                            {% else %}
                                <div>
                                {% for slide in item.session.slides %}
                                    <a href="{{ slide.get_href }}">{{ slide.title|clean_whitespace }}</a>
                                    <br>
                                {% endfor %}
                                </div>
                            {% endif %}
                        {% endif %}
                    {% endif %}
                </td>
            </tr>
        {% elif item|is_regular_agenda_item or item|is_plenary_agenda_item %}
            {% if item|is_regular_agenda_item %}
                {% ifchanged %}
                    <tr class="table-secondary session-label-row show-with-children"
                        data-slot-start-ts="{{ item.start_timestamp }}"
                        data-slot-end-ts="{{ item.end_timestamp }}">
                        {% if personalize %}<th scope="row" class="text-center"></th>{% endif %}
                        <th scope="row" class="text-end">{% include "meeting/timeslot_start_end.html" %}</th>
                        <th scope="row" colspan="4">
                            {{ item.timeslot.time|date:"l" }}
                            {{ item.timeslot.name|capfirst_allcaps }}
                        </th>
                    </tr>
                {% endifchanged %}
            {% endif %}
            {% if item.session.historic_group %}
                <tr id="row-{{ item.slug }}"
                    {% if item.slot_type.slug == 'plenary' %}class="{{ item.slot_type.slug }}danger"{% endif %}
                    data-filter-keywords="{{ item.filter_keywords|join:',' }}"
                    data-slot-start-ts="{{ item.start_timestamp }}"
                    data-slot-end-ts="{{ item.end_timestamp }}">
                    {% if personalize %}
                        <td class="text-center">
                            {% if item.session_keyword %}
                                <label class="d-none"
                                       aria-label="Select session"
                                       for="{{ item.session_keyword }}">
                               </label>
                                <input type="checkbox"
                                       class="pickview form-check-input"
                                       title="Select session"
                                       name="selected-sessions"
                                       id="{{ item.session_keyword }}"
                                       value="{{ item.session_keyword }}"
                                       data-filter-keywords="{{ item.filter_keywords|join:',' }}"
                                       data-filter-item="{{ item.session_keyword }}">
                            {% endif %}
                        </td>
                    {% endif %}
                    {% if item.slot_type.slug == 'plenary' %}
                        <td class="text-end">
                            {% include "meeting/timeslot_start_end.html" %}</td>
                        <td colspan="3">
                            {% if item.timeslot.show_location and item.timeslot.location %}
                                {% location_anchor item.timeslot %}
                                {{ item.timeslot.get_html_location }}
                            {% end_location_anchor %}
                        {% endif %}
                    </td>
                {% else %}
                    <td>
                        {% with item.timeslot.location.floorplan as floor %}
                            {% if item.timeslot.location.floorplan %}
                                <div class="d-none d-sm-block">
                                    <a href="{% url 'ietf.meeting.views.floor_plan' num=schedule.meeting.number %}#floor-{{ floor.name|xslugify }}"
                                       class="float-end"
                                       title="{{ floor.name }}">
                                        <span class="badge rounded-pill bg-secondary">{{ floor.short }}</span>
                                    </a>
                                </div>
                            {% endif %}
                        {% endwith %}
                    </td>
                    <td>
                        {% if item.timeslot.show_location and item.timeslot.location %}
                            {% location_anchor item.timeslot %}
                            {{ item.timeslot.get_html_location }}
                        {% end_location_anchor %}
                    {% endif %}
                </td>
                <td>
                    {% if item.session.historic_group.historic_parent.acronym %}
                        <div class="d-none d-sm-block">{{ item.session.historic_group.historic_parent.acronym }}</div>
                    {% endif %}
                </td>
                <td>
                    <div class="d-none d-sm-block">
                    {% if item.session.historic_group %}
                        <a href="{% url 'ietf.group.views.group_about' acronym=item.session.historic_group.acronym %}">
                            {{ item.session.historic_group.acronym }}
                        </a>
                    {% else %}
                        {{ item.session.historic_group.acronym }}
                    {% endif %}
                    </div>
                </td>
            {% endif %}
            <td>
                {% if item.session.current_status == 'canceled' %}
                    <span class="badge rounded-pill bg-danger float-end">Cancelled</span>
                {% else %}
                    <div class="float-end ps-2">
                        {% include "meeting/session_buttons_include.html" with show_agenda=True session=item.session meeting=schedule.meeting %}
                    </div>
                {% endif %}
                <div class="d-sm-none">
                    {% if item.session.historic_group %}
                        <a href="{% url 'ietf.group.views.group_about' acronym=item.session.historic_group.acronym %}">
                            {{ item.session.historic_group.acronym }}</a>
                    {% else %}
                        {{ item.session.historic_group.acronym }}
                    {% endif %}
                    {% if item.session.historic_group.historic_parent.acronym %}
                        <span class="text-muted">{{ item.session.historic_group.historic_parent.acronym }}</span>
                    {% endif %}
                </div>

                {% agenda_anchor item.session %}
                {% assignment_display_name item %}
            {% end_agenda_anchor %}
            {% if item.session.historic_group.state_id == "bof" %}
                <span class="badge rounded-pill bg-success float-end">BOF</span>
            {% endif %}
            {% if item.session.current_status == 'resched' %}
                <div class="badge rounded-pill bg-danger float-end">
                    Rescheduled
                    {% if item.session.rescheduled_to %}
                        TO
                        <div class="timetooltip reschedtimetooltip">
                            <div data-start-time="{{ item.session.rescheduled_to.time|utc|date:"U" }}"
                                 data-end-time="{{ item.session.rescheduled_to.end_time|utc|date:"U" }}"
                                 {% if item.timeslot.time|date:"l" != item.session.rescheduled_to.time|date:"l" %} data-weekday="1"{% endif %}>
                                {% if "-utc" in request.path %}
                                    {{ item.session.rescheduled_to.time|utc|date:"l G:i"|upper }}-{{ item.session.rescheduled_to.end_time|utc|date:"G:i" }}
                                {% else %}
                                    {{ item.session.rescheduled_to.time|date:"l G:i"|upper }}-{{ item.session.rescheduled_to.end_time|date:"G:i" }}
                                {% endif %}
                            </div>
                        </div>
                    {% endif %}
                </div>
            {% endif %}
            {% if item.session.agenda_note|first_url|conference_url %}
                <br>
                <a href="{{ item.session.agenda_note|first_url }}">{{ item.session.agenda_note|slice:":23" }}
                </a>
            {% elif item.session.agenda_note %}
                <br>
                <span class="text-danger small">{{ item.session.agenda_note }}</span>
            {% endif %}
        </td>
    </tr>
{% endif %}
{% endif %}
{% endfor %}
</tbody>
</table>
{% if personalize %}{# only show second copy of buttons for the personalize tab #}
    {% include "meeting/agenda_personalize_buttonlist.html" with meeting=schedule.meeting personalize=personalize only %}
{% endif %}
{% endcache %}
{% endblock %}
{% block js %}
    <script src="{% static 'ietf/js/agenda_filter.js' %}"></script>
    <script>
        // Update the agenda display with specified filters
        function update_agenda_display(filter_params) {
            var agenda_rows=$('[id^="row-"]')

            if (!agenda_filter.filtering_is_enabled(filter_params)) {
                // When filtering is not enabled, show all sessions
                agenda_rows.show();
                return;
            }

            // if groups were selected for filtering, hide all rows by default
            agenda_rows.filter(function(index, row) {
                return !!$(row).attr('data-filter-keywords');
            }).hide();

            // loop through the has items and change the UI element and row visibilities accordingly
            $.each(filter_params.show, function (i, v) {
                // this is a regular item by wg: when present, show these rows
                agenda_filter.rows_matching_filter_keyword(agenda_rows, v).show();
            });
            $.each(filter_params.hide, function (i, v) {
                // this is a "negative" item by wg: when present, hide these rows
                agenda_filter.rows_matching_filter_keyword(agenda_rows, v).hide();
            });

            // Now hide any session label rows with no visible sessions. Identify
            // by matching on start/end timestamps.
            $('tr.session-label-row').each(function(i, e) {
                var start_ts = $(e).attr('data-slot-start-ts');
                var end_ts = $(e).attr('data-slot-end-ts');
                var visible_rows = agenda_rows.filter(
                    '[data-slot-start-ts="' + start_ts + '"]' +
                    '[data-slot-end-ts="' + end_ts + '"]' +
                    ':visible'
                );
                if (visible_rows.length > 0) {
                    $(e).show();
                } else {
                    $(e).hide();
                }
            })
        }

        function update_ical_links(filter_params) {
            $(".ical-link").toggleClass("d-none", !agenda_filter.filtering_is_enabled(filter_params));
        }

        function update_weekview(filter_params) {
            var weekview = $("#weekview");
            if (agenda_filter.filtering_is_enabled(filter_params)) {
                weekview.removeClass("d-none");
            } else {
                weekview.addClass("d-none");
            }
            update_weekview_display();
        }

        function update_weekview_display() {
            var weekview = $("#weekview");
            if (!weekview.hasClass('d-none')) {
                var queryparams = window.location.search;
                if (queryparams) {
                    queryparams += '&tz=' + encodeURIComponent(ietf_timezone.get_current_tz().toLowerCase());
                } else {
                    queryparams = '?tz=' + encodeURIComponent(ietf_timezone.get_current_tz().toLowerCase());
                }
                var new_url = 'week-view.html' + queryparams;
                var wv_iframe = $(weekview).children('iframe');
                var wv_window = wv_iframe.contentWindow;
                if (wv_iframe.src && wv_window.location.hostname && wv_window.history && wv_window.history.replaceState) {
                    wv_window.history.replaceState({}, '', new_url);
                    wv_window.redraw_weekview();
                } else {
                    // either have not yet loaded the iframe or we do not support history replacement
                    $(wv_iframe).attr("src", new_url);
                }
            }
        }

        function update_view(filter_params) {
            update_agenda_display(filter_params);
            update_weekview(filter_params)
            update_ical_links(filter_params)
        }

    </script>
    <script src="{% static 'ietf/js/list.js' %}">
    </script>
    <script src="{% static 'ietf/js/moment.js' %}">
    </script>
    <script src="{% static 'ietf/js/timezone.js' %}">
    </script>
    <script src="{% static 'ietf/js/agenda_materials.js' %}">
    </script>
    <script src="{% static 'ietf/js/agenda_timezone.js' %}">
    </script>
    {% if personalize %}
        <script src="{% static 'ietf/js/agenda_personalize.js' %}">
        </script>
    {% endif %}
    <script>
        {% if settings.DEBUG and settings.DEBUG_AGENDA %}
            speedup = +urlParam('speedup');
            if (speedup < 1) {
                speedup = 1;
            }
            start_time = moment().utc();
            if (urlParam('date')) {
                offset_time = moment.tz(decodeURIComponent(urlParam('date')), "UTC");
            } else {
                offset_time = start_time;
            }
            if (speedup > 1 || offset_time !== start_time) {
                moment.now = function () {
                    return (+new Date() - start_time) * speedup + offset_time;
                }
            }
        {% else %}
            speedup = 1;
        {% endif %}


        $(document).ready(function() {
            // Methods/variables here that are not in ietf_timezone or agenda_filter are from agenda_timezone.js
            meeting_timezone = '{{ display_timezone }}';

            // First, initialize_moments(). This must be done before calling any of the update methods.
            // It does not need timezone info, so safe to call before initializing ietf_timezone.
            initialize_moments();  // fills in moments in the agenda data

            // Now set up callbacks related to ietf_timezone. This must happen before calling initialize().
            // In particular, set_current_tz_cb() must be called before the update methods are called.
            set_current_tz_cb(ietf_timezone.get_current_tz);  // give agenda_timezone access to this method
            ietf_timezone.set_tz_change_callback(function(newtz) {
                update_times(newtz);
                update_weekview_display();
            }
            );

            // With callbacks in place, call ietf_timezone.initialize(). This will call the tz_change callback
            // after setting things up.
            {% if "-utc" in request.path %}
                ietf_timezone.initialize('UTC');
            {% else %}
                ietf_timezone.initialize(meeting_timezone);
            {% endif %}

            // Now make other setup calls from agenda_timezone.js
            add_tooltips();
            init_timers(speedup);

            // Finally, set up the agenda filter UI. This does not depend on the timezone.
            {% if personalize %}
                agenda_filter.set_update_callback(function (e) {
                    handleFilterParamUpdate(e);
                });

                document.getElementById('agenda-table')
                    .addEventListener('click', handleTableClick);
            {% else %}
                agenda_filter.set_update_callback(update_view);
            {% endif %}

            agenda_filter.enable();
        }
        );
    </script>
>>>>>>> 0391383c
{% endblock %}<|MERGE_RESOLUTION|>--- conflicted
+++ resolved
@@ -4,13 +4,8 @@
 {% load static %}
 {% load ietf_filters %}
 {% load textfilters %}
-<<<<<<< HEAD
 {% load htmlfilters agenda_custom_tags %}
 {% load django_vite %}
-
-=======
-{% load htmlfilters agenda_custom_tags tz %}
->>>>>>> 0391383c
 {% block title %}
     IETF {{ meetingData.meetingNumber }} Meeting Agenda
 {% endblock %}
@@ -72,518 +67,6 @@
 {% endblock %}
 {% block content %}
     {% origin %}
-<<<<<<< HEAD
     <div id="app"></div>
     <div id="app-loading"></div>
-=======
-    {% if "-utc" in request.path %}
-        {% include "meeting/meeting_heading.html" with meeting=schedule.meeting updated=updated selected="agenda-utc" title_extra="(UTC)" %}
-    {% elif personalize %}
-        {% include "meeting/meeting_heading.html" with meeting=schedule.meeting updated=updated selected="select-sessions" title_extra="" %}
-    {% else %}
-        {% include "meeting/meeting_heading.html" with meeting=schedule.meeting updated=updated selected="agenda" title_extra="" %}
-    {% endif %}
-    {# the contents of #extra-nav will be moved into the RH nav panel #}
-    <div id="extra-nav" class="d-none">
-        <div class="d-flex flex-column px-2">
-          {% if now.date <= schedule.meeting.end_date %}
-              <a class="btn btn-sm btn-primary my-3 now-link" href="#">Jump to current session</a>
-          {% endif %}
-          <div class="d-flex">
-            {% include 'meeting/tz-display.html' with id_suffix="-rh" meeting_timezone=display_timezone minimal=True only %}
-          </div>
-          <div class="small text-muted">
-            Showing <span class="current-tz">{{ display_timezone|split:"_"|join:" "|split:"/"|join:" / " }}</span> time
-          </div>
-        </div>
-    </div>
-    {# cache this part -- it takes 3-6 seconds to generate #}
-    {% load cache %}
-    {% cache cache_time ietf_meeting_agenda_utc schedule.meeting.number request.path %}
-    <h2>
-        {% if personalize %}
-            Session selection
-        {% else %}
-            Agenda
-        {% endif %}
-    </h2>
-    {% if is_current_meeting %}
-        <p class="alert alert-info my-3">
-            <b>Note:</b> IETF agendas are subject to change, up to and during a meeting.
-        </p>
-    {% endif %}
-    {% if schedule.meeting.agenda_info_note %}
-        <p class="alert alert-info my-3">
-            {{ schedule.meeting.agenda_info_note|removetags:"h1"|safe }}
-        </p>
-    {% endif %}
-    {% include 'meeting/tz-display.html' with id_suffix="" meeting_timezone=display_timezone only %}
-    {% include "meeting/agenda_filter.html" with filter_categories=filter_categories customize_button_text="Filter this agenda view..." always_show=personalize %}
-    {% include "meeting/agenda_personalize_buttonlist.html" with meeting=schedule.meeting personalize=personalize only %}
-    <div class="input-group mb-3">
-        <button class="btn btn-outline-primary dropdown-toggle"
-                type="button"
-                data-bs-toggle="dropdown"
-                aria-expanded="false"
-                {% if filter_categories|length < 3 %}disabled{% endif %}>
-            Download area agenda
-        </button>
-        <ul class="dropdown-menu">
-            {% for fc in filter_categories %}
-                {% if not forloop.last %}
-                    {# skip the last group, it's the office hours/misc #}
-                    {% for p in fc|dictsort:"label" %}
-                        <li>
-                            <a class="dropdown-item"
-                               href="{% url "ietf.meeting.views.agenda_ical" num=schedule.meeting.number %}?show={{ p.keyword }}">
-                                {{ p.label }}
-                            </a>
-                        </li>
-                    {% endfor %}
-                {% endif %}
-            {% endfor %}
-        </ul>
-        <a class="btn btn-outline-primary {% if non_area_keywords|length == 0 %}disabled{% endif %}"
-           href="{% if non_area_keywords %}{% url 'ietf.meeting.views.agenda_ical' num=schedule.meeting.number %}?show={{ non_area_keywords|join:',' }}{% else %}#{% endif %}">
-            Download non-area events
-        </a>
-    </div>
-    <div id="weekview" class="d-none mt-3">
-        <h2>
-            Schedule
-            {% if schedule.meeting.agenda_warning_note %}
-                <span class="badge rounded-pill bg-danger">
-                  {{ schedule.meeting.agenda_warning_note|removetags:"h1" |safe }}
-                </span>
-            {% endif %}
-        </h2>
-        <iframe title="Schedule" class="w-100 overflow-hidden border border-dark"></iframe>
-    </div>
-    <h2 class="mt-3">
-        {% if personalize %}Personalize{% endif %}
-        Detailed Agenda
-        {% if schedule.meeting.agenda_warning_note %}
-            <span class="badge rounded-pill bg-danger">
-              {{ schedule.meeting.agenda_warning_note|removetags:"h1" |safe }}
-            </span>
-        {% endif %}
-    </h2>
-    {% if personalize %}
-        <p>
-            Check boxes below to select individual sessions.
-        </p>
-    {% endif %}
-    <table id="agenda-table" class="table table-sm tablesorter">
-        <thead>
-            <tr>
-                {% if personalize %}<th scope="col"></th>{% endif %}
-                <th scope="col"></th>
-                <th scope="col" data-sort="loc"></th>
-                <th scope="col" data-sort="group"></th>
-                <th scope="col" data-sort="area"></th>
-                <th scope="col" data-sort="desc"></th>
-            </tr>
-        </thead>
-        <tbody>
-            {% for item in filtered_assignments %}
-                {% ifchanged item.timeslot.time|date:"Y-m-d" %}
-                    <tr class="table-primary show-with-children">
-                        <th scope="col" colspan="{% if personalize %}6{% else %}5{% endif %}"
-                            id="slot-{{ item.timeslot.time|slugify }}"
-                            class="nav-heading">
-                            {{ item.timeslot.time|date:"l, F j, Y" }}
-                        </th>
-                    </tr>
-                {% endifchanged %}
-                {% if item|is_special_agenda_item %}
-                    <tr id="row-{{ item.slug }}"
-                        data-filter-keywords="{{ item.filter_keywords|join:',' }}"
-                        data-slot-start-ts="{{ item.start_timestamp }}"
-                        data-slot-end-ts="{{ item.end_timestamp }}">
-                        {% if personalize %}
-                            <td class="text-center">
-                                {% if item.session_keyword %}
-                                    <label class="d-none"
-                                           aria-label="Select session"
-                                           for="{{ item.session_keyword }}-{{ item.slug }}">
-                                   </label>
-                                    <input type="checkbox"
-                                           class="pickview form-check-input"
-                                           title="Select session"
-                                           name="selected-sessions"
-                                           id="{{ item.session_keyword }}-{{ item.slug }}"
-                                           value="{{ item.session_keyword }}"
-                                           data-filter-keywords="{{ item.filter_keywords|join:',' }}"
-                                           data-filter-item="{{ item.session_keyword }}">
-                                {% endif %}
-                            </td>
-                        {% endif %}
-                        <td class="text-end">{% include "meeting/timeslot_start_end.html" %}</td>
-                        <td colspan="3">
-                            {% if item.timeslot.show_location and item.timeslot.location %}
-                                {% location_anchor item.timeslot %}
-                                {{ item.timeslot.get_html_location }}
-                            {% end_location_anchor %}
-                        {% endif %}
-                        {% if item.timeslot.show_location and item.timeslot.get_html_location %}
-                            {% with item.timeslot.location.floorplan as floor %}
-                                {% if item.timeslot.location.floorplan %}
-                                    <div class="d-none d-sm-block float-end">
-                                        <a href="{% url 'ietf.meeting.views.floor_plan' num=schedule.meeting.number %}#floor-{{ floor.name|xslugify }}"
-                                           class="float-end"
-                                           title="{{ floor.name }}">
-                                            <span class="badge rounded-pill bg-secondary">{{ floor.short }}</span>
-                                        </a>
-                                    </div>
-                                {% endif %}
-                            {% endwith %}
-                        {% endif %}
-                    </td>
-                    <td>
-                        {% agenda_anchor item.session %}
-                        {% assignment_display_name item %}
-                    {% end_agenda_anchor %}
-                    {% if item.session.current_status == 'canceled' %}
-                        <span class="badge rounded-pill bg-danger float-end">CANCELLED</span>
-                    {% else %}
-                        {% if item.slot_type.slug == 'other' %}
-                            {% if item.session.agenda or item.session.remote_instructions or item.session.agenda_note %}
-                            <div class="float-end ps-2">
-                                {% include "meeting/session_buttons_include.html" with show_agenda=True item=item schedule=schedule %}
-                            </div>
-                            {% else %}
-                                <div>
-                                {% for slide in item.session.slides %}
-                                    <a href="{{ slide.get_href }}">{{ slide.title|clean_whitespace }}</a>
-                                    <br>
-                                {% endfor %}
-                                </div>
-                            {% endif %}
-                        {% endif %}
-                    {% endif %}
-                </td>
-            </tr>
-        {% elif item|is_regular_agenda_item or item|is_plenary_agenda_item %}
-            {% if item|is_regular_agenda_item %}
-                {% ifchanged %}
-                    <tr class="table-secondary session-label-row show-with-children"
-                        data-slot-start-ts="{{ item.start_timestamp }}"
-                        data-slot-end-ts="{{ item.end_timestamp }}">
-                        {% if personalize %}<th scope="row" class="text-center"></th>{% endif %}
-                        <th scope="row" class="text-end">{% include "meeting/timeslot_start_end.html" %}</th>
-                        <th scope="row" colspan="4">
-                            {{ item.timeslot.time|date:"l" }}
-                            {{ item.timeslot.name|capfirst_allcaps }}
-                        </th>
-                    </tr>
-                {% endifchanged %}
-            {% endif %}
-            {% if item.session.historic_group %}
-                <tr id="row-{{ item.slug }}"
-                    {% if item.slot_type.slug == 'plenary' %}class="{{ item.slot_type.slug }}danger"{% endif %}
-                    data-filter-keywords="{{ item.filter_keywords|join:',' }}"
-                    data-slot-start-ts="{{ item.start_timestamp }}"
-                    data-slot-end-ts="{{ item.end_timestamp }}">
-                    {% if personalize %}
-                        <td class="text-center">
-                            {% if item.session_keyword %}
-                                <label class="d-none"
-                                       aria-label="Select session"
-                                       for="{{ item.session_keyword }}">
-                               </label>
-                                <input type="checkbox"
-                                       class="pickview form-check-input"
-                                       title="Select session"
-                                       name="selected-sessions"
-                                       id="{{ item.session_keyword }}"
-                                       value="{{ item.session_keyword }}"
-                                       data-filter-keywords="{{ item.filter_keywords|join:',' }}"
-                                       data-filter-item="{{ item.session_keyword }}">
-                            {% endif %}
-                        </td>
-                    {% endif %}
-                    {% if item.slot_type.slug == 'plenary' %}
-                        <td class="text-end">
-                            {% include "meeting/timeslot_start_end.html" %}</td>
-                        <td colspan="3">
-                            {% if item.timeslot.show_location and item.timeslot.location %}
-                                {% location_anchor item.timeslot %}
-                                {{ item.timeslot.get_html_location }}
-                            {% end_location_anchor %}
-                        {% endif %}
-                    </td>
-                {% else %}
-                    <td>
-                        {% with item.timeslot.location.floorplan as floor %}
-                            {% if item.timeslot.location.floorplan %}
-                                <div class="d-none d-sm-block">
-                                    <a href="{% url 'ietf.meeting.views.floor_plan' num=schedule.meeting.number %}#floor-{{ floor.name|xslugify }}"
-                                       class="float-end"
-                                       title="{{ floor.name }}">
-                                        <span class="badge rounded-pill bg-secondary">{{ floor.short }}</span>
-                                    </a>
-                                </div>
-                            {% endif %}
-                        {% endwith %}
-                    </td>
-                    <td>
-                        {% if item.timeslot.show_location and item.timeslot.location %}
-                            {% location_anchor item.timeslot %}
-                            {{ item.timeslot.get_html_location }}
-                        {% end_location_anchor %}
-                    {% endif %}
-                </td>
-                <td>
-                    {% if item.session.historic_group.historic_parent.acronym %}
-                        <div class="d-none d-sm-block">{{ item.session.historic_group.historic_parent.acronym }}</div>
-                    {% endif %}
-                </td>
-                <td>
-                    <div class="d-none d-sm-block">
-                    {% if item.session.historic_group %}
-                        <a href="{% url 'ietf.group.views.group_about' acronym=item.session.historic_group.acronym %}">
-                            {{ item.session.historic_group.acronym }}
-                        </a>
-                    {% else %}
-                        {{ item.session.historic_group.acronym }}
-                    {% endif %}
-                    </div>
-                </td>
-            {% endif %}
-            <td>
-                {% if item.session.current_status == 'canceled' %}
-                    <span class="badge rounded-pill bg-danger float-end">Cancelled</span>
-                {% else %}
-                    <div class="float-end ps-2">
-                        {% include "meeting/session_buttons_include.html" with show_agenda=True session=item.session meeting=schedule.meeting %}
-                    </div>
-                {% endif %}
-                <div class="d-sm-none">
-                    {% if item.session.historic_group %}
-                        <a href="{% url 'ietf.group.views.group_about' acronym=item.session.historic_group.acronym %}">
-                            {{ item.session.historic_group.acronym }}</a>
-                    {% else %}
-                        {{ item.session.historic_group.acronym }}
-                    {% endif %}
-                    {% if item.session.historic_group.historic_parent.acronym %}
-                        <span class="text-muted">{{ item.session.historic_group.historic_parent.acronym }}</span>
-                    {% endif %}
-                </div>
-
-                {% agenda_anchor item.session %}
-                {% assignment_display_name item %}
-            {% end_agenda_anchor %}
-            {% if item.session.historic_group.state_id == "bof" %}
-                <span class="badge rounded-pill bg-success float-end">BOF</span>
-            {% endif %}
-            {% if item.session.current_status == 'resched' %}
-                <div class="badge rounded-pill bg-danger float-end">
-                    Rescheduled
-                    {% if item.session.rescheduled_to %}
-                        TO
-                        <div class="timetooltip reschedtimetooltip">
-                            <div data-start-time="{{ item.session.rescheduled_to.time|utc|date:"U" }}"
-                                 data-end-time="{{ item.session.rescheduled_to.end_time|utc|date:"U" }}"
-                                 {% if item.timeslot.time|date:"l" != item.session.rescheduled_to.time|date:"l" %} data-weekday="1"{% endif %}>
-                                {% if "-utc" in request.path %}
-                                    {{ item.session.rescheduled_to.time|utc|date:"l G:i"|upper }}-{{ item.session.rescheduled_to.end_time|utc|date:"G:i" }}
-                                {% else %}
-                                    {{ item.session.rescheduled_to.time|date:"l G:i"|upper }}-{{ item.session.rescheduled_to.end_time|date:"G:i" }}
-                                {% endif %}
-                            </div>
-                        </div>
-                    {% endif %}
-                </div>
-            {% endif %}
-            {% if item.session.agenda_note|first_url|conference_url %}
-                <br>
-                <a href="{{ item.session.agenda_note|first_url }}">{{ item.session.agenda_note|slice:":23" }}
-                </a>
-            {% elif item.session.agenda_note %}
-                <br>
-                <span class="text-danger small">{{ item.session.agenda_note }}</span>
-            {% endif %}
-        </td>
-    </tr>
-{% endif %}
-{% endif %}
-{% endfor %}
-</tbody>
-</table>
-{% if personalize %}{# only show second copy of buttons for the personalize tab #}
-    {% include "meeting/agenda_personalize_buttonlist.html" with meeting=schedule.meeting personalize=personalize only %}
-{% endif %}
-{% endcache %}
-{% endblock %}
-{% block js %}
-    <script src="{% static 'ietf/js/agenda_filter.js' %}"></script>
-    <script>
-        // Update the agenda display with specified filters
-        function update_agenda_display(filter_params) {
-            var agenda_rows=$('[id^="row-"]')
-
-            if (!agenda_filter.filtering_is_enabled(filter_params)) {
-                // When filtering is not enabled, show all sessions
-                agenda_rows.show();
-                return;
-            }
-
-            // if groups were selected for filtering, hide all rows by default
-            agenda_rows.filter(function(index, row) {
-                return !!$(row).attr('data-filter-keywords');
-            }).hide();
-
-            // loop through the has items and change the UI element and row visibilities accordingly
-            $.each(filter_params.show, function (i, v) {
-                // this is a regular item by wg: when present, show these rows
-                agenda_filter.rows_matching_filter_keyword(agenda_rows, v).show();
-            });
-            $.each(filter_params.hide, function (i, v) {
-                // this is a "negative" item by wg: when present, hide these rows
-                agenda_filter.rows_matching_filter_keyword(agenda_rows, v).hide();
-            });
-
-            // Now hide any session label rows with no visible sessions. Identify
-            // by matching on start/end timestamps.
-            $('tr.session-label-row').each(function(i, e) {
-                var start_ts = $(e).attr('data-slot-start-ts');
-                var end_ts = $(e).attr('data-slot-end-ts');
-                var visible_rows = agenda_rows.filter(
-                    '[data-slot-start-ts="' + start_ts + '"]' +
-                    '[data-slot-end-ts="' + end_ts + '"]' +
-                    ':visible'
-                );
-                if (visible_rows.length > 0) {
-                    $(e).show();
-                } else {
-                    $(e).hide();
-                }
-            })
-        }
-
-        function update_ical_links(filter_params) {
-            $(".ical-link").toggleClass("d-none", !agenda_filter.filtering_is_enabled(filter_params));
-        }
-
-        function update_weekview(filter_params) {
-            var weekview = $("#weekview");
-            if (agenda_filter.filtering_is_enabled(filter_params)) {
-                weekview.removeClass("d-none");
-            } else {
-                weekview.addClass("d-none");
-            }
-            update_weekview_display();
-        }
-
-        function update_weekview_display() {
-            var weekview = $("#weekview");
-            if (!weekview.hasClass('d-none')) {
-                var queryparams = window.location.search;
-                if (queryparams) {
-                    queryparams += '&tz=' + encodeURIComponent(ietf_timezone.get_current_tz().toLowerCase());
-                } else {
-                    queryparams = '?tz=' + encodeURIComponent(ietf_timezone.get_current_tz().toLowerCase());
-                }
-                var new_url = 'week-view.html' + queryparams;
-                var wv_iframe = $(weekview).children('iframe');
-                var wv_window = wv_iframe.contentWindow;
-                if (wv_iframe.src && wv_window.location.hostname && wv_window.history && wv_window.history.replaceState) {
-                    wv_window.history.replaceState({}, '', new_url);
-                    wv_window.redraw_weekview();
-                } else {
-                    // either have not yet loaded the iframe or we do not support history replacement
-                    $(wv_iframe).attr("src", new_url);
-                }
-            }
-        }
-
-        function update_view(filter_params) {
-            update_agenda_display(filter_params);
-            update_weekview(filter_params)
-            update_ical_links(filter_params)
-        }
-
-    </script>
-    <script src="{% static 'ietf/js/list.js' %}">
-    </script>
-    <script src="{% static 'ietf/js/moment.js' %}">
-    </script>
-    <script src="{% static 'ietf/js/timezone.js' %}">
-    </script>
-    <script src="{% static 'ietf/js/agenda_materials.js' %}">
-    </script>
-    <script src="{% static 'ietf/js/agenda_timezone.js' %}">
-    </script>
-    {% if personalize %}
-        <script src="{% static 'ietf/js/agenda_personalize.js' %}">
-        </script>
-    {% endif %}
-    <script>
-        {% if settings.DEBUG and settings.DEBUG_AGENDA %}
-            speedup = +urlParam('speedup');
-            if (speedup < 1) {
-                speedup = 1;
-            }
-            start_time = moment().utc();
-            if (urlParam('date')) {
-                offset_time = moment.tz(decodeURIComponent(urlParam('date')), "UTC");
-            } else {
-                offset_time = start_time;
-            }
-            if (speedup > 1 || offset_time !== start_time) {
-                moment.now = function () {
-                    return (+new Date() - start_time) * speedup + offset_time;
-                }
-            }
-        {% else %}
-            speedup = 1;
-        {% endif %}
-
-
-        $(document).ready(function() {
-            // Methods/variables here that are not in ietf_timezone or agenda_filter are from agenda_timezone.js
-            meeting_timezone = '{{ display_timezone }}';
-
-            // First, initialize_moments(). This must be done before calling any of the update methods.
-            // It does not need timezone info, so safe to call before initializing ietf_timezone.
-            initialize_moments();  // fills in moments in the agenda data
-
-            // Now set up callbacks related to ietf_timezone. This must happen before calling initialize().
-            // In particular, set_current_tz_cb() must be called before the update methods are called.
-            set_current_tz_cb(ietf_timezone.get_current_tz);  // give agenda_timezone access to this method
-            ietf_timezone.set_tz_change_callback(function(newtz) {
-                update_times(newtz);
-                update_weekview_display();
-            }
-            );
-
-            // With callbacks in place, call ietf_timezone.initialize(). This will call the tz_change callback
-            // after setting things up.
-            {% if "-utc" in request.path %}
-                ietf_timezone.initialize('UTC');
-            {% else %}
-                ietf_timezone.initialize(meeting_timezone);
-            {% endif %}
-
-            // Now make other setup calls from agenda_timezone.js
-            add_tooltips();
-            init_timers(speedup);
-
-            // Finally, set up the agenda filter UI. This does not depend on the timezone.
-            {% if personalize %}
-                agenda_filter.set_update_callback(function (e) {
-                    handleFilterParamUpdate(e);
-                });
-
-                document.getElementById('agenda-table')
-                    .addEventListener('click', handleTableClick);
-            {% else %}
-                agenda_filter.set_update_callback(update_view);
-            {% endif %}
-
-            agenda_filter.enable();
-        }
-        );
-    </script>
->>>>>>> 0391383c
 {% endblock %}