{# Copyright The IETF Trust 2015, All Rights Reserved #}
{% load origin %}
{% load static %}
{% load textfilters %}
{% origin %}
{% with item=session.official_timeslotassignment acronym=session.historic_group.acronym %}
    {% if session.agenda and show_agenda %}
      {# Note: if called with show_agenda=True, calling template must load agenda_materials.js, needed by session_agenda_include.html #}
      {% include "meeting/session_agenda_include.html" with slug=item.slug session=session timeslot=item.timeslot only %}
      <!-- agenda pop-up button -->
      <a class="" data-toggle="modal" data-target="#modal-{{item.slug}}" title="Show meeting materials"><span class="fa fa-fw fa-arrows-alt"></span></a>
      <!-- materials tar file -->
      <a class="" href="/meeting/{{meeting.number}}/agenda/{{acronym}}-drafts.tgz" title="Download meeting materials as .tar archive"><span class="fa fa-fw fa-file-archive-o"></span></a>
      <!-- materials PDF file -->
      <a class="" href="/meeting/{{ meeting.number }}/agenda/{{acronym}}-drafts.pdf" title="Download meeting materials as PDF file"><span class="fa fa-fw fa-file-pdf-o"></span></a>
    {% endif %}
      <!-- etherpad -->
    {% if use_codimd %}
<<<<<<< HEAD
      {% if item.timeslot.type.slug == 'plenary' %}
        <a class="" href="https://notes.ietf.org/notes-ietf-{{ meeting.number }}-plenary" title="Notepad for note-takers"><span class="fa fa-fw fa-edit"></span></a>
      {% else %}
        <a class="" href="https://notes.ietf.org/notes-ietf-{{ meeting.number }}-{{acronym}}" title="Notepad for note-takers"><span class="fa fa-fw fa-edit"></span></a>
=======
      {% if item.slot_type.slug == 'plenary' %}
        <a class="" href="https://codimd.ietf.org/notes-ietf-{{ meeting.number }}-plenary title="Etherpad for note-takers"><span class="fa fa-fw fa-edit"></span></a>
      {% else %}
        <a class="" href="https://codimd.ietf.org/notes-ietf-{{ meeting.number }}-{{acronym}}" title="Etherpad for note-takers"><span class="fa fa-fw fa-edit"></span></a>
      {% endif %}
    {% else %}
      {% if item.slot_type.slug == 'plenary' %}
        <a class="" href="https://etherpad.ietf.org:9009/p/notes-ietf-{{ meeting.number }}-plenary?useMonospaceFont=true" title="Etherpad for note-takers"><span class="fa fa-fw fa-edit"></span></a>
      {% else %}
        <a class="" href="https://etherpad.ietf.org:9009/p/notes-ietf-{{ meeting.number }}-{{acronym}}?useMonospaceFont=true" title="Etherpad for note-takers"><span class="fa fa-fw fa-edit"></span></a>
>>>>>>> 2b1864f5
      {% endif %}
    {% endif %}

  {# show stream buttons up till end of session, then show archive buttons #}
  {% if now < item.timeslot.end_time %}
      <!-- Jabber -->
      <a class="" href="xmpp:{{session.jabber_room_name}}@jabber.ietf.org?join" title="Jabber room for {{session.jabber_room_name}}"><span class="fa fa-fw fa-lightbulb-o"></span></a>
      <!-- Remote call-in -->
      {% if session.agenda_note|first_url|conference_url %}
	<a class=""
	  href="{{ session.agenda_note|first_url }}"
	  title="Online conference"><span class="fa fa-fw fd-group"></span>
	</a>
      {% elif session.remote_instructions|first_url|conference_url %}
	<a class=""
	  href="{{ session.remote_instructions|first_url }}"
	  title="Online conference"><span class="fa fa-fw fd-group"></span>
	</a>
      {% elif item.timeslot.location.webex_url %}
	  <a class=""
	    href="{{item.timeslot.location.webex_url|format:session }}"
	    title="Webex session"><span class="fa fa-fw fd-group"></span>
	  </a>
      <!-- Video stream (meetecho) -->
      {% elif item.timeslot.location.video_stream_url %}
	  <a class=""
	    href="{{item.timeslot.location.video_stream_url|format:session }}"
	    title="Meetecho video stream"><span class="fa fa-fw fa-video-camera"></span>
	  </a>
      {% else %}
	<span class="">
	  <span class="fa fa-fw fd-group" style="color: #ddd;"
		title="No online conference info found in remote instructions or agenda note"></span>
	</span>
      {% endif %}
      <!-- iCalendar item -->
      <a
        href="{% url 'ietf.meeting.views.agenda_ical' num=meeting.number session_id=session.id %}"
        title="icalendar entry for {{acronym}} session on {{item.timeslot.utc_start_time|date:'Y-m-d H:i'}} UTC">
            <span class="fa fa-fw fa-calendar-o"></span>
      </a>
  {% else %}
    <!-- Jabber -->
    <a class="" href="https://www.ietf.org/jabber/logs/{{session.jabber_room_name}}?C=M;O=D" title="Jabber logs for {{session.jabber_room_name}}">
       <span class="fa-stack-1"><i class="fa fa-fw fa-file-o fa-stack-1x"></i><i class="fa fa-fw fa-lightbulb-o fa-stack-sm"></i></span>
    </a>
    {% with session.recordings as recordings %}
      {% if recordings %}
        {# There's no guaranteed order, so this is a bit messy: #}
        <!-- Audio -->
        {% for r in recordings %}{% with href=r.get_href %}
          {% if 'audio' in href %}
              <a class="" href="{{ href }}" title="{{ r.title }}"><span class="fa fa-fw fa-file-audio-o"></span></a>
          {% endif %}
        {% endwith %}{% endfor %}
        <!-- YouTube -->
        {% for r in recordings %}{% with href=r.get_href %}
          {% if 'youtu' in href %}
            <a class="" href="{{ href }}" title="{{ r.title }}"><span class="fa fa-fw fa-file-video-o"></span></a>
          {% endif %}
        {% endwith %}{% endfor %}
        <!-- Any other recordings -->
        {% for r in recordings %}{% with href=r.get_href %}
          {% if not 'audio' in href and not 'youtu' in href %}
            <a class="" href="{{ href }}" title="{{ r.title }}"><span class="fa fa-fw fa-file-o"></span></a>
          {% endif %}
        {% endwith %}{% endfor %}
      {% elif item.timeslot.location.video_stream_url %}
          <a class=""
             href="http://www.meetecho.com/ietf{{meeting.number}}/recordings#{{acronym.upper}}"
             title="Meetecho session recording"><span class="fd fa-fw fd-meetecho"></span></a>
      {% elif show_empty  %}
        <span class="fa fa-fw"></span>
      {% endif %}
    {% endwith %}
  {% endif %}
{% endwith %}
  <|MERGE_RESOLUTION|>--- conflicted
+++ resolved
@@ -16,23 +16,10 @@
     {% endif %}
       <!-- etherpad -->
     {% if use_codimd %}
-<<<<<<< HEAD
-      {% if item.timeslot.type.slug == 'plenary' %}
+      {% if item.slot_type.slug == 'plenary' %}
         <a class="" href="https://notes.ietf.org/notes-ietf-{{ meeting.number }}-plenary" title="Notepad for note-takers"><span class="fa fa-fw fa-edit"></span></a>
       {% else %}
         <a class="" href="https://notes.ietf.org/notes-ietf-{{ meeting.number }}-{{acronym}}" title="Notepad for note-takers"><span class="fa fa-fw fa-edit"></span></a>
-=======
-      {% if item.slot_type.slug == 'plenary' %}
-        <a class="" href="https://codimd.ietf.org/notes-ietf-{{ meeting.number }}-plenary title="Etherpad for note-takers"><span class="fa fa-fw fa-edit"></span></a>
-      {% else %}
-        <a class="" href="https://codimd.ietf.org/notes-ietf-{{ meeting.number }}-{{acronym}}" title="Etherpad for note-takers"><span class="fa fa-fw fa-edit"></span></a>
-      {% endif %}
-    {% else %}
-      {% if item.slot_type.slug == 'plenary' %}
-        <a class="" href="https://etherpad.ietf.org:9009/p/notes-ietf-{{ meeting.number }}-plenary?useMonospaceFont=true" title="Etherpad for note-takers"><span class="fa fa-fw fa-edit"></span></a>
-      {% else %}
-        <a class="" href="https://etherpad.ietf.org:9009/p/notes-ietf-{{ meeting.number }}-{{acronym}}?useMonospaceFont=true" title="Etherpad for note-takers"><span class="fa fa-fw fa-edit"></span></a>
->>>>>>> 2b1864f5
       {% endif %}
     {% endif %}
 
