{% extends "base.html" %}
{# Copyright The IETF Trust 2015-2020, All Rights Reserved #}
{% load origin %}
{% load static %}
{% load ietf_filters %}
{% block morecss %}
<<<<<<< HEAD
    {# set the group colors with CSS here #}
    {% for parent in session_parents %}
        .parent-{{ parent.acronym }} { background-image: linear-gradient(to right, {{ parent.scheduling_color }} 0.4em, transparent 0.5em); }
        .parent-{{ parent.acronym }}.hidden-parent { filter: blur(3px); }{# blur masks contents but keeps the parent color visible #}
.parent-{{ parent.acronym }}.selected { background-color: {{ parent.light_scheduling_color }}; }
.parent-{{ parent.acronym }}.other-session-selected { background-color: {{ parent.light_scheduling_color }}; }
{% endfor %}
        {# style past sessions to indicate they are not editable #}
.edit-meeting-schedule .edit-grid .timeslot.past-hint { filter: brightness(0.9); }
.edit-meeting-schedule .past-flag { visibility: hidden; font-size: smaller; }
.edit-meeting-schedule .edit-grid .timeslot.past .past-flag { visibility: visible; color: #aaaaaa; }
        {# style off-agenda sessions to indicate this #}
.edit-meeting-schedule .session.off-agenda { filter: brightness(0.9); }
        {# type and purpose styling #}
.edit-meeting-schedule .edit-grid .timeslot.wrong-timeslot-type,
.edit-meeting-schedule .edit-grid .timeslot.hidden-timeslot-type { background-color: transparent; ); }
.edit-meeting-schedule .edit-grid .timeslot.wrong-timeslot-type .time-label,
.edit-meeting-schedule .edit-grid .timeslot.hidden-timeslot-type .time-label { color: transparent; ); }
.edit-meeting-schedule .session.hidden-purpose,
.edit-meeting-schedule .session.hidden-timeslot-type { filter: blur(3px); }
{% endblock %}
=======
  {# set the group colors with CSS here #}
  {% for parent in session_parents %}
    .parent-{{ parent.acronym }} { background-image: linear-gradient(to right, {{ parent.scheduling_color }} 0.4em, transparent 0.5em); }
    .parent-{{ parent.acronym }}.hidden-parent { filter: blur(3px); }{# blur masks contents but keeps the parent color visible #}
    .parent-{{ parent.acronym }}.selected { background-color: {{ parent.light_scheduling_color }}; }
    .parent-{{ parent.acronym }}.other-session-selected { background-color: {{ parent.light_scheduling_color }}; }
  {% endfor %}
  {# style past sessions to indicate they are not editable #}
  .edit-meeting-schedule .edit-grid .timeslot.past-hint { filter: brightness(0.9); }
  .edit-meeting-schedule .past-flag { visibility: hidden; font-size: smaller; }
  .edit-meeting-schedule .edit-grid .timeslot.past .past-flag { visibility: visible; color: #aaaaaa; }
  {# style off-agenda sessions to indicate this #}
  .edit-meeting-schedule .session.off-agenda { filter: brightness(0.9); }
  {# type and purpose styling #}
  .edit-meeting-schedule .edit-grid .timeslot.wrong-timeslot-type { background-color: transparent; ); }
  .edit-meeting-schedule .edit-grid .timeslot.wrong-timeslot-type .time-label { color: transparent; ); }
  .edit-meeting-schedule .session.hidden-purpose { filter: blur(3px); }
{% endblock morecss %}

>>>>>>> 8fd6f332
{% block title %}{{ schedule.name }}: IETF {{ meeting.number }} meeting agenda{% endblock %}
{% block js %}
<<<<<<< HEAD
        <script src="{% static 'ietf/js/moment.js' %}"></script>
        <script src="{% static 'ietf/js/moment-timezone-with-data-10-year-range.js' %}"></script>
        <script src="{% static 'ietf/js/edit-meeting-schedule.js' %}"></script>
    {% endblock %}
    {% block content %}
        {% origin %}
        <div class="edit-meeting-schedule {% if schedule.is_official %}official-schedule{% endif %}"
             data-timezone="{{ meeting.time_zone }}"
             data-lock-seconds="{{ lock_time.total_seconds }}">
            <h1>
                Agenda name: {{ schedule.name }}
                <br>
                <small class="text-muted">Owner: {{ schedule.owner }}</small>
            </h1>
            <div class="my-3">
                {% if can_edit_properties %}
                    <a class="btn btn-primary"
                       href="{% url "ietf.meeting.views.edit_schedule_properties" schedule.meeting.number schedule.owner_email schedule.name %}">
                        Edit properties
                    </a>
                {% endif %}
                <a class="btn btn-primary"
                   href="{% url "ietf.meeting.views.new_meeting_schedule" num=meeting.number owner=schedule.owner_email name=schedule.name %}">
                    Copy agenda
                </a>
                <a class="btn btn-primary"
                   href="{% url "ietf.meeting.views.list_schedules" num=meeting.number %}">Other Agendas</a>
            </div>
            {% if not can_edit %}
                <div class="alert alert-info my-3">
                    You can't edit this schedule.
                    {% if schedule.is_official_record %}This is the official schedule for a meeting in the past.{% endif %}
                    Make a
                    <a href="{% url "ietf.meeting.views.new_meeting_schedule" num=meeting.number owner=schedule.owner_email name=schedule.name %}">
                        new agenda from this
                    </a>.
                </div>
            {% endif %}
            <div class="edit-grid {% if not can_edit %}read-only{% endif %} my-3">
                {# using the same markup in both room labels and the actual days ensures they are aligned #}
                <div class="room-label-column">
                    {% for day_data in days.values %}
                        <div class="day">
                            <div class="day-label">
                                <strong>&nbsp;</strong>
                                <br>
                                &nbsp;
                            </div>
                            {% for rgroup in day_data %}
                                <div class="room-group">
                                    <div class="time-header">
                                        <div class="time-label"></div>
                                    </div>
                                    {% for room_data in rgroup %}
                                        {% with room_data.room as room %}
                                            <div class="timeslots">
                                                <div class="room-name">
                                                    <strong>{{ room.name }}</strong>
                                                    <br>
                                                    {% if room.capacity %}{{ room.capacity }} <i class="bi bi-person"></i>{% endif %}
                                                </div>
                                            </div>
                                        {% endwith %}
                                    {% endfor %}
                                </div>
                            {% endfor %}
                        </div>
                    {% endfor %}
                </div>
                <div class="day-flow">
                    {% for day, day_data in days.items %}
                        <div class="day">
                            <div class="day-label">
                                <strong>{{ day|date:"l" }}</strong>
                                <i class="bi bi-arrow-left-right swap-days"
                                   data-dayid="{{ day.isoformat }}"
                                   data-start="{{ day.isoformat }}"></i>
                                <br>
                                {{ day|date:"N j, Y" }}
                            </div>
                            {% for rgroup in day_data %}
                                <div class="room-group"
                                     data-index="{{ forloop.counter0 }}"
                                     data-rooms="{% for r in rgroup %}{{ r.room.pk }}{% if not forloop.last %},{% endif %}{% endfor %}">
                                    <div class="time-header">
                                        {# All rooms in a group have same timeslots; grab the first for the labels #}
                                        {% for t in rgroup.0.timeslots %}
                                            <div class="time-label" style="width: {{ t.layout_width }}rem">
                                                <span>
                                                    {{ t.time|date:"G:i" }} - {{ t.end_time|date:"G:i" }}
                                                    <i class="bi bi-arrow-left-right swap-timeslot-col"
                                                       data-origin-label="{{ day|date:'l, N j' }}, {{ t.time|date:'G:i' }}-{{ t.end_time|date:'G:i' }}"
                                                       data-start="{{ t.utc_start_time.isoformat }}"
                                                       data-timeslot-pk="{{ t.pk }}"></i>
                                                </span>
                                            </div>
                                        {% endfor %}
                                    </div>
                                    {% for room_data in rgroup %}
                                        {% with room_data.room as room %}
                                            <div class="timeslots" data-roomcapacity="{{ room.capacity }}">
                                                {% for t in room_data.timeslots %}
                                                    <div id="timeslot{{ t.pk }}"
                                                         class="timeslot {{ t.start_end_group }}"
                                                         data-start="{{ t.utc_start_time.isoformat }}"
                                                         data-end="{{ t.utc_end_time.isoformat }}"
                                                         data-duration="{{ t.duration.total_seconds }}"
                                                         data-scheduledatlabel="{{ t.time|date:'l G:i' }}-{{ t.end_time|date:'G:i' }}"
                                                         data-type="{{ t.type.slug }}"
                                                         style="width: {{ t.layout_width }}rem;">
                                                        <div class="time-label">
                                                            {# blank div keeps time centered vertically #}
                                                            <div class="past-flag">&nbsp;</div>
                                                            <div>{{ t.time|date:"G:i" }} - {{ t.end_time|date:"G:i" }}</div>
                                                            <div class="past-flag">Past</div>
                                                        </div>
                                                        <div class="drop-target">
                                                            {% for assignment, session in t.session_assignments %}
                                                                {% include "meeting/edit_meeting_schedule_session.html" %}
                                                            {% endfor %}
                                                        </div>
                                                    </div>
                                                {% endfor %}
                                            </div>
                                        {% endwith %}
                                    {% endfor %}
                                </div>
                            {% endfor %}
                        </div>
                    {% endfor %}
                </div>
            </div>
            <div class="scheduling-panel">
                <div class="unassigned-container">
                    <div class="unassigned-sessions">
                        <div class="drop-target">
                            {% for session in unassigned_sessions %}
                                {% include "meeting/edit_meeting_schedule_session.html" %}
                            {% endfor %}
                        </div>
                    </div>
                    <div class="preferences">
                        <span class="sort-unassigned">
                            Sort unassigned:
                            <select name="sort_unassigned" class="form-select">
                                <option value="name" selected="selected">
                                    By name
                                </option>
                                <option value="parent">
                                    By area
                                </option>
                                <option value="duration">
                                    By duration
                                </option>
                                <option value="comments">
                                    Special requests
                                </option>
                            </select>
                        </span>
                        <span class="toggle-inputs session-parent-toggles">
                            Show:
                            {% for p in session_parents %}
                                <label class="parent-{{ p.acronym }}">
                                    <input type="checkbox"
                                           class="form-check-input"
                                           checked
                                           value="{{ p.acronym }}">
                                    {{ p.acronym }}
                                </label>
                            {% endfor %}
                        </span>
                        {% if session_purposes|length > 1 %}
                            <button id="session-toggle-modal-open"
                                    class="btn btn-primary"
                                    data-bs-toggle="modal"
                                    data-bs-target="#session-toggles-modal">
                                <input type="checkbox" class="form-check-input" checked="checked" disabled>
                                Sessions
                            </button>
                        {% endif %}
                        <button id="timeslot-toggle-modal-open"
                                class="btn btn-primary"
                                data-bs-toggle="modal"
                                data-bs-target="#timeslot-group-toggles-modal">
                            <i class="bi bi-check-all"></i>
                            Timeslots
                        </button>
                    </div>
                </div>
                <div class="session-info-container"></div>
            </div>
            <div id="timeslot-group-toggles-modal"
                 class="modal"
                 role="dialog"
                 aria-labelledby="timeslot-group-toggles-modal-title">
                <div class="modal-dialog modal-xl" role="document">
                    <div class="modal-content">
                        <div class="modal-header">
                            <h5 class="modal-title" id="timeslot-group-toggles-modal-title">Displayed timeslots</h5>
                            <button type="button"
                                    class="btn-close"
                                    data-bs-dismiss="modal"
                                    aria-label="Close"></button>
                        </div>
                        <div class="modal-body">
                            <div class="timeslot-group-buttons">
                                <button type="button" class="btn btn-primary select-all">Select all times</button>
                                <button type="button" class="btn btn-primary clear-all">Clear times</button>
                            </div>
                            <div class="individual-timeslots">
                                {% for day, t_groups in timeslot_groups %}
                                    <div>
                                        <div>
                                            <strong>{{ day|date:"M. d" }}</strong>
                                        </div>
                                        {% for start, end, key in t_groups %}
                                            <label>
                                                <input type="checkbox"
                                                       class="form-check-input"
                                                       name="timeslot-group"
                                                       value="{{ key }}"
                                                       checked="checked">
                                                {{ start|date:"H:i" }} - {{ end|date:"H:i" }}
                                            </label>
                                        {% endfor %}
                                    </div>
                                {% endfor %}
                            </div>
                            <div class="timeslots-by-type timeslot-type-toggles">
                                Type:
                                {% for type in timeslot_types %}
                                    <label class="timeslot-type-{{ type.slug }}">
                                        <input type="checkbox"
                                               class="form-check-input"
                                               checked
                                               value="{{ type.slug }}">
                                        {{ type }}
                                    </label>
                                {% endfor %}
                                <button type="button" class="btn btn-primary select-all">Select all types</button>
                                <button type="button" class="btn btn-primary clear-all">Clear types</button>
                            </div>
                        </div>
                        <div class="modal-footer">
                            <button type="button" class="btn btn-primary" data-bs-dismiss="modal">Close</button>
                        </div>
                    </div>
                </div>
            </div>
            <div id="session-toggles-modal"
                 class="modal"
                 role="dialog"
                 aria-labelledby="session-toggles-modal-title">
                <div class="modal-dialog modal-xl" role="document">
                    <div class="modal-content">
                        <div class="modal-header">
                            <h5 class="modal-title" id="session-toggles-modal-title">Displayed sessions</h5>
                            <button type="button"
                                    class="btn-close"
                                    data-bs-dismiss="modal"
                                    aria-label="Close"></button>
                        </div>
                        <div class="modal-body">
                            <div class="session-purpose-toggles">
                                {% for purpose in session_purposes %}
                                    <div>
                                        <label class="purpose-{{ purpose.slug }}">
                                            <input type="checkbox"
                                                   class="form-check-input"
                                                   checked
                                                   value="{% firstof purpose.slug 'none' %}">
                                            {{ purpose }}
                                        </label>
                                    </div>
                                {% endfor %}
                                <button type="button" class="btn btn-primary select-all">
                                    Select all
                                </button>
                                <button type="button" class="btn btn-primary clear-all">
                                    Clear all
                                </button>
                            </div>
                        </div>
                        <div class="modal-footer">
                            <button type="button" class="btn btn-primary" data-bs-dismiss="modal">
                                Close
                            </button>
                        </div>
                    </div>
                </div>
            </div>
            <div id="swap-days-modal"
                 class="modal"
                 role="dialog"
                 aria-labelledby="swap-days-modal-title">
                <div class="modal-dialog modal-xl" role="document">
                    <form class="modal-content" method="post">
                        {% csrf_token %}
                        <div class="modal-header">
                            <h5 class="modal-title" id="swap-days-modal-title">
                                Swap <span class="day"></span> with
                            </h5>
                            <button type="button"
                                    class="btn-close"
                                    data-bs-dismiss="modal"
                                    aria-label="Close">
                            </button>
                        </div>
                        <input type="hidden" name="source_day" value="">
                        <div class="modal-body">
                            {% for day in days %}
                                <label>
                                    <input type="radio"
                                           class="form-check-input"
                                           name="target_day"
                                           data-start="{{ day.isoformat }}"
                                           value="{{ day.isoformat }}">
                                    {{ day|date:"l, N j, Y" }}
                                </label>
                            {% endfor %}
                        </div>
                        <div class="modal-footer">
                            <button type="button" class="btn btn-secondary" data-bs-dismiss="modal">
                                Close
                            </button>
                            <button type="submit" name="action" value="swapdays" class="btn btn-primary">
                                Swap days
                            </button>
                        </div>
                    </form>
                </div>
            </div>
            <div id="swap-timeslot-col-modal"
                 class="modal"
                 role="dialog"
                 aria-labelledby="swap-timeslot-col-modal-title">
                <div class="modal-dialog modal-xl" role="document">
                    <form class="modal-content" method="post">
                        {% csrf_token %}
                        <div class="modal-header">
                            <h5 class="modal-title" id="swap-timeslot-col-modal-title">
                                Swap <span class="origin-label"></span> with
                            </h5>
                            <button type="button"
                                    class="btn-close"
                                    data-bs-dismiss="modal"
                                    aria-label="Close">
                            </button>
                        </div>
                        <input type="hidden" name="origin_timeslot" value="">
                        <input type="hidden" name="rooms" value="">
                        <div class="modal-body">
                            <div class="day-options">
                                {% for day, day_data in days.items %}
                                    {% for rgroup in day_data %}
                                        <div class="room-group room-group-{{ forloop.counter0 }}">
                                            {% if rgroup.0.timeslots|length > 0 %}
                                                {{ day|date:"l, N j" }}
                                                <div class="timeslot-options">
                                                    {% for t in rgroup.0.timeslots %}
                                                        <label>
                                                            <input type="radio"
                                                                   class="form-check-input"
                                                                   name="target_timeslot"
                                                                   value="{{ t.pk }}"
                                                                   data-start="{{ t.utc_start_time.isoformat }}">
                                                            {{ t.time|date:"G:i" }}-{{ t.end_time|date:"G:i" }}
                                                        </label>
                                                    {% endfor %}
                                                </div>
                                            {% endif %}
                                        </div>
                                    {% endfor %}
                                {% endfor %}
                            </div>
                        </div>
                        <div class="modal-footer">
                            <button type="button" class="btn btn-secondary" data-bs-dismiss="modal">
                                Close
                            </button>
                            <button type="submit"
                                    name="action"
                                    value="swaptimeslots"
                                    class="btn btn-primary">
                                Swap timeslots
                            </button>
                        </div>
                    </form>
=======
  <script type="text/javascript" src="{% static 'moment/min/moment.min.js' %}"></script>
  <script type="text/javascript" src="{% static 'moment-timezone/builds/moment-timezone-with-data-10-year-range.min.js' %}"></script>
  <script type="text/javascript" src="{% static 'ietf/js/edit-meeting-schedule.js' %}"></script>
{% endblock js %}


{% block content %}
  {% origin %}
  <div class="edit-meeting-schedule {% if schedule.is_official %}official-schedule{% endif %}"
       data-timezone="{{ meeting.time_zone }}"
       data-lock-seconds="{{ lock_time.total_seconds }}">

    <p class="pull-right">
      {% if can_edit_properties %}
        <a href="{% url "ietf.meeting.views.edit_schedule_properties" schedule.meeting.number schedule.owner_email schedule.name %}">Edit properties</a>
        &middot;
      {% endif %}{% if user|has_role:"Secretariat" %}
        <a href="{% url "ietf.meeting.views.edit_timeslots" num=meeting.number %}">
          Edit timeslots
        </a>
        &middot;
      {% endif %}
      <a href="{% url "ietf.meeting.views.new_meeting_schedule" num=meeting.number owner=schedule.owner_email name=schedule.name %}">Copy agenda</a>
      &middot;

      <a href="{% url "ietf.meeting.views.list_schedules" num=meeting.number %}">Other agendas</a>
    </p>

    <p>
      Agenda name: {{ schedule.name }}

      &middot;

      Owner: {{ schedule.owner }}

      {% if not can_edit %}
        &middot;

      <strong>
        <em>
          You can't edit this schedule.
          {% if schedule.is_official_record %}This is the official schedule for a meeting in the past.{% endif %}
          Make a <a href="{% url "ietf.meeting.views.new_meeting_schedule" num=meeting.number owner=schedule.owner_email name=schedule.name %}">new agenda from this</a>.
        </em>
      </strong>
      {% endif %}
    </p>

    {% if timeslot_groups|length == 0 %}
      <p>
        No timeslots exist for this meeting yet.
      </p>
      <p>
        <a href="{% url "ietf.meeting.views.edit_timeslots" num=meeting.number %}">
          Edit timeslots.
        </a>
      </p>
    {% else %}
      <div class="edit-grid hidden {% if not can_edit %}read-only{% endif %}">
        {# using the same markup in both room labels and the actual days ensures they are aligned #}
        <div class="room-label-column">
          {% for day_data in days.values %}
            <div class="day">
              <div class="day-label">
                <strong>&nbsp;</strong><br>
                &nbsp;
              </div>

              {% for rgroup in day_data %}
                <div class="room-group">
                  <div class="time-header"><div class="time-label"></div></div>
                  {% for room_data in rgroup %}{% with room_data.room as room %}
                    <div class="timeslots" data-room-id="{{ room.pk }}">
                      <div class="room-name">
                        <strong>{{ room.name }}</strong><br>
                        {% if room.capacity %}{{ room.capacity }} <i class="fa fa-user-o"></i>{% endif %}
                      </div>
                    </div>
                  {% endwith %}{% endfor %}
                </div>
              {% endfor %}
            </div>
          {% endfor %}
        </div>

        <div class="day-flow">
          {% for day, day_data in days.items %}
            <div class="day">
              <div class="day-label">
                <strong>{{ day|date:"l" }}</strong>
                <i class="fa fa-exchange swap-days"
                   data-dayid="{{ day.isoformat }}"
                   data-start="{{ day.isoformat }}"></i>
                <br>
                {{ day|date:"N j, Y" }}
              </div>

              {% for rgroup in day_data %}
                <div class="room-group"
                     data-index="{{ forloop.counter0 }}"
                     data-rooms="{% for r in rgroup %}{{ r.room.pk }}{% if not forloop.last %},{% endif %}{% endfor %}">
                  <div class="time-header">
                    {# All rooms in a group have same timeslots; grab the first for the labels #}
                    {% for t in rgroup.0.timeslots %}
                      <div class="time-label" 
                           style="width: {{ t.layout_width }}rem"
                           data-start="{{ t.utc_start_time.isoformat }}"
                           data-end="{{ t.utc_end_time.isoformat }}">
                        <span>
                          {{ t.time|date:"G:i" }} - {{ t.end_time|date:"G:i" }}
                          <i class="fa fa-exchange swap-timeslot-col"
                             data-origin-label="{{ day|date:"l, N j" }}, {{ t.time|date:"G:i" }}-{{ t.end_time|date:"G:i" }}"
                             data-timeslot-pk="{{ t.pk }}"></i>
                        </span>
                      </div>
                    {% endfor %}
                  </div>
                  {% for room_data in rgroup %}{% with room_data.room as room %}
                    <div class="timeslots"
                         data-room-id="{{ room.pk }}"
                         data-roomcapacity="{{ room.capacity }}">
                      {% for t in room_data.timeslots %}
                        <div id="timeslot{{ t.pk }}"
                             class="timeslot {{ t.start_end_group }}"
                             data-start="{{ t.utc_start_time.isoformat }}"
                             data-end="{{ t.utc_end_time.isoformat }}"
                             data-duration="{{ t.duration.total_seconds }}"
                             data-scheduledatlabel="{{ t.time|date:"l G:i" }}-{{ t.end_time|date:"G:i" }}"
                             data-type="{{ t.type.slug }}"
                             style="width: {{ t.layout_width }}rem;">
                          <div class="time-label">
                            <div class="past-flag">&nbsp;{# blank div keeps time centered vertically #}</div>
                            <div>{{ t.time|date:"G:i" }} - {{ t.end_time|date:"G:i" }}</div>
                            <div class="past-flag">Past</div>
                          </div>

                          <div class="drop-target">
                            {% for assignment, session in t.session_assignments %}
                              {% include "meeting/edit_meeting_schedule_session.html" %}
                            {% endfor %}
                          </div>
                        </div>
                      {% endfor %}
                    </div>
                  {% endwith %}{% endfor %}
                </div>
              {% endfor %}
            </div>
          {% endfor %}
        </div>
      </div>
    {% endif %}

    <div class="scheduling-panel">
      <div class="unassigned-container">
        <div class="unassigned-sessions">
          <div class="drop-target">
            {% for session in unassigned_sessions %}
              {% include "meeting/edit_meeting_schedule_session.html" %}
            {% endfor %}
          </div>
        </div>

        <div class="preferences">
          <span class="sort-unassigned">
            Sort unassigned:
            <select name="sort_unassigned" class="form-control">
              <option value="name" selected="selected">By name</option>
              <option value="parent">By area</option>
              <option value="duration">By duration</option>
              <option value="comments">Special requests</option>
            </select>
          </span>

          <span class="toggle-inputs session-parent-toggles">
            Show:
            {% for p in session_parents %}
              <label class="parent-{{ p.acronym }}"><input type="checkbox" checked value="{{ p.acronym }}"> {{ p.acronym }}</label>
            {% endfor %}
          </span>

          <button id="session-toggle-modal-open" 
                  class="btn btn-default" 
                  data-toggle="modal" 
                  data-target="#session-toggles-modal">
              <span class="fa fa-check-square"></span> Session Purposes
          </button>
        
          <button id="timeslot-toggle-modal-open" 
                  class="btn btn-default" 
                  data-toggle="modal" 
                  data-target="#timeslot-group-toggles-modal">
              <span class="fa fa-check-square"></span> Timeslots
          </button>
  
          <button id="timeslot-type-modal-open" 
                  class="btn btn-default" 
                  data-toggle="modal" 
                  data-target="#timeslot-type-toggles-modal">
              <span class="fa fa-check-square"></span> Timeslot Types
          </button>
        </div>
      </div>

      <div class="session-info-container"></div>
    </div>

    <div id="timeslot-group-toggles-modal" class="modal" role="dialog" aria-labelledby="timeslot-group-toggles-modal-title">
      <div class="modal-dialog modal-lg" role="document">
        <div class="modal-content">
          <div class="modal-header">
            <button type="button" class="close" data-dismiss="modal">
              <span aria-hidden="true">&times;</span>
              <span class="sr-only">Close</span>
            </button>
            <h4 class="modal-title" id="timeslot-group-toggles-modal-title">Displayed timeslots</h4>
          </div>

            <div class="modal-body">
                <div class="individual-timeslots">

                    {% for day, t_groups in timeslot_groups %}
                        <div>
                            <div><strong>{{ day|date:"M. d" }}</strong></div>
                            {% for start, end, key in t_groups %}
                                <label><input type="checkbox" name="timeslot-group" value="{{ key }}" checked="checked"> {{ start|date:"H:i" }} - {{ end|date:"H:i" }}</label>
                            {% endfor %}
                        </div>
                    {% endfor %}
                </div>
                <div class="timeslot-group-buttons">
                    <button type="button" class="btn btn-default select-all">Select all</button>
                    <button type="button" class="btn btn-default clear-all">Clear all</button>
                </div>
            </div>

            <div class="modal-footer">
                <button type="button" class="btn btn-primary" data-dismiss="modal">Close</button>
            </div>
        </div>
      </div>
    </div>

      <div id="timeslot-type-toggles-modal" class="modal" role="dialog" aria-labelledby="timeslot-type-toggles-modal-title">
          <div class="modal-dialog modal-lg" role="document">
              <div class="modal-content">
                  <div class="modal-header">
                      <button type="button" class="close" data-dismiss="modal">
                          <span aria-hidden="true">&times;</span>
                          <span class="sr-only">Close</span>
                      </button>
                      <h4 class="modal-title" id="timeslot-type-toggles-modal-title">Displayed types</h4>
                  </div>
  
                  <div class="modal-body">
                      <div class="timeslots-by-type timeslot-type-toggles">
                          {% for type in timeslot_types %}
                              <div class="timeslot-type-toggle">
                                  <label class="timeslot-type-{{ type.slug }}">
                                      <input type="checkbox" 
                                             value="{{ type.slug }}" {% if type.slug == 'regular' %}checked{% endif %}>
                                      {{ type }}
                                  </label>
                              </div>
                          {% endfor %}
                          <button type="button" class="btn btn-default select-all">Select all</button>
                          <button type="button" class="btn btn-default clear-all">Clear all</button>
                      </div>
                  </div>
  
                  <div class="modal-footer">
                      <button type="button" class="btn btn-primary" data-dismiss="modal">Close</button>
                  </div>
              </div>
          </div>
      </div>

    <div id="session-toggles-modal" class="modal" role="dialog" aria-labelledby="session-toggles-modal-title">
      <div class="modal-dialog modal-lg" role="document">
        <div class="modal-content">
          <div class="modal-header">
            <button type="button" class="close" data-dismiss="modal">
              <span aria-hidden="true">&times;</span>
              <span class="sr-only">Close</span>
            </button>
            <h4 class="modal-title" id="session-toggles-modal-title">Displayed sessions</h4>
          </div>

          <div class="modal-body">
            <div class="session-purpose-toggles">
              {% for purpose in session_purposes %}
                <div class="session-purpose-toggle">
                  <label class="purpose-{{ purpose.slug }}"><input type="checkbox" checked value="{% firstof purpose.slug 'none' %}"> {{ purpose }}</label>
>>>>>>> 8fd6f332
                </div>
            </div>
        </div>
    {% endblock %}<|MERGE_RESOLUTION|>--- conflicted
+++ resolved
@@ -4,11 +4,10 @@
 {% load static %}
 {% load ietf_filters %}
 {% block morecss %}
-<<<<<<< HEAD
     {# set the group colors with CSS here #}
     {% for parent in session_parents %}
-        .parent-{{ parent.acronym }} { background-image: linear-gradient(to right, {{ parent.scheduling_color }} 0.4em, transparent 0.5em); }
-        .parent-{{ parent.acronym }}.hidden-parent { filter: blur(3px); }{# blur masks contents but keeps the parent color visible #}
+.parent-{{ parent.acronym }} { background-image: linear-gradient(to right, {{ parent.scheduling_color }} 0.4em, transparent 0.5em); }
+.parent-{{ parent.acronym }}.hidden-parent { filter: blur(3px); }{# blur masks contents but keeps the parent color visible #}
 .parent-{{ parent.acronym }}.selected { background-color: {{ parent.light_scheduling_color }}; }
 .parent-{{ parent.acronym }}.other-session-selected { background-color: {{ parent.light_scheduling_color }}; }
 {% endfor %}
@@ -19,37 +18,12 @@
         {# style off-agenda sessions to indicate this #}
 .edit-meeting-schedule .session.off-agenda { filter: brightness(0.9); }
         {# type and purpose styling #}
-.edit-meeting-schedule .edit-grid .timeslot.wrong-timeslot-type,
-.edit-meeting-schedule .edit-grid .timeslot.hidden-timeslot-type { background-color: transparent; ); }
-.edit-meeting-schedule .edit-grid .timeslot.wrong-timeslot-type .time-label,
-.edit-meeting-schedule .edit-grid .timeslot.hidden-timeslot-type .time-label { color: transparent; ); }
-.edit-meeting-schedule .session.hidden-purpose,
-.edit-meeting-schedule .session.hidden-timeslot-type { filter: blur(3px); }
+.edit-meeting-schedule .edit-grid .timeslot.wrong-timeslot-type { background-color: transparent; ); }
+.edit-meeting-schedule .edit-grid .timeslot.wrong-timeslot-type .time-label { color: transparent; ); }
+.edit-meeting-schedule .session.hidden-purpose { filter: blur(3px); }
 {% endblock %}
-=======
-  {# set the group colors with CSS here #}
-  {% for parent in session_parents %}
-    .parent-{{ parent.acronym }} { background-image: linear-gradient(to right, {{ parent.scheduling_color }} 0.4em, transparent 0.5em); }
-    .parent-{{ parent.acronym }}.hidden-parent { filter: blur(3px); }{# blur masks contents but keeps the parent color visible #}
-    .parent-{{ parent.acronym }}.selected { background-color: {{ parent.light_scheduling_color }}; }
-    .parent-{{ parent.acronym }}.other-session-selected { background-color: {{ parent.light_scheduling_color }}; }
-  {% endfor %}
-  {# style past sessions to indicate they are not editable #}
-  .edit-meeting-schedule .edit-grid .timeslot.past-hint { filter: brightness(0.9); }
-  .edit-meeting-schedule .past-flag { visibility: hidden; font-size: smaller; }
-  .edit-meeting-schedule .edit-grid .timeslot.past .past-flag { visibility: visible; color: #aaaaaa; }
-  {# style off-agenda sessions to indicate this #}
-  .edit-meeting-schedule .session.off-agenda { filter: brightness(0.9); }
-  {# type and purpose styling #}
-  .edit-meeting-schedule .edit-grid .timeslot.wrong-timeslot-type { background-color: transparent; ); }
-  .edit-meeting-schedule .edit-grid .timeslot.wrong-timeslot-type .time-label { color: transparent; ); }
-  .edit-meeting-schedule .session.hidden-purpose { filter: blur(3px); }
-{% endblock morecss %}
-
->>>>>>> 8fd6f332
 {% block title %}{{ schedule.name }}: IETF {{ meeting.number }} meeting agenda{% endblock %}
 {% block js %}
-<<<<<<< HEAD
         <script src="{% static 'ietf/js/moment.js' %}"></script>
         <script src="{% static 'ietf/js/moment-timezone-with-data-10-year-range.js' %}"></script>
         <script src="{% static 'ietf/js/edit-meeting-schedule.js' %}"></script>
@@ -71,12 +45,20 @@
                         Edit properties
                     </a>
                 {% endif %}
+                {% if user|has_role:"Secretariat" %}
+                    <a class="btn btn-primary"
+                       href="{% url "ietf.meeting.views.edit_timeslots" num=meeting.number %}">
+                        Edit timeslots
+                    </a>
+                {% endif %}
                 <a class="btn btn-primary"
                    href="{% url "ietf.meeting.views.new_meeting_schedule" num=meeting.number owner=schedule.owner_email name=schedule.name %}">
                     Copy agenda
                 </a>
                 <a class="btn btn-primary"
-                   href="{% url "ietf.meeting.views.list_schedules" num=meeting.number %}">Other Agendas</a>
+                   href="{% url "ietf.meeting.views.list_schedules" num=meeting.number %}">
+                  Other agendas
+                </a>
             </div>
             {% if not can_edit %}
                 <div class="alert alert-info my-3">
@@ -88,100 +70,118 @@
                     </a>.
                 </div>
             {% endif %}
-            <div class="edit-grid {% if not can_edit %}read-only{% endif %} my-3">
-                {# using the same markup in both room labels and the actual days ensures they are aligned #}
-                <div class="room-label-column">
-                    {% for day_data in days.values %}
-                        <div class="day">
-                            <div class="day-label">
-                                <strong>&nbsp;</strong>
-                                <br>
-                                &nbsp;
-                            </div>
-                            {% for rgroup in day_data %}
-                                <div class="room-group">
-                                    <div class="time-header">
-                                        <div class="time-label"></div>
+
+            {% if timeslot_groups|length == 0 %}
+                <p>
+                  No timeslots exist for this meeting yet.
+                </p>
+                <p>
+                  <a href="{% url "ietf.meeting.views.edit_timeslots" num=meeting.number %}">
+                    Edit timeslots.
+                  </a>
+                </p>
+            {% else %}
+                <div class="edit-grid hidden {% if not can_edit %}read-only{% endif %}">
+                    <div class="edit-grid {% if not can_edit %}read-only{% endif %} my-3">
+                        {# using the same markup in both room labels and the actual days ensures they are aligned #}
+                        <div class="room-label-column">
+                            {% for day_data in days.values %}
+                                <div class="day">
+                                    <div class="day-label">
+                                        <strong>&nbsp;</strong>
+                                        <br>
+                                        &nbsp;
                                     </div>
-                                    {% for room_data in rgroup %}
-                                        {% with room_data.room as room %}
-                                            <div class="timeslots">
-                                                <div class="room-name">
-                                                    <strong>{{ room.name }}</strong>
-                                                    <br>
-                                                    {% if room.capacity %}{{ room.capacity }} <i class="bi bi-person"></i>{% endif %}
-                                                </div>
+                                    {% for rgroup in day_data %}
+                                        <div class="room-group">
+                                            <div class="time-header">
+                                                <div class="time-label"></div>
                                             </div>
-                                        {% endwith %}
+                                            {% for room_data in rgroup %}
+                                                {% with room_data.room as room %}
+                                                    <div class="timeslots" data-room-id="{{ room.pk }}">
+                                                        <div class="room-name">
+                                                            <strong>{{ room.name }}</strong>
+                                                            <br>
+                                                            {% if room.capacity %}{{ room.capacity }} <i class="bi bi-person"></i>{% endif %}
+                                                        </div>
+                                                    </div>
+                                                {% endwith %}
+                                            {% endfor %}
+                                        </div>
                                     {% endfor %}
                                 </div>
                             {% endfor %}
                         </div>
-                    {% endfor %}
-                </div>
-                <div class="day-flow">
-                    {% for day, day_data in days.items %}
-                        <div class="day">
-                            <div class="day-label">
-                                <strong>{{ day|date:"l" }}</strong>
-                                <i class="bi bi-arrow-left-right swap-days"
-                                   data-dayid="{{ day.isoformat }}"
-                                   data-start="{{ day.isoformat }}"></i>
-                                <br>
-                                {{ day|date:"N j, Y" }}
-                            </div>
-                            {% for rgroup in day_data %}
-                                <div class="room-group"
-                                     data-index="{{ forloop.counter0 }}"
-                                     data-rooms="{% for r in rgroup %}{{ r.room.pk }}{% if not forloop.last %},{% endif %}{% endfor %}">
-                                    <div class="time-header">
-                                        {# All rooms in a group have same timeslots; grab the first for the labels #}
-                                        {% for t in rgroup.0.timeslots %}
-                                            <div class="time-label" style="width: {{ t.layout_width }}rem">
-                                                <span>
-                                                    {{ t.time|date:"G:i" }} - {{ t.end_time|date:"G:i" }}
-                                                    <i class="bi bi-arrow-left-right swap-timeslot-col"
-                                                       data-origin-label="{{ day|date:'l, N j' }}, {{ t.time|date:'G:i' }}-{{ t.end_time|date:'G:i' }}"
-                                                       data-start="{{ t.utc_start_time.isoformat }}"
-                                                       data-timeslot-pk="{{ t.pk }}"></i>
-                                                </span>
-                                            </div>
-                                        {% endfor %}
+                        <div class="day-flow">
+                            {% for day, day_data in days.items %}
+                                <div class="day">
+                                    <div class="day-label">
+                                        <strong>{{ day|date:"l" }}</strong>
+                                        <i class="bi bi-arrow-left-right swap-days"
+                                           data-dayid="{{ day.isoformat }}"
+                                           data-start="{{ day.isoformat }}"></i>
+                                        <br>
+                                        {{ day|date:"N j, Y" }}
                                     </div>
-                                    {% for room_data in rgroup %}
-                                        {% with room_data.room as room %}
-                                            <div class="timeslots" data-roomcapacity="{{ room.capacity }}">
-                                                {% for t in room_data.timeslots %}
-                                                    <div id="timeslot{{ t.pk }}"
-                                                         class="timeslot {{ t.start_end_group }}"
+                                    {% for rgroup in day_data %}
+                                        <div class="room-group"
+                                             data-index="{{ forloop.counter0 }}"
+                                             data-rooms="{% for r in rgroup %}{{ r.room.pk }}{% if not forloop.last %},{% endif %}{% endfor %}">
+                                            <div class="time-header">
+                                                {# All rooms in a group have same timeslots; grab the first for the labels #}
+                                                {% for t in rgroup.0.timeslots %}
+                                                    <div class="time-label"
+                                                         style="width: {{ t.layout_width }}rem"
                                                          data-start="{{ t.utc_start_time.isoformat }}"
-                                                         data-end="{{ t.utc_end_time.isoformat }}"
-                                                         data-duration="{{ t.duration.total_seconds }}"
-                                                         data-scheduledatlabel="{{ t.time|date:'l G:i' }}-{{ t.end_time|date:'G:i' }}"
-                                                         data-type="{{ t.type.slug }}"
-                                                         style="width: {{ t.layout_width }}rem;">
-                                                        <div class="time-label">
-                                                            {# blank div keeps time centered vertically #}
-                                                            <div class="past-flag">&nbsp;</div>
-                                                            <div>{{ t.time|date:"G:i" }} - {{ t.end_time|date:"G:i" }}</div>
-                                                            <div class="past-flag">Past</div>
-                                                        </div>
-                                                        <div class="drop-target">
-                                                            {% for assignment, session in t.session_assignments %}
-                                                                {% include "meeting/edit_meeting_schedule_session.html" %}
-                                                            {% endfor %}
-                                                        </div>
+                                                         data-end="{{ t.utc_end_time.isoformat }}">
+                                                        <span>
+                                                            {{ t.time|date:"G:i" }} - {{ t.end_time|date:"G:i" }}
+                                                            <i class="bi bi-arrow-left-right swap-timeslot-col"
+                                                               data-origin-label="{{ day|date:'l, N j' }}, {{ t.time|date:'G:i' }}-{{ t.end_time|date:'G:i' }}"
+                                                               data-timeslot-pk="{{ t.pk }}"></i>
+                                                        </span>
                                                     </div>
                                                 {% endfor %}
                                             </div>
-                                        {% endwith %}
+                                            {% for room_data in rgroup %}
+                                                {% with room_data.room as room %}
+                                                    <div class="timeslots"
+                                                         data-room-id="{{ room.pk }}"
+                                                         data-roomcapacity="{{ room.capacity }}">
+                                                        {% for t in room_data.timeslots %}
+                                                            <div id="timeslot{{ t.pk }}"
+                                                                 class="timeslot {{ t.start_end_group }}"
+                                                                 data-start="{{ t.utc_start_time.isoformat }}"
+                                                                 data-end="{{ t.utc_end_time.isoformat }}"
+                                                                 data-duration="{{ t.duration.total_seconds }}"
+                                                                 data-scheduledatlabel="{{ t.time|date:'l G:i' }}-{{ t.end_time|date:'G:i' }}"
+                                                                 data-type="{{ t.type.slug }}"
+                                                                 style="width: {{ t.layout_width }}rem;">
+                                                                <div class="time-label">
+                                                                    {# blank div keeps time centered vertically #}
+                                                                    <div class="past-flag">&nbsp;</div>
+                                                                    <div>{{ t.time|date:"G:i" }} - {{ t.end_time|date:"G:i" }}</div>
+                                                                    <div class="past-flag">Past</div>
+                                                                </div>
+                                                                <div class="drop-target">
+                                                                    {% for assignment, session in t.session_assignments %}
+                                                                        {% include "meeting/edit_meeting_schedule_session.html" %}
+                                                                    {% endfor %}
+                                                                </div>
+                                                            </div>
+                                                        {% endfor %}
+                                                    </div>
+                                                {% endwith %}
+                                            {% endfor %}
+                                        </div>
                                     {% endfor %}
                                 </div>
                             {% endfor %}
                         </div>
-                    {% endfor %}
-                </div>
-            </div>
+                    </div>
+                </div>
+            {% endif %}
             <div class="scheduling-panel">
                 <div class="unassigned-container">
                     <div class="unassigned-sessions">
@@ -226,17 +226,24 @@
                                     class="btn btn-primary"
                                     data-bs-toggle="modal"
                                     data-bs-target="#session-toggles-modal">
-                                <input type="checkbox" class="form-check-input" checked="checked" disabled>
-                                Sessions
+                              <i class="bi bi-check-square"></i>
+                              Session Purposes
                             </button>
                         {% endif %}
                         <button id="timeslot-toggle-modal-open"
                                 class="btn btn-primary"
                                 data-bs-toggle="modal"
                                 data-bs-target="#timeslot-group-toggles-modal">
-                            <i class="bi bi-check-all"></i>
+                            <i class="bi bi-check-square"></i>
                             Timeslots
                         </button>
+                      <button id="timeslot-type-modal-open"
+                              class="btn btn-primary"
+                              data-bs-toggle="modal"
+                              data-bs-target="#timeslot-type-toggles-modal">
+                          <i class="bi bi-check-square"></i>
+                          Timeslot Types
+                      </button>
                     </div>
                 </div>
                 <div class="session-info-container"></div>
@@ -255,10 +262,6 @@
                                     aria-label="Close"></button>
                         </div>
                         <div class="modal-body">
-                            <div class="timeslot-group-buttons">
-                                <button type="button" class="btn btn-primary select-all">Select all times</button>
-                                <button type="button" class="btn btn-primary clear-all">Clear times</button>
-                            </div>
                             <div class="individual-timeslots">
                                 {% for day, t_groups in timeslot_groups %}
                                     <div>
@@ -278,19 +281,45 @@
                                     </div>
                                 {% endfor %}
                             </div>
+                            <div class="timeslot-group-buttons">
+                                <button type="button" class="btn btn-primary select-all">Select all times</button>
+                                <button type="button" class="btn btn-primary clear-all">Clear times</button>
+                            </div>
+                        </div>
+                        <div class="modal-footer">
+                            <button type="button" class="btn btn-primary" data-bs-dismiss="modal">Close</button>
+                        </div>
+                    </div>
+                </div>
+            </div>
+            <div id="timeslot-type-toggles-modal"
+                 class="modal"
+                 role="dialog"
+                 aria-labelledby="timeslot-type-toggles-modal-title">
+                <div class="modal-dialog modal-xl" role="document">
+                    <div class="modal-content">
+                        <div class="modal-header">
+                            <h5 class="modal-title" id="timeslot-type-toggles-modal-title">Displayed types</h5>
+                            <button type="button"
+                                    class="btn-close"
+                                    data-bs-dismiss="modal"
+                                    aria-label="Close"></button>
+                        </div>
+                        <div class="modal-body">
                             <div class="timeslots-by-type timeslot-type-toggles">
-                                Type:
                                 {% for type in timeslot_types %}
-                                    <label class="timeslot-type-{{ type.slug }}">
-                                        <input type="checkbox"
-                                               class="form-check-input"
-                                               checked
-                                               value="{{ type.slug }}">
-                                        {{ type }}
-                                    </label>
+                                    <div class="timeslot-type-toggle">
+                                        <label class="timeslot-type-{{ type.slug }}">
+                                            <input type="checkbox"
+                                                   class="form-check-input"
+                                                   {% if type.slug == 'regular' %}checked{% endif %}
+                                                   value="{{ type.slug }}">
+                                            {{ type }}
+                                        </label>
+                                    </div>
                                 {% endfor %}
-                                <button type="button" class="btn btn-primary select-all">Select all types</button>
-                                <button type="button" class="btn btn-primary clear-all">Clear types</button>
+                                <button type="button" class="btn btn-primary select-all">Select all</button>
+                                <button type="button" class="btn btn-primary clear-all">Clear all</button>
                             </div>
                         </div>
                         <div class="modal-footer">
@@ -315,7 +344,7 @@
                         <div class="modal-body">
                             <div class="session-purpose-toggles">
                                 {% for purpose in session_purposes %}
-                                    <div>
+                                    <div class="session-purpose-toggle">
                                         <label class="purpose-{{ purpose.slug }}">
                                             <input type="checkbox"
                                                    class="form-check-input"
@@ -438,301 +467,6 @@
                             </button>
                         </div>
                     </form>
-=======
-  <script type="text/javascript" src="{% static 'moment/min/moment.min.js' %}"></script>
-  <script type="text/javascript" src="{% static 'moment-timezone/builds/moment-timezone-with-data-10-year-range.min.js' %}"></script>
-  <script type="text/javascript" src="{% static 'ietf/js/edit-meeting-schedule.js' %}"></script>
-{% endblock js %}
-
-
-{% block content %}
-  {% origin %}
-  <div class="edit-meeting-schedule {% if schedule.is_official %}official-schedule{% endif %}"
-       data-timezone="{{ meeting.time_zone }}"
-       data-lock-seconds="{{ lock_time.total_seconds }}">
-
-    <p class="pull-right">
-      {% if can_edit_properties %}
-        <a href="{% url "ietf.meeting.views.edit_schedule_properties" schedule.meeting.number schedule.owner_email schedule.name %}">Edit properties</a>
-        &middot;
-      {% endif %}{% if user|has_role:"Secretariat" %}
-        <a href="{% url "ietf.meeting.views.edit_timeslots" num=meeting.number %}">
-          Edit timeslots
-        </a>
-        &middot;
-      {% endif %}
-      <a href="{% url "ietf.meeting.views.new_meeting_schedule" num=meeting.number owner=schedule.owner_email name=schedule.name %}">Copy agenda</a>
-      &middot;
-
-      <a href="{% url "ietf.meeting.views.list_schedules" num=meeting.number %}">Other agendas</a>
-    </p>
-
-    <p>
-      Agenda name: {{ schedule.name }}
-
-      &middot;
-
-      Owner: {{ schedule.owner }}
-
-      {% if not can_edit %}
-        &middot;
-
-      <strong>
-        <em>
-          You can't edit this schedule.
-          {% if schedule.is_official_record %}This is the official schedule for a meeting in the past.{% endif %}
-          Make a <a href="{% url "ietf.meeting.views.new_meeting_schedule" num=meeting.number owner=schedule.owner_email name=schedule.name %}">new agenda from this</a>.
-        </em>
-      </strong>
-      {% endif %}
-    </p>
-
-    {% if timeslot_groups|length == 0 %}
-      <p>
-        No timeslots exist for this meeting yet.
-      </p>
-      <p>
-        <a href="{% url "ietf.meeting.views.edit_timeslots" num=meeting.number %}">
-          Edit timeslots.
-        </a>
-      </p>
-    {% else %}
-      <div class="edit-grid hidden {% if not can_edit %}read-only{% endif %}">
-        {# using the same markup in both room labels and the actual days ensures they are aligned #}
-        <div class="room-label-column">
-          {% for day_data in days.values %}
-            <div class="day">
-              <div class="day-label">
-                <strong>&nbsp;</strong><br>
-                &nbsp;
-              </div>
-
-              {% for rgroup in day_data %}
-                <div class="room-group">
-                  <div class="time-header"><div class="time-label"></div></div>
-                  {% for room_data in rgroup %}{% with room_data.room as room %}
-                    <div class="timeslots" data-room-id="{{ room.pk }}">
-                      <div class="room-name">
-                        <strong>{{ room.name }}</strong><br>
-                        {% if room.capacity %}{{ room.capacity }} <i class="fa fa-user-o"></i>{% endif %}
-                      </div>
-                    </div>
-                  {% endwith %}{% endfor %}
-                </div>
-              {% endfor %}
-            </div>
-          {% endfor %}
-        </div>
-
-        <div class="day-flow">
-          {% for day, day_data in days.items %}
-            <div class="day">
-              <div class="day-label">
-                <strong>{{ day|date:"l" }}</strong>
-                <i class="fa fa-exchange swap-days"
-                   data-dayid="{{ day.isoformat }}"
-                   data-start="{{ day.isoformat }}"></i>
-                <br>
-                {{ day|date:"N j, Y" }}
-              </div>
-
-              {% for rgroup in day_data %}
-                <div class="room-group"
-                     data-index="{{ forloop.counter0 }}"
-                     data-rooms="{% for r in rgroup %}{{ r.room.pk }}{% if not forloop.last %},{% endif %}{% endfor %}">
-                  <div class="time-header">
-                    {# All rooms in a group have same timeslots; grab the first for the labels #}
-                    {% for t in rgroup.0.timeslots %}
-                      <div class="time-label" 
-                           style="width: {{ t.layout_width }}rem"
-                           data-start="{{ t.utc_start_time.isoformat }}"
-                           data-end="{{ t.utc_end_time.isoformat }}">
-                        <span>
-                          {{ t.time|date:"G:i" }} - {{ t.end_time|date:"G:i" }}
-                          <i class="fa fa-exchange swap-timeslot-col"
-                             data-origin-label="{{ day|date:"l, N j" }}, {{ t.time|date:"G:i" }}-{{ t.end_time|date:"G:i" }}"
-                             data-timeslot-pk="{{ t.pk }}"></i>
-                        </span>
-                      </div>
-                    {% endfor %}
-                  </div>
-                  {% for room_data in rgroup %}{% with room_data.room as room %}
-                    <div class="timeslots"
-                         data-room-id="{{ room.pk }}"
-                         data-roomcapacity="{{ room.capacity }}">
-                      {% for t in room_data.timeslots %}
-                        <div id="timeslot{{ t.pk }}"
-                             class="timeslot {{ t.start_end_group }}"
-                             data-start="{{ t.utc_start_time.isoformat }}"
-                             data-end="{{ t.utc_end_time.isoformat }}"
-                             data-duration="{{ t.duration.total_seconds }}"
-                             data-scheduledatlabel="{{ t.time|date:"l G:i" }}-{{ t.end_time|date:"G:i" }}"
-                             data-type="{{ t.type.slug }}"
-                             style="width: {{ t.layout_width }}rem;">
-                          <div class="time-label">
-                            <div class="past-flag">&nbsp;{# blank div keeps time centered vertically #}</div>
-                            <div>{{ t.time|date:"G:i" }} - {{ t.end_time|date:"G:i" }}</div>
-                            <div class="past-flag">Past</div>
-                          </div>
-
-                          <div class="drop-target">
-                            {% for assignment, session in t.session_assignments %}
-                              {% include "meeting/edit_meeting_schedule_session.html" %}
-                            {% endfor %}
-                          </div>
-                        </div>
-                      {% endfor %}
-                    </div>
-                  {% endwith %}{% endfor %}
-                </div>
-              {% endfor %}
-            </div>
-          {% endfor %}
-        </div>
-      </div>
-    {% endif %}
-
-    <div class="scheduling-panel">
-      <div class="unassigned-container">
-        <div class="unassigned-sessions">
-          <div class="drop-target">
-            {% for session in unassigned_sessions %}
-              {% include "meeting/edit_meeting_schedule_session.html" %}
-            {% endfor %}
-          </div>
-        </div>
-
-        <div class="preferences">
-          <span class="sort-unassigned">
-            Sort unassigned:
-            <select name="sort_unassigned" class="form-control">
-              <option value="name" selected="selected">By name</option>
-              <option value="parent">By area</option>
-              <option value="duration">By duration</option>
-              <option value="comments">Special requests</option>
-            </select>
-          </span>
-
-          <span class="toggle-inputs session-parent-toggles">
-            Show:
-            {% for p in session_parents %}
-              <label class="parent-{{ p.acronym }}"><input type="checkbox" checked value="{{ p.acronym }}"> {{ p.acronym }}</label>
-            {% endfor %}
-          </span>
-
-          <button id="session-toggle-modal-open" 
-                  class="btn btn-default" 
-                  data-toggle="modal" 
-                  data-target="#session-toggles-modal">
-              <span class="fa fa-check-square"></span> Session Purposes
-          </button>
-        
-          <button id="timeslot-toggle-modal-open" 
-                  class="btn btn-default" 
-                  data-toggle="modal" 
-                  data-target="#timeslot-group-toggles-modal">
-              <span class="fa fa-check-square"></span> Timeslots
-          </button>
-  
-          <button id="timeslot-type-modal-open" 
-                  class="btn btn-default" 
-                  data-toggle="modal" 
-                  data-target="#timeslot-type-toggles-modal">
-              <span class="fa fa-check-square"></span> Timeslot Types
-          </button>
-        </div>
-      </div>
-
-      <div class="session-info-container"></div>
-    </div>
-
-    <div id="timeslot-group-toggles-modal" class="modal" role="dialog" aria-labelledby="timeslot-group-toggles-modal-title">
-      <div class="modal-dialog modal-lg" role="document">
-        <div class="modal-content">
-          <div class="modal-header">
-            <button type="button" class="close" data-dismiss="modal">
-              <span aria-hidden="true">&times;</span>
-              <span class="sr-only">Close</span>
-            </button>
-            <h4 class="modal-title" id="timeslot-group-toggles-modal-title">Displayed timeslots</h4>
-          </div>
-
-            <div class="modal-body">
-                <div class="individual-timeslots">
-
-                    {% for day, t_groups in timeslot_groups %}
-                        <div>
-                            <div><strong>{{ day|date:"M. d" }}</strong></div>
-                            {% for start, end, key in t_groups %}
-                                <label><input type="checkbox" name="timeslot-group" value="{{ key }}" checked="checked"> {{ start|date:"H:i" }} - {{ end|date:"H:i" }}</label>
-                            {% endfor %}
-                        </div>
-                    {% endfor %}
-                </div>
-                <div class="timeslot-group-buttons">
-                    <button type="button" class="btn btn-default select-all">Select all</button>
-                    <button type="button" class="btn btn-default clear-all">Clear all</button>
-                </div>
-            </div>
-
-            <div class="modal-footer">
-                <button type="button" class="btn btn-primary" data-dismiss="modal">Close</button>
-            </div>
-        </div>
-      </div>
-    </div>
-
-      <div id="timeslot-type-toggles-modal" class="modal" role="dialog" aria-labelledby="timeslot-type-toggles-modal-title">
-          <div class="modal-dialog modal-lg" role="document">
-              <div class="modal-content">
-                  <div class="modal-header">
-                      <button type="button" class="close" data-dismiss="modal">
-                          <span aria-hidden="true">&times;</span>
-                          <span class="sr-only">Close</span>
-                      </button>
-                      <h4 class="modal-title" id="timeslot-type-toggles-modal-title">Displayed types</h4>
-                  </div>
-  
-                  <div class="modal-body">
-                      <div class="timeslots-by-type timeslot-type-toggles">
-                          {% for type in timeslot_types %}
-                              <div class="timeslot-type-toggle">
-                                  <label class="timeslot-type-{{ type.slug }}">
-                                      <input type="checkbox" 
-                                             value="{{ type.slug }}" {% if type.slug == 'regular' %}checked{% endif %}>
-                                      {{ type }}
-                                  </label>
-                              </div>
-                          {% endfor %}
-                          <button type="button" class="btn btn-default select-all">Select all</button>
-                          <button type="button" class="btn btn-default clear-all">Clear all</button>
-                      </div>
-                  </div>
-  
-                  <div class="modal-footer">
-                      <button type="button" class="btn btn-primary" data-dismiss="modal">Close</button>
-                  </div>
-              </div>
-          </div>
-      </div>
-
-    <div id="session-toggles-modal" class="modal" role="dialog" aria-labelledby="session-toggles-modal-title">
-      <div class="modal-dialog modal-lg" role="document">
-        <div class="modal-content">
-          <div class="modal-header">
-            <button type="button" class="close" data-dismiss="modal">
-              <span aria-hidden="true">&times;</span>
-              <span class="sr-only">Close</span>
-            </button>
-            <h4 class="modal-title" id="session-toggles-modal-title">Displayed sessions</h4>
-          </div>
-
-          <div class="modal-body">
-            <div class="session-purpose-toggles">
-              {% for purpose in session_purposes %}
-                <div class="session-purpose-toggle">
-                  <label class="purpose-{{ purpose.slug }}"><input type="checkbox" checked value="{% firstof purpose.slug 'none' %}"> {{ purpose }}</label>
->>>>>>> 8fd6f332
                 </div>
             </div>
         </div>
