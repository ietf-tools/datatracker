--- conflicted
+++ resolved
@@ -320,11 +320,7 @@
                 </tr>
             {% endif %}
             {# Recordings #}
-<<<<<<< HEAD
             {% if session.has_recordings %}
-=======
-            {% if meeting.type.slug == 'interim' or meeting.number|add:"0" >= 80 %}
->>>>>>> f921cdba
                 {% with session.recordings as recordings %}
                     {% if recordings %}
                         {# There's no guaranteed order, so this is a bit messy: #}
