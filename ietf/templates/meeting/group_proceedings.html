--- conflicted
+++ resolved
@@ -47,7 +47,6 @@
                     <br>
                 {% endif %}
             {% endfor %}
-<<<<<<< HEAD
             {% if not meeting.proceedings_final %}
                 {% for attendance in entry.attendances %}
                     {% with session=attendance.material %}
@@ -67,14 +66,6 @@
                     <br>
                 {% endfor %}
             {% endif %}
-=======
-            {% for bs in entry.bluesheets %}
-                <a href="{{ bs.material|meeting_href:meeting }}">
-                    Bluesheets
-                    {% if bs.time %}{{ bs.time|date:"D G:i" }}{% endif %}
-                </a>
-                <br>
-            {% endfor %}
             {% for chatlog in entry.chatlogs %}
                 <a href="{{ chatlog.material|meeting_href:meeting }}">
                     Chatlog
@@ -87,7 +78,6 @@
                 </a>
                 <br>
             {% endfor %}
->>>>>>> 1720f578
         </td>
         {# recordings #}
         <td>
