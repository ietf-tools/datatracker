{% extends "group/group_base.html" %}
{# Copyright The IETF Trust 2015-2020, All Rights Reserved #}
{% load origin %}
{% origin %}
{% load ietf_filters static django_bootstrap5 person_filters %}
{% block pagehead %}
    <link rel="stylesheet" href="{% static "ietf/css/list.css" %}">
{% endblock %}
{% block group_subtitle %}Reviewers{% endblock %}
{% block group_content %}
    {% origin %}
    {% if can_access_stats %}
        <div class="float-end">
            <a href="{% url "ietf.stats.views.review_stats" stats_type="completion" acronym=group.acronym %}"
               aria-label="Statistics"
               class="icon-link">
                <i class="bi bi-bar-chart-line"></i>
            </a>
        </div>
    {% endif %}
    <h2 class="mt-3">Reviewers</h2>
    <p>
        Status of the reviewers in {{ group.acronym }}, ordered by their
        rotation with the next reviewer in the rotation at the top. Rows with darker backgrounds have the following meaning:
    </p>
    <div class="reviewer-overview">
        <p class="alert alert-info my-3">
            Has already been assigned a document within the given interval.
        </p>
        <p class="alert alert-warning my-3">
            Will be skipped the next time at the top of rotation.
        </p>
        <p class="alert alert-danger my-3">
            Is not available to do reviews at this time.
        </p>
    </div>
    {% if can_reset_next_reviewer %}
        <div>
            <a href="{% url 'ietf.group.views.reset_next_reviewer' acronym=group.acronym %}"
               class="btn btn-primary"
               id="reset_next_reviewer">
                Reset head of queue
            </a>
        </div>
    {% endif %}
    {% if reviewers %}
        <table class="table table-sm table-striped reviewer-overview tablesorter">
            <thead>
                <tr>
                    <th scope="col" data-sort="next">Next</th>
                    <th scope="col" data-sort="reviewer">Reviewer</th>
                    <th scope="col">
                        <div class="row">
                            <div class="col-md-2 me-1">Assigned</div>
                            <div class="col-md-2 me-1 d-none d-lg-block">Deadline</div>
                            <div class="col-md-2 me-1">State</div>
                            <div class="col-md-1 me-1 d-none d-lg-block">Days for review</div>
                            <div class="col">Document</div>
                        </div>
                    </th>
                    <th scope="col" data-sort="num">Days since review</th>
                    <th scope="col" class="d-none d-xl-table-cell w-25">Settings</th>
                </tr>
            </thead>
            <tbody>
                {% for person in reviewers %}
                    <tr {% if person.completely_unavailable %}class="table-danger" title="Is not available to do reviews at this time." {% elif person.busy %}class="table-info" title="Has already been assigned a document within the given interval." {% elif person.settings.skip_next %}class="table-warning" title="Will be skipped the next time at the top of rotation." {% endif %}>
                        <td>{{ forloop.counter }}</td>

                        <td>
                            {% person_link person with_email=False %}

                            <div class="text-nowrap">
                                {% if person.settings_url %}
                                    <a href="{{ person.settings_url }}" class="btn btn-primary btn-sm"
                                        aria-label="Change settings for {{ person.name }}">
                                        <i class="bi bi-gear"></i>
                                    </a>
                                {% endif %}
                                <button type="button"
                                        class="btn btn-primary btn-sm d-xl-none"
                                        aria-label="View settings for {{ person.name }}"
                                        data-bs-toggle="modal"
                                        data-bs-target="#modal{{ forloop.counter }}">
                                  <i class="bi bi-search"></i>
                                </button>
                            </div>
                        </td>

                        <td>
                            {% if person.latest_reqs %}
<<<<<<< HEAD
                                <table class="table table-sm table-borderless">
                                    <thead>
                                        <tr>
                                            <th scope="col">Assigned</th>
                                            <th scope="col">Deadline</th>
                                            <th scope="col">State</th>
                                            <th scope="col">Review time</th>
                                            <th scope="col">Document</th>
                                        </tr>
                                    </thead>
                                    <tbody>
                                    {% for assn_pk, req_pk, doc_name, reviewed_rev, assigned_time, deadline, state, assignment_to_closure_days in person.latest_reqs %}
                                        <tr>
                                            <td>
                                                {{ assigned_time|date }}
                                            </td>
                                            <td>
                                                <a href="{% url 'ietf.doc.views_review.review_request' name=doc_name request_id=req_pk %}">{{ deadline|date }}</a>
                                            </td>
                                            <td>
                                                {{ state.name|badgeify }}
                                            </td>
                                            <td>
                                                {% if assignment_to_closure_days != None %}
                                                    {{ assignment_to_closure_days }} day{{ assignment_to_closure_days|pluralize }}
                                                {% endif %}
                                            </td>
                                            <td class="text-nowrap">
                                                {{ doc_name }}
                                                {% if reviewed_rev %}-{{ reviewed_rev }}{% endif %}
                                            </td>
                                        </tr>
                                    {% endfor %}
                                    </tbody>
                                </table>
=======
                                {% for assn_pk, req_pk, doc_name, reviewed_rev, assigned_time, deadline, state, assignment_to_closure_days in person.latest_reqs %}
                                    <div class="row {% if not forloop.last %}border-bottom mb-1 pb-1{% endif %}">
                                        <div class="col-md-2 me-1">
                                            {{ assigned_time|date|split:"-"|join:"-<wbr>" }}
                                        </div>
                                        <div class="col-md-2 me-1 d-none d-lg-block">
                                            <a href="{% url 'ietf.doc.views_review.review_request' name=doc_name request_id=req_pk %}">{{ deadline|date|split:"-"|join:"-<wbr>" }}</a>
                                        </div>
                                        <div class="col-md-2 me-1">
                                            <span class="badge rounded-pill bg-{% if state.slug == 'completed' or state.slug == 'part-completed' %}success{% elif state.slug == 'no-response' %}danger{% elif state.slug == 'overtaken' %}warning{% elif state.slug == 'requested' or state.slug == 'accepted' %}primary{% else %}secondary{% endif %} text-wrap">{{ state.name }}</span>
                                        </div>
                                        <div class="col-md-1 me-1 text-end d-none d-lg-block">
                                            {% if assignment_to_closure_days != None %}
                                                {{ assignment_to_closure_days }}
                                            {% endif %}
                                        </div>
                                        <div class="col">
                                            {{ doc_name }}{% if reviewed_rev %}-{{ reviewed_rev }}{% endif %}
                                        </div>
                                    </div>
                                {% endfor %}
>>>>>>> 82d91d37
                            {% endif %}
                        </td>

                        <td class="text-end">
                            {% if person.days_since_completed_review != 9999 %}
                                {{ person.days_since_completed_review }}
                            {% endif %}
                        </td>

                        <td class="d-none d-xl-table-cell w-25">
                            {% include "review/unavailable_table.html" with person=person unavailable_periods=person.unavailable_periods %}
                            <div class="modal modal-xl fade" id="modal{{ forloop.counter }}" tabindex="-1" aria-labelledby="modallabel{{ forloop.counter }}" aria-hidden="true">
                              <div class="modal-dialog">
                                <div class="modal-content">
                                  <div class="modal-header">
                                    <h1 class="modal-title fs-5" id="modallabel{{ forloop.counter }}">Reviewer settings</h1>
                                    <button type="button" class="btn-close" data-bs-dismiss="modal" aria-label="Close"></button>
                                  </div>
                                  <div class="modal-body">
                                    {% include "review/unavailable_table.html" with person=person unavailable_periods=person.unavailable_periods %}
                                  </div>
                                  <div class="modal-footer">
                                    <button type="button" class="btn btn-secondary" data-bs-dismiss="modal">Close</button>
                                    <button type="button" class="btn btn-primary">Save changes</button>
                                  </div>
                                </div>
                              </div>
                            </div>
                        </td>

                    </tr>
                {% endfor %}
            </tbody>
        </table>
    {% else %}
        <p>
            No reviewers found.
        </p>
    {% endif %}
{% endblock %}
{% block js %}
    <script src="{% static "ietf/js/list.js" %}"></script>
{% endblock %}<|MERGE_RESOLUTION|>--- conflicted
+++ resolved
@@ -89,43 +89,6 @@
 
                         <td>
                             {% if person.latest_reqs %}
-<<<<<<< HEAD
-                                <table class="table table-sm table-borderless">
-                                    <thead>
-                                        <tr>
-                                            <th scope="col">Assigned</th>
-                                            <th scope="col">Deadline</th>
-                                            <th scope="col">State</th>
-                                            <th scope="col">Review time</th>
-                                            <th scope="col">Document</th>
-                                        </tr>
-                                    </thead>
-                                    <tbody>
-                                    {% for assn_pk, req_pk, doc_name, reviewed_rev, assigned_time, deadline, state, assignment_to_closure_days in person.latest_reqs %}
-                                        <tr>
-                                            <td>
-                                                {{ assigned_time|date }}
-                                            </td>
-                                            <td>
-                                                <a href="{% url 'ietf.doc.views_review.review_request' name=doc_name request_id=req_pk %}">{{ deadline|date }}</a>
-                                            </td>
-                                            <td>
-                                                {{ state.name|badgeify }}
-                                            </td>
-                                            <td>
-                                                {% if assignment_to_closure_days != None %}
-                                                    {{ assignment_to_closure_days }} day{{ assignment_to_closure_days|pluralize }}
-                                                {% endif %}
-                                            </td>
-                                            <td class="text-nowrap">
-                                                {{ doc_name }}
-                                                {% if reviewed_rev %}-{{ reviewed_rev }}{% endif %}
-                                            </td>
-                                        </tr>
-                                    {% endfor %}
-                                    </tbody>
-                                </table>
-=======
                                 {% for assn_pk, req_pk, doc_name, reviewed_rev, assigned_time, deadline, state, assignment_to_closure_days in person.latest_reqs %}
                                     <div class="row {% if not forloop.last %}border-bottom mb-1 pb-1{% endif %}">
                                         <div class="col-md-2 me-1">
@@ -147,7 +110,6 @@
                                         </div>
                                     </div>
                                 {% endfor %}
->>>>>>> 82d91d37
                             {% endif %}
                         </td>
 
