{% extends "submit/submit_base.html" %}
{# Copyright The IETF Trust 2015, All Rights Reserved #}
{% load origin %}
{% load static ietf_filters textfilters person_filters %}
{% load ietf_filters submit_tags misc_filters %}
{% block title %}Submission status of {{ submission.name }}-{{ submission.rev }}{% endblock %}
{% block pagehead %}
    {{ block.super }}
    {{ all_forms|merge_media:'css' }}
    <link rel="stylesheet" href="{% static "ietf/css/list.css" %}">
{% endblock %}
{% block submit_content %}
    {% origin %}
    {% if submission.state_id != "uploaded" %}
        <h2 class="mt-5">Submission status: {{ submission.state.name }}</h2>
    {% endif %}
    {% if message %}
        <p class="alert alert-info my-3">
            {{ message.1 }}
        </p>
    {% endif %}
    {% if submission.state_id == "aut-appr" and submission.submitter_parsed.email not in confirmation_list|join:", " %}
        <p class="alert alert-warning my-3">
            Please note that since the database does not have your email address in the list of authors of previous
            revisions of the document, you are <b>not</b> receiving a confirmation email yourself; one of the
            addressees above will have to send a confirmation in order to complete the submission.  This is done
            to avoid document hijacking.  If none of the known previous authors will be able to confirm the
            submission, please contact
            <a href="mailto:ietf-draft-submission@ietf.org">the Secretariat</a>
            for action.
        </p>
    {% endif %}
    {% if submitter_form.errors or replaces_form.errors or extresources_form.errors %}
        <p class="alert alert-danger my-3">
            Please fix errors in the form below.
        </p>
    {% endif %}
<<<<<<< HEAD
    {% if submission.state_id != 'validating' %}
        <h2 class="mt-5">Submission checks</h2>
        <p class="alert {% if passes_checks %}alert-success{% else %}alert-warning{% endif %} my-3">
            {% if passes_checks %}
                Your draft has been verified to pass the submission checks.
            {% else %}
                Your draft has <b>NOT</b> been verified to pass the submission checks.
            {% endif %}
=======
    <h2 class="mt-5">Submission checks</h2>
    <p class="alert {% if passes_checks %}alert-success{% else %}alert-warning{% endif %} my-3">
        {% if passes_checks %}
            Your draft has been verified to pass the submission checks.
        {% else %}
            Your draft has <b>NOT</b> been verified to pass the submission checks.
        {% endif %}
    </p>
    {% if submission.authors|length > 5 %}
        <p class="alert alert-danger my-3">
            <b>
                This document has more than five authors listed, which is considered excessive
            under normal circumstances.</b> If you plan to request publication as an RFC, this
            will require additional consideration by the stream manager (for example, the
            IESG), and publication may be declined unless sufficient justification is
            provided. See
            <a href="{% url 'ietf.doc.views_doc.document_html' name='rfc7322' %}">RFC 7322, section 4.1.1</a>
            for details.
>>>>>>> 0ba50999
        </p>
        {% if submission.authors|length > 5 %}
            <p class="alert alert-danger my-3">
                <b>
                    This document has more than five authors listed, which is considered excessive
                under normal circumstances.</b> If you plan to request publication as an RFC, this
                will require additional consideration by the stream manager (for example, the
                IESG), and publication may be declined unless sufficient justification is
                provided. See
                <a href="https://datatracker.ietf.org/doc/html/rfc7322#section-4.1.1">RFC 7322, section 4.1.1</a>
                for details.
            </p>
        {% endif %}
        {% for check in submission.latest_checks %}
            {% if check.errors %}
                <p class="alert alert-warning my-3">
                    The {{ check.checker }} returned {{ check.errors }} error{{ check.errors|pluralize }}
                    and {{ check.warnings }} warning{{ check.warnings|pluralize }}; click the button
                    below to see details.  Please fix those, and resubmit.
                </p>
            {% elif check.warnings %}
                <p class="alert alert-warning my-3">
                    The {{ check.checker }} returned {{ check.warnings }} warning{{ check.warnings|pluralize }}.
                </p>
            {% endif %}
        {% endfor %}
        {% for check in submission.latest_checks %}
            {% if check.passed != None %}
                <button class="btn btn-{% if check.passed %}{% if check.warnings %}warning{% elif check.errors %}danger{% else %}success{% endif %}{% else %}danger{% endif %}"
                        type="button"
                        data-bs-toggle="modal"
                        data-bs-target="#check-{{ check.pk }}">
                    View {{ check.checker }}
                </button>
                <div class="modal fade"
                     id="check-{{ check.pk }}"
                     tabindex="-1"
                     role="dialog"
                     aria-labelledby="check-{{ check.pk }}"
                     aria-hidden="true">
                    <div class="modal-dialog modal-dialog-scrollable modal-xl">
                        <div class="modal-content">
                            <div class="modal-header">
                                <p class="h5 modal-title" id="{{ check.checker|slugify }}-label">
                                    {{ check.checker|title }} for {{ submission.name }}-{{ submission.rev }}
                                </p>
                                <button type="button"
                                        class="btn-close"
                                        data-bs-dismiss="modal"
                                        aria-label="Close"></button>
                            </div>
                            <div class="modal-body" id="{{ check.checker|slugify }}-message">
                            <pre>{{ check.message|urlize_ietf_docs|linkify }}</pre>
                            </div>
                            <div class="modal-footer">
                                <button type="button" class="btn btn-secondary" data-bs-dismiss="modal">Close</button>
                            </div>
                        </div>
                    </div>
                </div>
            {% endif %}
        {% endfor %}
    {% endif %}
    <div class="modal fade"
         id="twopages"
         tabindex="-1"
         role="dialog"
         aria-labelledby="twopageslabel"
         aria-hidden="true">
        <div class="modal-dialog modal-dialog-scrollable modal-xl">
            <div class="modal-content">
                <div class="modal-header">
                    <p class="h5 modal-title" id="twopageslabel">First two pages of {{ submission.name }}-{{ submission.rev }}</p>
                    <button type="button"
                            class="btn-close"
                            data-bs-dismiss="modal"
                            aria-label="Close"></button>
                </div>
                <div class="modal-body">{{ submission|two_pages_decorated_with_errors:errors }}</div>
                <div class="modal-footer">
                    <button type="button" class="btn btn-secondary" data-bs-dismiss="modal">Close</button>
                </div>
            </div>
        </div>
    </div>
    {% if submission.state_id == "waiting-for-draft" %}
        <p class="alert alert-warning my-3">
            This submission is awaiting the first draft upload.
        </p>
    {% elif submission.state_id == 'validating' %}
        <p class="alert alert-warning my-3">
            This submission is still being processed and validated. This normally takes a few minutes after
            submission.
            {% with earliest_event=submission.submissionevent_set.last %}
                {% if earliest_event %}
                    It has been {{ earliest_event.time|timesince }} since submission.
                {% endif %}
            {% endwith %}
            Please contact the secretariat for assistance if it has been more than an hour.
        </p>
    {% else %}
        <h2 class="mt-5">Meta-data from the submission</h2>
        {% if errors %}
            <div class="alert alert-danger my-3">
                <p>
                    <b>Meta-Data errors found!</b>
                </p>
                <p >
                    Please make sure that your Internet-Draft includes all of the required meta-data in the proper format.
                </p>
                <ul>
                    <li>
                        If your Internet-Draft <b>does</b> include all of the required meta-data in the proper format, and if
                        the error(s) identified below are due to the failure of the tool to extract the meta-data correctly,
                        then please use the "Adjust meta-data" button below, which will take you to the "Adjust screen" where
                        you can correct the improperly extracted meta-data. You will then be able to submit your Internet-Draft
                        to the Secretariat for manual posting.
                    </li>
                    <li>
                        If your Internet-Draft <b>does not</b> include all of the required meta-data in the proper format, then
                        please cancel this submission, update your Internet-Draft, and resubmit it.
                    </li>
                </ul>
                <p class="mb-0">
                    <b>Note:</b> The secretariat will <b>not</b> add any
                    meta-data to your Internet-Draft or edit the meta-data. An
                    Internet-Draft that does not include all of the required meta-data in
                    the proper format <b>will</b> be returned to the submitter.
                </p>
            </div>
        {% endif %}
    {% endif %}
    <table class="table table-sm table-striped">
        <tbody>
        <tr>
            <th scope="row">Document</th>
            <td>
                {% if submission.state_id == "posted" %}
                    <a href="{% url 'ietf.doc.views_doc.document_main' name=submission.name %}">{{ submission.name }}</a>
                {% else %}
                    {{ submission.name }}
                {% endif %}
                {% if submission.first_two_pages %}
                    <button class="btn btn-primary btn-sm float-end ms-1"
                            type="button"
                            data-bs-toggle="modal"
                            data-bs-target="#twopages">
                        View first two pages
                    </button>
                {% endif %}
                {% show_submission_files submission %}
                {% if errors.files %}
                    <p class="mt-1 mb-0 text-danger">
                        {{ errors.files|safe }}
                    </p>
                {% endif %}
            </td>
        </tr>
        <tr>
            <th scope="row">Revision</th>
            <td>
                {{ submission.rev }}
                {% if errors.rev %}
                    <button class="btn btn-primary btn-sm float-end"
                            type="button"
                            data-bs-toggle="modal"
                            data-bs-target="#twopages">
                        View errors in document
                    </button>
                    <p class="mt-1 mb-0 text-danger">
                        {{ errors.rev }}
                    </p>
                {% endif %}
            </td>
        </tr>
        <tr>
            <th scope="row">Group</th>
            <td>
                {{ submission.group|default:"Individual Submission" }}
                {% if submission.group %}<a href="{{ submission.group.about_url }}">({{ submission.group.acronym|upper }})</a>{% endif %}
                {% if errors.group %}
                    <p class="mt-1 mb-0 text-danger">
                        {{ errors.group }}
                    </p>
                {% endif %}
            </td>
        </tr>
        {% if submission.state_id != 'validating' %}
            <tr>
                <th scope="row">Document date</th>
                <td>
                    {{ submission.document_date }}
                    {% if errors.document_date %}
                        <p class="mt-1 mb-0 text-danger">
                            {{ errors.document_date }}
                        </p>
                    {% endif %}
                </td>
            </tr>
            <tr>
                <th scope="row">Submission date</th>
                <td>{{ submission.submission_date }}</td>
            </tr>
            <tr>
                <th scope="row">Title</th>
                <td>
                    {{ submission.title|default:"" }}
                    {% if errors.title %}
                        <p class="mt-1 mb-0 text-danger">
                            {{ errors.title }}
                        </p>
                    {% endif %}
                </td>
            </tr>
            <tr>
                <th scope="row">Author count</th>
                <td>
                    {{ submission.authors|length }} author{{ submission.authors|pluralize }}
                    {% if errors.authors %}
                        <p class="mt-1 mb-0 text-danger">
                            {{ errors.authors|safe }}
                        </p>
                    {% endif %}
                </td>
            </tr>
            {% for author in submission.authors %}
                <tr>
                    <th scope="row">Author {{ forloop.counter }}</th>
                    <td>
                        {{ author.name }}
                        {% if author.email %}&lt;{{ author.email|linkify }}&gt;{% endif %}
                        <br>
                        {% if author.affiliation %}
                            {{ author.affiliation }}
                        {% else %}
                            <i>unknown affiliation</i>
                        {% endif %}
                        <br>
                        {% if author.country %}
                            {{ author.country }}
                            {% if author.cleaned_country and author.country != author.cleaned_country %}
                                <span class="text-muted">(understood to be {{ author.cleaned_country }})</span>
                            {% endif %}
                        {% else %}
                            <i>unknown country</i>
                        {% endif %}
                        {% if author.country and not author.cleaned_country %}
                            <br>
                            <span class="text-warning">Unrecognized country: "{{ author.country }}"</span>: See
                            <a href="{% url "ietf.stats.views.known_countries_list" %}">
                                recognized country names
                            </a>.
                        {% endif %}
                        {% for auth_err in author.errors %}
                            <p class="mt-1 mb-0 text-danger">
                                {{ auth_err }}
                            </p>
                        {% endfor %}
                    </td>
                </tr>
            {% endfor %}
            <tr>
                <th scope="row">
                    Abstract
                </th>
                <td>
                    {{ submission.abstract|urlize_ietf_docs|linkify|linebreaksbr }}
                    {% if errors.abstract %}
                        <p class="mt-1 mb-0 text-danger">
                            {{ errors.abstract }}
                        </p>
                    {% endif %}
                </td>
            </tr>
            <tr>
                <th scope="row">
                    Page count
                </th>
                <td>
                    {{ submission.pages }}
                    {% if errors.pages %}
                        <p class="mt-1 mb-0 text-danger">
                            {{ errors.pages }}
                        </p>
                    {% endif %}
                </td>
            </tr>
            <tr>
                <th scope="row">
                    File size
                </th>
                <td>
                    {{ submission.file_size|filesizeformat }}
                </td>
            </tr>
            <tr>
                <th scope="row">
                    Formal languages used
                </th>
                <td>
                    {% for l in submission.formal_languages.all %}
                        {{ l.name }}{% if not forloop.last %},{% endif %}
                    {% empty %}None recognized
                    {% endfor %}
                    {% if errors.formal_languages %}
                        <p class="mt-1 mb-0 text-danger">
                            {{ errors.formal_languages }}
                        </p>
                    {% endif %}
                </td>
            </tr>
<<<<<<< HEAD
=======
        {% endfor %}
        <tr>
            <th scope="row">
                Abstract
            </th>
            <td>
                {{ submission.abstract|urlize_ietf_docs|linkify|linebreaksbr }}
                {% if errors.abstract %}
                    <p class="mt-1 mb-0 text-danger">
                        {{ errors.abstract }}
                    </p>
                {% endif %}
            </td>
        </tr>
        <tr>
            <th scope="row">
                Page count
            </th>
            <td>
                {{ submission.pages }}
                {% if errors.pages %}
                    <p class="mt-1 mb-0 text-danger">
                        {{ errors.pages }}
                    </p>
                {% endif %}
            </td>
        </tr>
        <tr>
            <th scope="row">
                File size
            </th>
            <td>
                {{ submission.file_size|filesizeformat }}
            </td>
        </tr>
        <tr>
            <th scope="row">
                Formal languages used
            </th>
            <td>
                {% for l in submission.formal_languages.all %}
                    {{ l.name }}{% if not forloop.last %},{% endif %}
                {% empty %}None recognized
                {% endfor %}
                {% if errors.formal_languages %}
                    <p class="mt-1 mb-0 text-danger">
                        {{ errors.formal_languages }}
                    </p>
                {% endif %}
            </td>
        </tr>
        <tr>
            <th scope="row">
                Submission additional resources
            </th>
            <td>
                {% for r in external_resources.current %}
                    {% with res=r.res added=r.added %}
                        <div>
                            {{ res.name.name }}: {{ res.value }}
                            {% if res.display_name %}(as &quot;{{ res.display_name }}&quot;){% endif %}
                            {% if external_resources.show_changes and added %}<span class="badge rounded-pill bg-success">New</span>{% endif %}
                        </div>
                    {% endwith %}
                {% empty %}
                    None
                {% endfor %}
            </td>
        </tr>
        {% if external_resources.show_changes %}
>>>>>>> 0ba50999
            <tr>
                <th scope="row">
                    Submission additional resources
                </th>
                <td>
                    {% for r in external_resources.current %}
                        {% with res=r.res added=r.added %}
                            <div>
                                {{ res.name.name }}: {{ res.value }}
                                {% if res.display_name %}(as &quot;{{ res.display_name }}&quot;){% endif %}
<<<<<<< HEAD
                                {% if external_resources.show_changes and added %}<span class="badge bg-success">New</span>{% endif %}
=======
                                {% if removed %}<span class="badge rounded-pill bg-warning">Removed</span>{% endif %}
>>>>>>> 0ba50999
                            </div>
                        {% endwith %}
                    {% empty %}
                        None
                    {% endfor %}
                </td>
            </tr>
            {% if external_resources.show_changes %}
                <tr>
                    <th scope="row">
                        Current document additional resources
                    </th>
                    <td>
                        {% for r in external_resources.previous %}
                            {% with res=r.res removed=r.removed %}
                                <div>
                                    {{ res.name.name }}: {{ res.value }}
                                    {% if res.display_name %}(as &quot;{{ res.display_name }}&quot;){% endif %}
                                    {% if removed %}<span class="badge bg-warning">Removed</span>{% endif %}
                                </div>
                            {% endwith %}
                        {% empty %}
                            None
                        {% endfor %}
                    </td>
                </tr>
            {% endif %}
        {% endif %}
        </tbody>
    </table>
    {% if can_edit %}
        <form method="post">
            {% csrf_token %}
            <input type="hidden" name="action" value="edit">
            <button class="btn btn-warning" type="submit" value="adjust">
                Adjust meta-data
            </button>
        </form>
        <p class="form-text">
            Leads to manual post by the secretariat.
        </p>
        {% if passes_checks and not errors and not submission.errors %}
            <h2 class="mt-5">
                Please edit the following meta-data before posting:
            </h2>
            <form class="idsubmit" method="post">
                {% csrf_token %}
                {% include "submit/submitter_form.html" %}
                {% include "submit/replaces_form.html" %}
                {% include "submit/extresources_form.html" %}
                <input type="hidden" name="action" value="autopost">
                <h2 class="mt-5">
                    Post submission
                </h2>
                <button class="btn btn-primary" type="submit">
                    Post submission
                </button>
            </form>
            <p>
                {% if requires_group_approval %}
                    Notifies group chairs to get approval.
                {% elif requires_prev_authors_approval %}
                    Notifies authors of previous revision of draft to get approval.
                {% else %}
                    Notifies submitter and authors for confirmation.
                {% endif %}
            </p>
        {% endif %}
    {% else %}
        {% if submission.submitter %}
            <h2 class="mt-5">
                Submitter information
            </h2>
            <table class="table table-sm table-striped">
                <tbody>
                <tr>
                    <th scope="row">
                        Name
                    </th>
                    <td>
                        {{ submission.submitter_parsed.name }}
                    </td>
                </tr>
                <tr>
                    <th scope="row">
                        Email address
                    </th>
                    <td>
                        {{ submission.submitter_parsed.email|linkify }}
                    </td>
                </tr>
                </tbody>
            </table>
        {% endif %}
        {% if submission.replaces %}
            <h2 class="mt-5">
                Replaced documents
            </h2>
            <table class="table table-sm table-striped">
                <tbody>
                <tr>
                    <th scope="row">
                        Replaces
                    </th>
                    <td>
                        {{ submission.replaces|split:","|join:", "|urlize_ietf_docs }}
                    </td>
                </tr>
                </tbody>
            </table>
        {% endif %}
    {% endif %}
    {% if can_cancel %}
        <form class="mt-3" id="cancel-submission" method="post">
            {% csrf_token %}
            <input type="hidden" name="action" value="cancel">
            <button class="btn btn-danger"
                    type="submit"
                    data-bs-toggle="tooltip"
                    title="Deletes the uploaded file{{ submission.file_types|split:","|pluralize }} permanently.">
                Cancel submission
            </button>
        </form>
    {% endif %}
    {% if can_group_approve %}
        <form class="mt-3" method="post">
            {% csrf_token %}
            <input type="hidden" name="action" value="approve">
            <button class="btn btn-success" type="submit">
                Approve this submission
            </button>
        </form>
    {% endif %}
    {% if can_force_post %}
        <form class="mt-3" method="post">
            {% csrf_token %}
            <input type="hidden" name="action" value="forcepost">
            <button class="btn btn-warning" type="submit">
                Force post of submission
            </button>
        </form>
    {% endif %}
    {% if user|has_role:"Secretariat" %}
        <a id="send{{ submission.pk }}"
           class="btn btn-primary mt-3"
           href="{% url "ietf.submit.views.send_submission_email" submission_id=submission.pk %}"
           title="Email submitter">
            <i class="bi bi-envelope" aria-hidden="true"></i> Send Email
        </a>
    {% endif %}
    {% if show_send_full_url %}
        <div class="alert alert-danger my-3">
            <p>
                You are not allowed to modify or cancel this submission. You can
                only modify or cancel this submission from the same URL you were
                redirected to after the submission.
            </p>
            <p>
                If you are the submitter check your browser history to find this
                URL. You can share it with any person you need.
            </p>
            <p>
                If you are one of the authors you can request the URL from which
                you can modify or cancel this submission by clicking the next
                button. An email will then be sent to the authors and submitter
                (if submitter email was entered): {{ confirmation_list|join:", " }}.
            </p>
            <form class="mt-3" method="post">
                {% csrf_token %}
                <input type="hidden" name="action" value="sendfullurl">
                <button class="btn btn-danger" type="submit">
                    Request full access URL
                </button>
            </form>
        </div>
    {% endif %}
    <h2 class="mt-5">
        History
    </h2>
    <table id="history" class="table table-sm table-striped tablesorter">
        <thead>
            <tr>
                <th scope="col" data-sort="date">
                    Date
                </th>
                <th scope="col" data-sort="by">
                    By
                </th>
                <th scope="col" data-sort="event">
                    Event
                </th>
            </tr>
        </thead>
        {% if submission.submissionevent_set.all %}
            <tbody>
                {% for e in submission.submissionevent_set.all %}
                    <tr>
                        <td class="text-nowrap">
                          <span title="{{ e.time }}">{{ e.time|date:"Y-m-d" }}</span>
                        </td>
                        <td>
                            {% if e.by %}
                                {% person_link e.by %}
                            {% endif %}

                        </td>
                        {%  if e.desc|startswith:"Received message" or e.desc|startswith:"Sent message" %}
                            {%  with m=e.submissionemailevent.message %}
                                {% if user.is_authenticated %}
                                    <td>
                                        {% if  e.desc|startswith:"Received message" and user|has_role:"Secretariat" %}
                                            <a id="reply{{ submission.pk }}"
                                               class="btn btn-primary btn-sm"
                                               href="{% url "ietf.submit.views.send_submission_email" submission_id=submission.pk message_id=e.submissionemailevent.pk %}"
                                               title="Reply">
                                                <i class="bi bi-envelope" aria-hidden="true"></i> Reply
                                            </a>
                                        {% endif %}
                                        Email:
                                        <a id="aw{{ submission.pk }}-{{ m.pk }}"
                                           href="{% url "ietf.submit.views.show_submission_email_message" submission_id=submission.pk message_id=e.submissionemailevent.pk access_token=submission.access_token %}">
                                            {{ e.desc }}
                                        </a>
                                    </td>
                                {% else %}
                                    <td>
                                        Email:
                                        <a id="aw{{ submission.pk }}-{{ m.pk }}"
                                           href="{% url "ietf.submit.views.show_submission_email_message" submission_id=submission.pk message_id=e.submissionemailevent.pk %}">
                                            {{ e.desc }}
                                        </a>
                                    </td>
                                {% endif %}
                            {% endwith %}
                        {%  else %}
                            <td>
                                {{ e.desc|urlize_ietf_docs|linkify }}
                            </td>
                        {%  endif %}
                    </tr>
                {% endfor %}
            </tbody>
        {% endif %}
    </table>
    {% include "submit/problem-reports-footer.html" %}
{% endblock %}
{% block js %}
    {{ all_forms|merge_media:'js' }}
    <script src="{% static "ietf/js/list.js" %}"></script>
    <script src="{% static "ietf/js/draft-submit.js" %}"></script>
{% endblock %}<|MERGE_RESOLUTION|>--- conflicted
+++ resolved
@@ -35,7 +35,6 @@
             Please fix errors in the form below.
         </p>
     {% endif %}
-<<<<<<< HEAD
     {% if submission.state_id != 'validating' %}
         <h2 class="mt-5">Submission checks</h2>
         <p class="alert {% if passes_checks %}alert-success{% else %}alert-warning{% endif %} my-3">
@@ -44,26 +43,6 @@
             {% else %}
                 Your draft has <b>NOT</b> been verified to pass the submission checks.
             {% endif %}
-=======
-    <h2 class="mt-5">Submission checks</h2>
-    <p class="alert {% if passes_checks %}alert-success{% else %}alert-warning{% endif %} my-3">
-        {% if passes_checks %}
-            Your draft has been verified to pass the submission checks.
-        {% else %}
-            Your draft has <b>NOT</b> been verified to pass the submission checks.
-        {% endif %}
-    </p>
-    {% if submission.authors|length > 5 %}
-        <p class="alert alert-danger my-3">
-            <b>
-                This document has more than five authors listed, which is considered excessive
-            under normal circumstances.</b> If you plan to request publication as an RFC, this
-            will require additional consideration by the stream manager (for example, the
-            IESG), and publication may be declined unless sufficient justification is
-            provided. See
-            <a href="{% url 'ietf.doc.views_doc.document_html' name='rfc7322' %}">RFC 7322, section 4.1.1</a>
-            for details.
->>>>>>> 0ba50999
         </p>
         {% if submission.authors|length > 5 %}
             <p class="alert alert-danger my-3">
@@ -73,7 +52,7 @@
                 will require additional consideration by the stream manager (for example, the
                 IESG), and publication may be declined unless sufficient justification is
                 provided. See
-                <a href="https://datatracker.ietf.org/doc/html/rfc7322#section-4.1.1">RFC 7322, section 4.1.1</a>
+            <a href="{% url 'ietf.doc.views_doc.document_html' name='rfc7322' %}">RFC 7322, section 4.1.1</a>
                 for details.
             </p>
         {% endif %}
@@ -375,79 +354,6 @@
                     {% endif %}
                 </td>
             </tr>
-<<<<<<< HEAD
-=======
-        {% endfor %}
-        <tr>
-            <th scope="row">
-                Abstract
-            </th>
-            <td>
-                {{ submission.abstract|urlize_ietf_docs|linkify|linebreaksbr }}
-                {% if errors.abstract %}
-                    <p class="mt-1 mb-0 text-danger">
-                        {{ errors.abstract }}
-                    </p>
-                {% endif %}
-            </td>
-        </tr>
-        <tr>
-            <th scope="row">
-                Page count
-            </th>
-            <td>
-                {{ submission.pages }}
-                {% if errors.pages %}
-                    <p class="mt-1 mb-0 text-danger">
-                        {{ errors.pages }}
-                    </p>
-                {% endif %}
-            </td>
-        </tr>
-        <tr>
-            <th scope="row">
-                File size
-            </th>
-            <td>
-                {{ submission.file_size|filesizeformat }}
-            </td>
-        </tr>
-        <tr>
-            <th scope="row">
-                Formal languages used
-            </th>
-            <td>
-                {% for l in submission.formal_languages.all %}
-                    {{ l.name }}{% if not forloop.last %},{% endif %}
-                {% empty %}None recognized
-                {% endfor %}
-                {% if errors.formal_languages %}
-                    <p class="mt-1 mb-0 text-danger">
-                        {{ errors.formal_languages }}
-                    </p>
-                {% endif %}
-            </td>
-        </tr>
-        <tr>
-            <th scope="row">
-                Submission additional resources
-            </th>
-            <td>
-                {% for r in external_resources.current %}
-                    {% with res=r.res added=r.added %}
-                        <div>
-                            {{ res.name.name }}: {{ res.value }}
-                            {% if res.display_name %}(as &quot;{{ res.display_name }}&quot;){% endif %}
-                            {% if external_resources.show_changes and added %}<span class="badge rounded-pill bg-success">New</span>{% endif %}
-                        </div>
-                    {% endwith %}
-                {% empty %}
-                    None
-                {% endfor %}
-            </td>
-        </tr>
-        {% if external_resources.show_changes %}
->>>>>>> 0ba50999
             <tr>
                 <th scope="row">
                     Submission additional resources
@@ -458,11 +364,7 @@
                             <div>
                                 {{ res.name.name }}: {{ res.value }}
                                 {% if res.display_name %}(as &quot;{{ res.display_name }}&quot;){% endif %}
-<<<<<<< HEAD
-                                {% if external_resources.show_changes and added %}<span class="badge bg-success">New</span>{% endif %}
-=======
-                                {% if removed %}<span class="badge rounded-pill bg-warning">Removed</span>{% endif %}
->>>>>>> 0ba50999
+                            {% if external_resources.show_changes and added %}<span class="badge rounded-pill bg-success">New</span>{% endif %}
                             </div>
                         {% endwith %}
                     {% empty %}
@@ -481,7 +383,7 @@
                                 <div>
                                     {{ res.name.name }}: {{ res.value }}
                                     {% if res.display_name %}(as &quot;{{ res.display_name }}&quot;){% endif %}
-                                    {% if removed %}<span class="badge bg-warning">Removed</span>{% endif %}
+                                {% if removed %}<span class="badge rounded-pill bg-warning">Removed</span>{% endif %}
                                 </div>
                             {% endwith %}
                         {% empty %}
