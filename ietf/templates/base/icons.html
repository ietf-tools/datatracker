--- conflicted
+++ resolved
@@ -8,13 +8,8 @@
       href="{% if server_mode and server_mode == 'production' %}{% static 'ietf/images/ietf-logo-nor-32.png' %}{% else %}{% static 'ietf/images/ietf-logo-nor-32-dev.png' %}{% endif %}">
 <link rel="icon"
       sizes="16x16"
-<<<<<<< HEAD
-      href="{% if server_mode and server_mode == 'production' %}{% static 'ietf/images/ietf-logo-nor-16.png' %}{% else %}{% static 'ietf/images/ietf-logo-nor-16-dev.png' %}{% endif %} ">
+      href="{% if server_mode and server_mode == 'production' %}{% static 'ietf/images/ietf-logo-nor-16.png' %}{% else %}{% static 'ietf/images/ietf-logo-nor-16-dev.png' %}{% endif %}">
 <link rel="manifest" href="{% url 'site.webmanifest' %}">
-=======
-      href="{% if server_mode and server_mode == 'production' %}{% static 'ietf/images/ietf-logo-nor-16.png' %}{% else %}{% static 'ietf/images/ietf-logo-nor-16-dev.png' %}{% endif %}">
-<link rel="manifest" href="/site.webmanifest">
->>>>>>> d0621938
 <link rel="mask-icon"
       href="{% static 'ietf/images/ietf-logo-nor-mask.svg' %}"
       color="{% if server_mode and server_mode == 'production' %}#ffffff{% else %}#ffc4c4{% endif %}">
