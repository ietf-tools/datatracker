{# Copyright The IETF Trust 2015-2022, All Rights Reserved #}
{% load origin %}
{% origin %}
{% load ietf_filters managed_groups wg_menu active_groups_menu group_filters cache %}
{% if flavor != 'top' %}
    {% include "base/menu_user.html" %}
{% endif %}
<li class="nav-item dropdown">
    {% if flavor == "top" %}
        <a href="#"
           class="nav-link dropdown-toggle"
           role="button"
           data-bs-toggle="dropdown"
           aria-expanded="false">
            Groups
        </a>
        <ul class="dropdown-menu {% if flavor == 'top' %}mt-n1{% else %}ms-n1{% endif %}">
        {% else %}
            <span class="fw-bolder">Groups</span>
        </li>
    {% endif %}
    {% if flavor == 'top' %}<li class="dropdown-header">By area/parent</li>{% endif %}
    {% wg_menu flavor %}
    <li class="dropend">
        <a class="dropdown-item dropdown-toggle {% if flavor != 'top' %}text-wrap{% endif %}"
           href="{% url "ietf.group.views.active_groups" %}">
            Other
        </a>
        {% active_groups_menu flavor %}
    </li>
    {% if flavor == 'top' %}<li><hr class="dropdown-divider"></li>{% endif %}
    <li {% if flavor == 'top' %}class="dropdown-header"{% else %}class="nav-item fw-bolder"{% endif %}>New work</li>
    <li>
        <a class="dropdown-item {% if flavor != 'top' %}text-wrap{% endif %}"
           href="{% url "ietf.group.views.chartering_groups" %}">
            Chartering groups
        </a>
    </li>
    <li>
        <a class="dropdown-item {% if flavor != 'top' %}text-wrap{% endif %}"
           href="{% url "ietf.group.views.bofs" group_type="wg" %}">
            BOFs
        </a>
    </li>
    <li>
        <a class="dropdown-item {% if flavor != 'top' %}text-wrap{% endif %}"
           href="{% url "ietf.doc.views_bofreq.bof_requests" %}">
            BOF Requests
        </a>
    </li>
    {% if flavor == 'top' %}<li><hr class="dropdown-divider"></li>{% endif %}
    <li {% if flavor == 'top' %}class="dropdown-header"{% else %}class="nav-item fw-bolder"{% endif %}>Other groups</li>
    <li>
        <a class="dropdown-item {% if flavor != 'top' %}text-wrap{% endif %}"
           href="{% url "ietf.group.views.concluded_groups" %}">
            Concluded groups
        </a>
    </li>
    <li>
        <a class="dropdown-item {% if flavor != 'top' %}text-wrap{% endif %}"
           href="{% url 'ietf.mailinglists.views.nonwg' %}">
            Non-WG lists
        </a>
    </li>
    {% if flavor == "top" %}
    </ul>
</li>
{% endif %}
<li class="nav-item dropdown">
    {% if flavor == "top" %}
        <a href="#"
           class="nav-link dropdown-toggle"
           role="button"
           data-bs-toggle="dropdown"
           aria-expanded="false">
            Documents
        </a>
        <ul class="dropdown-menu {% if flavor == 'top' %}mt-n1{% else %}ms-n1{% endif %}">
        {% else %}
            <span class="fw-bolder">Documents</span>
        </li>
    {% endif %}
    <li>
        <a class="dropdown-item {% if flavor != 'top' %}text-wrap{% endif %}"
           href="{% url "ietf.doc.views_search.search" %}">
            Search
        </a>
    </li>
    <li>
        <a class="dropdown-item {% if flavor != 'top' %}text-wrap{% endif %}"
           href="{% url "ietf.doc.views_search.recent_drafts" %}">
            Recent I-Ds
        </a>
    </li>
    <li>
        <a class="dropdown-item {% if flavor != 'top' %}text-wrap{% endif %}"
           href="{% url "ietf.submit.views.upload_submission" %}">
            I-D submission
        </a>
    </li>
    <li>
        <a class="dropdown-item {% if flavor != 'top' %}text-wrap{% endif %}"
           href="{% url 'ietf.doc.views_search.ad_workload' %}">
            IESG dashboard
        </a>
    </li>
    {% if user and user.is_authenticated %}
        <li>
            <a class="dropdown-item {% if flavor != 'top' %}text-wrap{% endif %}"
               href="{% url "ietf.community.views.view_list" user.username %}">
                My tracked docs
            </a>
        </li>
        {% if user|has_role:"Area Director,Secretariat" %}
            {% if flavor == 'top' %}<li><hr class="dropdown-divider"></li>{% endif %}
            <li>
                <a class="dropdown-item {% if flavor != 'top' %}text-wrap{% endif %}"
                   href="{% url 'ietf.doc.views_status_change.rfc_status_changes' %}">
                    RFC status changes
                </a>
            </li>
        {% endif %}
        {% if flavor == 'top' %}<li><hr class="dropdown-divider"></li>{% endif %}
        <li>
            <a class="dropdown-item {% if flavor != 'top' %}text-wrap{% endif %}"
               href="{% url 'ietf.doc.views_ballot.irsg_ballot_status' %}">
                IRSG ballot status
            </a>
        </li>
        {% if user|has_role:"WG Chair,RG Chair" %}
            {% if flavor == 'top' %}<li><hr class="dropdown-divider"></li>{% endif %}
            <li {% if flavor == 'top' %}class="dropdown-header"{% else %}class="nav-item fw-bolder"{% endif %}>Manage</li>
            <li>
                <a class="dropdown-item {% if flavor != 'top' %}text-wrap{% endif %}"
                   href="{% url "ietf.submit.views.approvals" %}">
                    Approve an I-D
                </a>
            </li>
            {% for g in user|docman_groups %}
                <li>
                    <a class="dropdown-item {% if flavor != 'top' %}text-wrap{% endif %}"
                       href="{% url "ietf.group.views.group_documents" g.acronym %}">
                        {{ g.acronym }} {{ g.type.slug }} docs
                    </a>
                </li>
            {% endfor %}
            {% for g in user|matman_groups %}
                <li>
                    <a class="dropdown-item {% if flavor != 'top' %}text-wrap{% endif %}"
                       href="{% url "ietf.group.views.meetings" g.acronym %}">
                        {{ g.acronym }} {{ g.type.slug }} meetings
                    </a>
                </li>
            {% endfor %}
        {% endif %}
        {% if user|has_role:"Review Team Secretary" %}
            {% if flavor == 'top' %}
                <li><hr class="dropdown-divider">
                </li>
            {% endif %}
            <li {% if flavor == 'top' %}class="dropdown-header"{% else %}class="nav-item fw-bolder"{% endif %}>
            	Review Teams
            </li>
            {% for g in user|managed_review_groups %}
                <li>
                    <a class="dropdown-item {% if flavor != 'top' %}text-wrap{% endif %}"
                       href="{% url "ietf.group.views.review_requests" g.acronym %}">
                        {{ g.acronym }} reviews
                    </a>
                </li>
            {% endfor %}
        {% endif %}
        {% with user|active_nomcoms as nomcoms %}{% if nomcoms %}
            {% if flavor == 'top' %}
                <li><hr class="dropdown-divider">
                </li>
            {% endif %}
            <li {% if flavor == 'top' %}class="dropdown-header"{% else %}class="nav-item fw-bolder"{% endif %}>
            	NomComs
            </li>
            {% for nomcom in nomcoms %}
                <li>
                    <a class="dropdown-item {% if flavor != 'top' %}text-wrap{% endif %}"
                       href="{% url "ietf.nomcom.views.private_index" nomcom.year %}">
                        {{ nomcom|capfirst }}
                    </a>
                </li>
            {% endfor %}
        {% endif %}{% endwith %}
    {% endif %}
    {% if flavor == 'top' %}
        <li><hr class="dropdown-divider">
        </li>
    {% endif %}
    <li {% if flavor == 'top' %}class="dropdown-header"{% else %}class="nav-item fw-bolder"{% endif %}>
        RFC streams
    </li>
    <li>
        <a class="dropdown-item {% if flavor != 'top' %}text-wrap{% endif %}"
           href="{% url "ietf.group.views.stream_documents" acronym="iab" %}">
            IAB
        </a>
    </li>
    <li>
        <a class="dropdown-item {% if flavor != 'top' %}text-wrap{% endif %}"
           href="{% url "ietf.group.views.stream_documents" acronym="irtf" %}">
            IRTF
        </a>
    </li>
    <li>
        <a class="dropdown-item {% if flavor != 'top' %}text-wrap{% endif %}"
           href="{% url "ietf.group.views.stream_documents" acronym="ise" %}">
            ISE
        </a>
    </li>
    <li>
        <a class="dropdown-item {% if flavor != 'top' %}text-wrap{% endif %}"
           href="{% url "ietf.group.views.stream_documents" acronym="editorial" %}">
            Editorial
        </a>
    </li>
    {% if flavor == 'top' %}
    </ul>
</li>
{% endif %}
<li class="nav-item dropdown">
    {% if flavor == "top" %}
        <a href="#"
           class="nav-link dropdown-toggle"
           role="button"
           data-bs-toggle="dropdown"
           aria-expanded="false">
            Meetings
        </a>
        <ul class="dropdown-menu {% if flavor == 'top' %}mt-n1{% else %}ms-n1{% endif %}">
        {% else %}
            <span class="fw-bolder">
                Meetings
            </span>
        </li>
    {% endif %}
    <li>
        <a class="dropdown-item {% if flavor != 'top' %}text-wrap{% endif %}"
           href="{% url 'agenda' %}">
            Agenda
        </a>
    </li>
    <li>
        <a class="dropdown-item {% if flavor != 'top' %}text-wrap{% endif %}"
           href="{% url 'ietf.meeting.views.materials' %}">
            Materials
        </a>
    </li>
    <li>
        <a class="dropdown-item {% if flavor != 'top' %}text-wrap{% endif %}"
           href="{% url 'floor-plan' %}">
            Floor plan
        </a>
    </li>
    <li>
        <a class="dropdown-item {% if flavor != 'top' %}text-wrap{% endif %}"
           href="https://www.ietf.org/how/meetings/register/">
            Registration
        </a>
    </li>
    <li>
        <a class="dropdown-item {% if flavor != 'top' %}text-wrap{% endif %}"
           href="{% url 'ietf.meeting.views.important_dates' %}">
            Important dates
        </a>
    </li>
    <li>
        <a class="dropdown-item {% if flavor != 'top' %}text-wrap{% endif %}"
           href="{% url 'ietf.secr.sreq.views.main' %}">
            Request a session
        </a>
    </li>
    <li>
        <a class="dropdown-item {% if flavor != 'top' %}text-wrap{% endif %}"
           href="{% url 'ietf.meeting.views.meeting_requests' %}">
            Session requests
        </a>
    </li>
    {% if flavor == 'top' %}
        {% if flavor == 'top' %}
            <li><hr class="dropdown-divider">
            </li>
        {% endif %}
        <li {% if flavor == 'top' %}class="dropdown-header"{% else %}class="nav-item fw-bolder"{% endif %}>
            Upcoming meetings
        </li>
    {% endif %}
    <li>
        <a class="dropdown-item {% if flavor != 'top' %}text-wrap{% endif %}"
           href="{% url 'ietf.meeting.views.upcoming' %}">
            Upcoming meetings
        </a>
    </li>
    {% if flavor == 'top' %}
        {% if flavor == 'top' %}
            <li><hr class="dropdown-divider">
            </li>
        {% endif %}
        <li {% if flavor == 'top' %}class="dropdown-header"{% else %}class="nav-item fw-bolder"{% endif %}>
            Past meetings
        </li>
    {% endif %}
    <li>
        <a class="dropdown-item {% if flavor != 'top' %}text-wrap{% endif %}"
           href="{% url 'ietf.meeting.views.past' %}">
            Past meetings
        </a>
    </li>
    <li>
        <a class="dropdown-item {% if flavor != 'top' %}text-wrap{% endif %}"
           href="https://www.ietf.org/how/meetings/past/">
            Meeting proceedings
        </a>
    </li>
    {% if flavor == 'top' %}
    </ul>
</li>
{% endif %}
<li class="nav-item dropdown">
    {% if flavor == "top" %}
        <a href="#"
           class="nav-link dropdown-toggle"
           role="button"
           data-bs-toggle="dropdown"
           aria-expanded="false">
            Other
        </a>
        <ul class="dropdown-menu {% if flavor == 'top' %}mt-n1{% else %}ms-n1{% endif %}">
        {% else %}
            <span class="fw-bolder">
                Other
            </span>
        </li>
    {% endif %}
    <li>
        <a class="dropdown-item {% if flavor != 'top' %}text-wrap{% endif %}"
           href="{% url 'ietf.ipr.views.showlist' %}">
            IPR disclosures
        </a>
    </li>
    <li>
        <a class="dropdown-item {% if flavor != 'top' %}text-wrap{% endif %}"
           href="{% url 'ietf.liaisons.views.liaison_list' %}">
            Liaison statements
        </a>
    </li>
    <li>
        <a class="dropdown-item {% if flavor != 'top' %}text-wrap{% endif %}"
           href="{% url 'ietf.iesg.views.agenda' %}">
            IESG agenda
        </a>
    </li>
    <li>
        <a class="dropdown-item {% if flavor != 'top' %}text-wrap{% endif %}"
           href="{% url 'ietf.nomcom.views.index' %}">
            NomComs
        </a>
    </li>
    <li>
        <a class="dropdown-item {% if flavor != 'top' %}text-wrap{% endif %}"
           href="{% url 'ietf.doc.views_downref.downref_registry' %}">
            Downref registry
        </a>
    </li>
    <li>
        <a class="dropdown-item {% if flavor != 'top' %}text-wrap{% endif %}"
           href="{% url "ietf.stats.views.stats_index" %}">
            Statistics
        </a>
        <ul class="dropdown-menu {% if flavor == 'top' %}mt-n1{% else %}ms-n1{% endif %}">
            <li>
                <a class="dropdown-item {% if flavor != 'top' %}text-wrap{% endif %}"
                   href="{% url 'ietf.stats.views.document_stats' %}">
                    I-Ds/RFCs
                </a>
            </li>
            <li>
                <a class="dropdown-item {% if flavor != 'top' %}text-wrap{% endif %}"
                   href="{% url 'ietf.stats.views.meeting_stats' %}">
                    Meetings
                </a>
            </li>
            {% if user and user.is_authenticated %}
                <li>
                    <a class="dropdown-item {% if flavor != 'top' %}text-wrap{% endif %}"
                       href="{% url 'ietf.stats.views.review_stats' %}">
                        Reviews
                    </a>
                </li>
            {% endif %}
        </ul>
    </li>
    <li>
<<<<<<< HEAD
        <a class="dropdown-item {% if flavor != 'top' %}text-wrap{% endif %}"
           href="{% url "ietf.group.views.materials" acronym='edu' %}">
            Tutorials
        </a>
    </li>
    <li>
        <a class="dropdown-item {% if flavor != 'top' %}text-wrap{% endif %}"
=======
        <a class="dropdown-item {% if flavor != 'top' %}text-wrap link-primary{% endif %}"
>>>>>>> 699a8e2d
           href="{% url 'ietf.api.views.api_help' %}">
            API Help
        </a>
    </li>
    <li>
        <a class="dropdown-item {% if flavor != 'top' %}text-wrap{% endif %}"
           href="{% url 'ietf.release.views.release' %}">
            Release notes
        </a>
    </li>
    {% if flavor == 'top' %}
        <li><hr class="dropdown-divider">
        </li>
    {% endif %}
    <li>
        <a class="dropdown-item text-danger {% if flavor != 'top' %}text-wrap{% endif %}"
           target="_blank" href="https://github.com/ietf-tools/datatracker/issues/new/choose">
            <i class="bi bi-bug">
            </i>
            Report a bug
        </a>
    </li>
    {% if flavor == 'top' %}
    </ul>
</li>
{% endif %}
{% if flavor == 'top' %}
    {% include "base/menu_user.html" %}
{% endif %}<|MERGE_RESOLUTION|>--- conflicted
+++ resolved
@@ -396,17 +396,7 @@
         </ul>
     </li>
     <li>
-<<<<<<< HEAD
-        <a class="dropdown-item {% if flavor != 'top' %}text-wrap{% endif %}"
-           href="{% url "ietf.group.views.materials" acronym='edu' %}">
-            Tutorials
-        </a>
-    </li>
-    <li>
-        <a class="dropdown-item {% if flavor != 'top' %}text-wrap{% endif %}"
-=======
-        <a class="dropdown-item {% if flavor != 'top' %}text-wrap link-primary{% endif %}"
->>>>>>> 699a8e2d
+        <a class="dropdown-item {% if flavor != 'top' %}text-wrap{% endif %}"
            href="{% url 'ietf.api.views.api_help' %}">
             API Help
         </a>
