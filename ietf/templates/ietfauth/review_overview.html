{% extends "base.html" %}
{# Copyright The IETF Trust 2015-2019, All Rights Reserved #}
{% load origin %}
{% load django_bootstrap5 static ietf_filters %}
{% block pagehead %}
    <link rel="stylesheet" href="{% static "ietf/css/list.css" %}">
    {{ review_wish_form.media.css }}
{% endblock %}
{% block title %}Review overview for {{ request.user }}{% endblock %}
{% block content %}
    {% origin %}
    <h1>
        Review overview
        <br>
        <small class="text-body-secondary">{{ request.user }}</small>
    </h1>
    <h2 class="mt-4">Assigned reviews</h2>
    {% if open_review_assignments %}
        <table class="table table-sm table-striped tablesorter">
            <thead>
                <tr>
                    <th scope="col" data-sort="document">Document</th>
                    <th scope="col" data-sort="version">Version Requested</th>
                    <th scope="col" data-sort="num">Current Version</th>
                    <th scope="col" data-sort="team">Team</th>
                    <th scope="col" data-sort="type">Type</th>
                    <th scope="col" data-sort="date">Deadline</th>
                </tr>
            </thead>
            <tbody>
                {% for r in open_review_assignments %}
                    <tr>
                        <td>
                            <a {% if r.pk != None %}href="{% url "ietf.doc.views_review.review_request" name=r.review_request.doc.name request_id=r.review_request.pk %}"{% endif %}>
                                {{ r.review_request.doc.name }}
                            </a>
                        </td>
                        <td>
                            {% if r.review_request.requested_rev %}
                                {{ r.review_request.requested_rev }}
                            {% else %}
                                Current
                            {% endif %}
                        </td>
                        <td>{{ r.review_request.doc.rev }}</td>
                        <td>
                            <a href="{% url 'ietf.group.views.review_requests' acronym=r.review_request.team.acronym %}">
                                {{ r.review_request.team.acronym }}
                            </a>
                        </td>
                        <td>{{ r.review_request.type.name }}</td>
                        <td>
                            {{ r.review_request.deadline|date:"Y-m-d" }}
                            {% if r.due %}<span class="badge rounded-pill text-bg-warning">{{ r.due }} day{{ r.due|pluralize }}</span>{% endif %}
                        </td>
                    </tr>
                {% endfor %}
            </tbody>
        </table>
    {% else %}
        <p>
            You do not have any open review requests assigned.
        </p>
    {% endif %}
    <h2 class="mt-4">Latest closed review assignments</h2>
    {% if closed_review_assignments %}
        <table class="table table-sm table-striped tablesorter">
            <thead>
                <tr>
                    <th scope="col" data-sort="document">Document</th>
                    <th scope="col" data-sort="num">Version Reviewed</th>
                    <th scope="col" data-sort="team">Team</th>
                    <th scope="col" data-sort="type">Type</th>
                    <th scope="col" data-sort="date">Deadline</th>
                    <th scope="col" data-sort="state">State</th>
                    <th scope="col" data-sort="result">Result</th>
                </tr>
            </thead>
            <tbody>
                {% for r in closed_review_assignments %}
                    <tr>
                        <td>
                            <a {% if r.pk != None %}href="{% url "ietf.doc.views_review.review_request" name=r.review_request.doc.name request_id=r.review_request.pk %}"{% endif %}>
                                {{ r.review_request.doc.name }}
                            </a>
                        </td>
                        <td>
                            {{ r.reviewed_rev|default:"See review" }}
                            {% if r.review_request.requested_rev %}
                                {% if r.review_request.requested_rev != r.reviewed_rev %}({{ r.review_request.requested_rev }} requested){% endif %}
                            {% endif %}
                        </td>
                        <td>
                            <a href="{% url 'ietf.group.views.review_requests' acronym=r.review_request.team.acronym %}">
                                {{ r.review_request.team.acronym }}
                            </a>
                        </td>
                        <td>{{ r.review_request.type.name }}</td>
                        <td>
                            {{ r.review_request.deadline|date:"Y-m-d" }}
                            {% if r.due %}<span class="badge rounded-pill text-bg-warning">{{ r.due }} day{{ r.due|pluralize }}</span>{% endif %}
                        </td>
                        <td>
<<<<<<< HEAD
                            {{ r.state.name|badgeify }}
=======
                            <span class="badge rounded-pill {% if r.state_id == "completed" or r.state_id == "part-completed" %}bg-success{% endif %}">{{ r.state.name }}</span>
>>>>>>> 82d91d37
                        </td>
                        <td>
                            {% if r.result %}{{ r.result.name }}{% endif %}
                        </td>
                    </tr>
                {% endfor %}
            </tbody>
        </table>
    {% else %}
        <p>
            Did not find any closed review requests assigned to you.
        </p>
    {% endif %}
    <h2 class="mt-4">
        Review wishes
    </h2>
    {% if review_wishes %}
        <p>
            You have indicated that you would like to review:
        </p>
        <table class="table table-sm table-striped tablesorter">
            <thead>
                <tr>
                    <th scope="col">
                        Document
                    </th>
                    <th scope="col">
                        Team
                    </th>
                    <th scope="col">
                    </th>
                </tr>
            </thead>
            <tbody>
                {% for w in review_wishes %}
                    <tr>
                        <td>
                            <a href="{% url "ietf.doc.views_doc.document_main" w.doc.name %}">
                                {{ w.doc.name }}
                            </a>
                        </td>
                        <td>
                            {{ w.team.acronym }}
                        </td>
                        <td>
                            <form method="post">
                                {% csrf_token %}
                                <input name="wish_id" value="{{ w.pk }}" type="hidden">
                                <button class="btn btn-sm btn-danger float-end"
                                        type="submit"
                                        name="action"
                                        value="delete_wish">
                                    Delete
                                </button>
                            </form>
                        </td>
                    </tr>
                {% endfor %}
            </tbody>
        </table>
    {% else %}
        <p>
            You do not have any review wishes.
        </p>
    {% endif %}
    {% if teams %}
        <p>
            Add an Internet-Draft that you would like to review when it becomes available for review:
        </p>
        <form method="post" class="form-inline">
            {% csrf_token %}
            {% bootstrap_form review_wish_form %}
            <button class="btn btn-primary" type="submit" name="action" value="add_wish">
                Add I-D
            </button>
        </form>
    {% endif %}
    {% for t in teams %}
        <h2 class="mt-4">
            Settings for {{ t }}
        </h2>
        <table class="table table-sm table-striped tablesorter">
            <thead>
                <tr>
                    <th scope="col" data-sort="setting">
                        Setting
                    </th>
                    <th scope="col" data-sort="value">
                        Value
                    </th>
                </tr>
            </thead>
            <tbody>
                <tr>
                    <th scope="row">
                        Can review
                    </th>
                    <td>
                        {{ t.reviewer_settings.get_min_interval_display|default:"No max frequency set" }}
                    </td>
                </tr>
                <tr>
                    <th scope="row">
                        Skip next assignments
                    </th>
                    <td>
                        {{ t.reviewer_settings.skip_next|yesno }}
                    </td>
                </tr>
                <tr>
                    <th scope="row">
                        Filter regexp
                    </th>
                    <td>
                        {% if t.reviewer_settings.filter_re %}
                            <code>{{ t.reviewer_settings.filter_re }}</code>
                        {% else %}
                            (None)
                        {% endif %}
                    </td>
                </tr>
                <tr>
                    <th scope="row">
                        Remind days before deadline
                    </th>
                    <td>
                        {{ t.reviewer_settings.remind_days_before_deadline|default:"(Do not remind)" }}
                    </td>
                </tr>
                <tr>
                    <th scope="row">
                        Periodic reminder of open reviews every X days
                    </th>
                    <td>
                        {{ t.reviewer_settings.remind_days_open_reviews|default:"(Do not remind)" }}
                    </td>
                </tr>
                <tr>
                    <th scope="row">
                        Select me next for an assignment
                    </th>
                    <td>
                        {{ t.reviewer_settings.request_assignment_next|yesno }}
                    </td>
                </tr>
                <tr>
                    <th scope="row">
                        Unavailable periods
                    </th>
                    <td>
                        {% if t.unavailable_periods %}
                            {% include "review/unavailable_table.html" with unavailable_periods=t.unavailable_periods %}
                        {% else %}
                            (No periods)
                        {% endif %}
                    </td>
                </tr>
            </tbody>
        </table>
        <div>
            <a class="btn btn-primary"
               href="{% url "ietf.group.views.change_reviewer_settings" group_type=t.type_id acronym=t.acronym reviewer_email=t.role.email.address %}?next={{ request.get_full_path|urlencode }}">
                Change settings
            </a>
        </div>
    {% empty %}
        <h2 class="mt-4">
            Settings
        </h2>
        <p>
            It looks like you are not a reviewer in any active review team.
        </p>
    {% endfor %}
{% endblock %}
{% block js %}
    {{ review_wish_form.media.js }}
    <script src="{% static "ietf/js/list.js" %}">
    </script>
{% endblock %}<|MERGE_RESOLUTION|>--- conflicted
+++ resolved
@@ -101,11 +101,7 @@
                             {% if r.due %}<span class="badge rounded-pill text-bg-warning">{{ r.due }} day{{ r.due|pluralize }}</span>{% endif %}
                         </td>
                         <td>
-<<<<<<< HEAD
                             {{ r.state.name|badgeify }}
-=======
-                            <span class="badge rounded-pill {% if r.state_id == "completed" or r.state_id == "part-completed" %}bg-success{% endif %}">{{ r.state.name }}</span>
->>>>>>> 82d91d37
                         </td>
                         <td>
                             {% if r.result %}{{ r.result.name }}{% endif %}
