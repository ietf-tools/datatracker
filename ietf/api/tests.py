# Copyright The IETF Trust 2015-2020, All Rights Reserved
# -*- coding: utf-8 -*-
import base64
import datetime
import json
import html
import mock
import os
import sys

from importlib import import_module
from pathlib import Path

from django.apps import apps
from django.conf import settings
from django.http import HttpResponseForbidden
from django.test import Client, RequestFactory
from django.test.utils import override_settings
from django.urls import reverse as urlreverse
from django.utils import timezone

from tastypie.test import ResourceTestCaseMixin

import debug                            # pyflakes:ignore

import ietf
from ietf.doc.utils import get_unicode_document_content
from ietf.doc.models import RelatedDocument, State
from ietf.doc.factories import IndividualDraftFactory, WgDraftFactory, WgRfcFactory
from ietf.group.factories import RoleFactory
from ietf.meeting.factories import MeetingFactory, SessionFactory
from ietf.meeting.models import Session
from ietf.nomcom.models import Volunteer, NomCom
from ietf.nomcom.factories import NomComFactory, nomcom_kwargs_for_year
from ietf.person.factories import PersonFactory, random_faker, EmailFactory
from ietf.person.models import Email, User
from ietf.person.models import PersonalApiKey
from ietf.stats.models import MeetingRegistration
from ietf.utils.mail import empty_outbox, outbox, get_payload_text
from ietf.utils.models import DumpInfo
from ietf.utils.test_utils import TestCase, login_testing_unauthorized, reload_db_objects

from .ietf_utils import is_valid_token, requires_api_token
from .views import EmailIngestionError

OMITTED_APPS = (
    'ietf.secr.meetings',
    'ietf.secr.proceedings',
    'ietf.ipr',
)

class CustomApiTests(TestCase):
    settings_temp_path_overrides = TestCase.settings_temp_path_overrides + ['AGENDA_PATH']

    def test_api_help_page(self):
        url = urlreverse('ietf.api.views.api_help')
        r = self.client.get(url)
        self.assertContains(r, 'The datatracker API', status_code=200)

    def test_api_openid_issuer(self):
        url = urlreverse('ietf.api.urls.oidc_issuer')
        r = self.client.get(url)
        self.assertContains(r, 'OpenID Connect Issuer', status_code=200)

    def test_deprecated_api_set_session_video_url(self):
        url = urlreverse('ietf.meeting.views.api_set_session_video_url')
        recmanrole = RoleFactory(group__type_id='ietf', name_id='recman')
        recman = recmanrole.person
        meeting = MeetingFactory(type_id='ietf')
        session = SessionFactory(group__type_id='wg', meeting=meeting)
        group = session.group
        apikey = PersonalApiKey.objects.create(endpoint=url, person=recman)
        video = 'https://foo.example.com/bar/beer/'

        # error cases
        r = self.client.post(url, {})
        self.assertContains(r, "Missing apikey parameter", status_code=400)

        badrole  = RoleFactory(group__type_id='ietf', name_id='ad')
        badapikey = PersonalApiKey.objects.create(endpoint=url, person=badrole.person)
        badrole.person.user.last_login = timezone.now()
        badrole.person.user.save()
        r = self.client.post(url, {'apikey': badapikey.hash()} )
        self.assertContains(r, "Restricted to role: Recording Manager", status_code=403)

        r = self.client.post(url, {'apikey': apikey.hash()} )
        self.assertContains(r, "Too long since last regular login", status_code=400)
        recman.user.last_login = timezone.now()
        recman.user.save()

        r = self.client.get(url, {'apikey': apikey.hash()} )
        self.assertContains(r, "Method not allowed", status_code=405)

        r = self.client.post(url, {'apikey': apikey.hash(), 'group': group.acronym} )
        self.assertContains(r, "Missing meeting parameter", status_code=400)


        r = self.client.post(url, {'apikey': apikey.hash(), 'meeting': meeting.number, } )
        self.assertContains(r, "Missing group parameter", status_code=400)

        r = self.client.post(url, {'apikey': apikey.hash(), 'meeting': meeting.number, 'group': group.acronym} )
        self.assertContains(r, "Missing item parameter", status_code=400)

        r = self.client.post(url, {'apikey': apikey.hash(), 'meeting': meeting.number, 'group': group.acronym, 'item': '1'} )
        self.assertContains(r, "Missing url parameter", status_code=400)

        r = self.client.post(url, {'apikey': apikey.hash(), 'meeting': '1', 'group': group.acronym,
                                    'item': '1', 'url': video, })
        self.assertContains(r, "No sessions found for meeting", status_code=400)

        r = self.client.post(url, {'apikey': apikey.hash(), 'meeting': meeting.number, 'group': 'bogous',
                                    'item': '1', 'url': video, })
        self.assertContains(r, "No sessions found in meeting '%s' for group 'bogous'"%meeting.number, status_code=400)

        r = self.client.post(url, {'apikey': apikey.hash(), 'meeting': meeting.number, 'group': group.acronym,
                                    'item': '1', 'url': "foobar", })
        self.assertContains(r, "Invalid url value: 'foobar'", status_code=400)

        r = self.client.post(url, {'apikey': apikey.hash(), 'meeting': meeting.number, 'group': group.acronym,
                                    'item': '5', 'url': video, })
        self.assertContains(r, "No item '5' found in list of sessions for group", status_code=400)

        r = self.client.post(url, {'apikey': apikey.hash(), 'meeting': meeting.number, 'group': group.acronym,
                                    'item': 'foo', 'url': video, })
        self.assertContains(r, "Expected a numeric value for 'item', found 'foo'", status_code=400)

        r = self.client.post(url, {'apikey': apikey.hash(), 'meeting': meeting.number, 'group': group.acronym,
                                    'item': '1', 'url': video+'/rum', })
        self.assertContains(r, "Done", status_code=200)

        r = self.client.post(url, {'apikey': apikey.hash(), 'meeting': meeting.number, 'group': group.acronym,
                                    'item': '1', 'url': video+'/rum', })
        self.assertContains(r, "URL is the same", status_code=400)

        r = self.client.post(url, {'apikey': apikey.hash(), 'meeting': meeting.number, 'group': group.acronym,
                                    'item': '1', 'url': video, })
        self.assertContains(r, "Done", status_code=200)

        recordings = session.recordings()
        self.assertEqual(len(recordings), 1)
        doc = recordings[0]
        self.assertEqual(doc.external_url, video)
        event = doc.latest_event()
        self.assertEqual(event.by, recman)

    def test_api_set_session_video_url(self):
        url = urlreverse("ietf.meeting.views.api_set_session_video_url")
        recmanrole = RoleFactory(group__type_id="ietf", name_id="recman")
        recman = recmanrole.person
        meeting = MeetingFactory(type_id="ietf")
        session = SessionFactory(group__type_id="wg", meeting=meeting)
        apikey = PersonalApiKey.objects.create(endpoint=url, person=recman)
        video = "https://foo.example.com/bar/beer/"

        # error cases
        r = self.client.post(url, {})
        self.assertContains(r, "Missing apikey parameter", status_code=400)

        badrole = RoleFactory(group__type_id="ietf", name_id="ad")
        badapikey = PersonalApiKey.objects.create(endpoint=url, person=badrole.person)
        badrole.person.user.last_login = timezone.now()
        badrole.person.user.save()
        r = self.client.post(url, {"apikey": badapikey.hash()})
        self.assertContains(r, "Restricted to role: Recording Manager", status_code=403)

        r = self.client.post(url, {"apikey": apikey.hash()})
        self.assertContains(r, "Too long since last regular login", status_code=400)
        recman.user.last_login = timezone.now()
        recman.user.save()

        r = self.client.get(url, {"apikey": apikey.hash()})
        self.assertContains(r, "Method not allowed", status_code=405)

        r = self.client.post(url, {"apikey": apikey.hash()})
        self.assertContains(r, "Missing session_id parameter", status_code=400)

        r = self.client.post(url, {"apikey": apikey.hash(), "session_id": session.pk})
        self.assertContains(r, "Missing url parameter", status_code=400)

        bad_pk = int(Session.objects.order_by("-pk").first().pk) + 1
        r = self.client.post(
            url,
            {
                "apikey": apikey.hash(),
                "session_id": bad_pk,
                "url": video,
            },
        )
        self.assertContains(r, "Session not found", status_code=400)

        r = self.client.post(
            url,
            {
                "apikey": apikey.hash(),
                "session_id": "foo",
                "url": video,
            },
        )
        self.assertContains(r, "Invalid session_id", status_code=400)

        r = self.client.post(
            url,
            {
                "apikey": apikey.hash(),
                "session_id": session.pk,
                "url": "foobar",
            },
        )
        self.assertContains(r, "Invalid url value: 'foobar'", status_code=400)

        r = self.client.post(
            url, {"apikey": apikey.hash(), "session_id": session.pk, "url": video}
        )
        self.assertContains(r, "Done", status_code=200)

        recordings = session.recordings()
        self.assertEqual(len(recordings), 1)
        doc = recordings[0]
        self.assertEqual(doc.external_url, video)
        event = doc.latest_event()
        self.assertEqual(event.by, recman)

    def test_api_add_session_attendees_deprecated(self):
        # Deprecated test - should be removed when we stop accepting a simple list of user PKs in
        # the add_session_attendees() view
        url = urlreverse('ietf.meeting.views.api_add_session_attendees')
        otherperson = PersonFactory()
        recmanrole = RoleFactory(group__type_id='ietf', name_id='recman')
        recman = recmanrole.person
        meeting = MeetingFactory(type_id='ietf')
        session = SessionFactory(group__type_id='wg', meeting=meeting)  
        apikey = PersonalApiKey.objects.create(endpoint=url, person=recman)

        badrole  = RoleFactory(group__type_id='ietf', name_id='ad')
        badapikey = PersonalApiKey.objects.create(endpoint=url, person=badrole.person)
        badrole.person.user.last_login = timezone.now()
        badrole.person.user.save()

        # Improper credentials, or method
        r = self.client.post(url, {})
        self.assertContains(r, "Missing apikey parameter", status_code=400)

        r = self.client.post(url, {'apikey': badapikey.hash()} )
        self.assertContains(r, "Restricted to role: Recording Manager", status_code=403)

        r = self.client.post(url, {'apikey': apikey.hash()} )
        self.assertContains(r, "Too long since last regular login", status_code=400)

        recman.user.last_login = timezone.now()-datetime.timedelta(days=365)
        recman.user.save()        
        r = self.client.post(url, {'apikey': apikey.hash()} )
        self.assertContains(r, "Too long since last regular login", status_code=400)

        recman.user.last_login = timezone.now()
        recman.user.save()
        r = self.client.get(url, {'apikey': apikey.hash()} )
        self.assertContains(r, "Method not allowed", status_code=405)

        recman.user.last_login = timezone.now()
        recman.user.save()

        # Malformed requests
        r = self.client.post(url, {'apikey': apikey.hash()} )
        self.assertContains(r, "Missing attended parameter", status_code=400)

        for baddict in (
            '{}',
            '{"bogons;drop table":"bogons;drop table"}',
            '{"session_id":"Not an integer;drop table"}',
            f'{{"session_id":{session.pk},"attendees":"not a list;drop table"}}',
            f'{{"session_id":{session.pk},"attendees":"not a list;drop table"}}',
            f'{{"session_id":{session.pk},"attendees":[1,2,"not an int;drop table",4]}}',
        ):
            r = self.client.post(url, {'apikey': apikey.hash(), 'attended': baddict})
            self.assertContains(r, "Malformed post", status_code=400)

        bad_session_id = Session.objects.order_by('-pk').first().pk + 1
        r = self.client.post(url, {'apikey': apikey.hash(), 'attended': f'{{"session_id":{bad_session_id},"attendees":[]}}'})
        self.assertContains(r, "Invalid session", status_code=400)
        bad_user_id = User.objects.order_by('-pk').first().pk + 1
        r = self.client.post(url, {'apikey': apikey.hash(), 'attended': f'{{"session_id":{session.pk},"attendees":[{bad_user_id}]}}'})
        self.assertContains(r, "Invalid attendee", status_code=400)

        # Reasonable request
        r = self.client.post(url, {'apikey':apikey.hash(), 'attended': f'{{"session_id":{session.pk},"attendees":[{recman.user.pk}, {otherperson.user.pk}]}}'})

        self.assertEqual(session.attended_set.count(),2)
        self.assertTrue(session.attended_set.filter(person=recman).exists())
        self.assertTrue(session.attended_set.filter(person=otherperson).exists())

    def test_api_add_session_attendees(self):
        url = urlreverse("ietf.meeting.views.api_add_session_attendees")
        otherperson = PersonFactory()
        recmanrole = RoleFactory(group__type_id="ietf", name_id="recman")
        recman = recmanrole.person
        meeting = MeetingFactory(type_id="ietf")
        session = SessionFactory(group__type_id="wg", meeting=meeting)
        apikey = PersonalApiKey.objects.create(endpoint=url, person=recman)

        badrole = RoleFactory(group__type_id="ietf", name_id="ad")
        badapikey = PersonalApiKey.objects.create(endpoint=url, person=badrole.person)
        badrole.person.user.last_login = timezone.now()
        badrole.person.user.save()

        # Improper credentials, or method
        r = self.client.post(url, {})
        self.assertContains(r, "Missing apikey parameter", status_code=400)

        r = self.client.post(url, {"apikey": badapikey.hash()})
        self.assertContains(r, "Restricted to role: Recording Manager", status_code=403)

        r = self.client.post(url, {"apikey": apikey.hash()})
        self.assertContains(r, "Too long since last regular login", status_code=400)

        recman.user.last_login = timezone.now() - datetime.timedelta(days=365)
        recman.user.save()
        r = self.client.post(url, {"apikey": apikey.hash()})
        self.assertContains(r, "Too long since last regular login", status_code=400)

        recman.user.last_login = timezone.now()
        recman.user.save()
        r = self.client.get(url, {"apikey": apikey.hash()})
        self.assertContains(r, "Method not allowed", status_code=405)

        recman.user.last_login = timezone.now()
        recman.user.save()

        # Malformed requests
        r = self.client.post(url, {"apikey": apikey.hash()})
        self.assertContains(r, "Missing attended parameter", status_code=400)

        for baddict in (
            "{}",
            '{"bogons;drop table":"bogons;drop table"}',
            '{"session_id":"Not an integer;drop table"}',
            f'{{"session_id":{session.pk},"attendees":"not a list;drop table"}}',
            f'{{"session_id":{session.pk},"attendees":"not a list;drop table"}}',
            f'{{"session_id":{session.pk},"attendees":[1,2,"not an int;drop table",4]}}',
            f'{{"session_id":{session.pk},"attendees":["user_id":{recman.user.pk}]}}',  # no join_time
            f'{{"session_id":{session.pk},"attendees":["user_id":{recman.user.pk},"join_time;drop table":"2024-01-01T00:00:00Z]}}',
            f'{{"session_id":{session.pk},"attendees":["user_id":{recman.user.pk},"join_time":"not a time;drop table"]}}',
            # next has no time zone indicator
            f'{{"session_id":{session.pk},"attendees":["user_id":{recman.user.pk},"join_time":"2024-01-01T00:00:00"]}}',
            f'{{"session_id":{session.pk},"attendees":["user_id":"not an int; drop table","join_time":"2024-01-01T00:00:00Z"]}}',
            # Uncomment the next one when the _deprecated version of this test is retired
            # f'{{"session_id":{session.pk},"attendees":[{recman.user.pk}, {otherperson.user.pk}]}}',
        ):
            r = self.client.post(url, {"apikey": apikey.hash(), "attended": baddict})
            self.assertContains(r, "Malformed post", status_code=400)

        bad_session_id = Session.objects.order_by("-pk").first().pk + 1
        r = self.client.post(
            url,
            {
                "apikey": apikey.hash(),
                "attended": f'{{"session_id":{bad_session_id},"attendees":[]}}',
            },
        )
        self.assertContains(r, "Invalid session", status_code=400)
        bad_user_id = User.objects.order_by("-pk").first().pk + 1
        r = self.client.post(
            url,
            {
                "apikey": apikey.hash(),
                "attended": f'{{"session_id":{session.pk},"attendees":[{{"user_id":{bad_user_id}, "join_time":"2024-01-01T00:00:00Z"}}]}}',
            },
        )
        self.assertContains(r, "Invalid attendee", status_code=400)

        # Reasonable request
        r = self.client.post(
            url,
            {
                "apikey": apikey.hash(),
                "attended": json.dumps(
                    {
                        "session_id": session.pk,
                        "attendees": [
                            {
                                "user_id": recman.user.pk,
                                "join_time": "2023-09-03T12:34:56Z",
                            },
                            {
                                "user_id": otherperson.user.pk,
                                "join_time": "2023-09-03T03:00:19Z",
                            },
                        ],
                    }
                ),
            },
        )

        self.assertEqual(session.attended_set.count(), 2)
        self.assertTrue(session.attended_set.filter(person=recman).exists())
        self.assertEqual(
            session.attended_set.get(person=recman).time,
            datetime.datetime(2023, 9, 3, 12, 34, 56, tzinfo=datetime.timezone.utc),
        )
        self.assertTrue(session.attended_set.filter(person=otherperson).exists())
        self.assertEqual(
            session.attended_set.get(person=otherperson).time,
            datetime.datetime(2023, 9, 3, 3, 0, 19, tzinfo=datetime.timezone.utc),
        )

    def test_api_upload_polls_and_chatlog(self):
        recmanrole = RoleFactory(group__type_id='ietf', name_id='recman')
        recmanrole.person.user.last_login = timezone.now()
        recmanrole.person.user.save()

        badrole  = RoleFactory(group__type_id='ietf', name_id='ad')
        badrole.person.user.last_login = timezone.now()
        badrole.person.user.save()

        meeting = MeetingFactory(type_id='ietf')
        session = SessionFactory(group__type_id='wg', meeting=meeting)

        for type_id, content in (
            (
                "chatlog",
                """[
                    {
                        "author": "Raymond Lutz",
                        "text": "<p>Yes I like that comment just made</p>",
                        "time": "2022-07-28T19:26:16Z"
                    },
                    {
                        "author": "Carsten Bormann",
                        "text": "<p>But software is not a thing.</p>",
                        "time": "2022-07-28T19:26:45Z"
                    }
                ]"""
            ),
            (
                "polls",
                """[
                    {
                        "start_time": "2022-07-28T19:19:54Z",
                        "end_time": "2022-07-28T19:20:23Z",
                        "text": "Are you willing to review the documents?",
                        "raise_hand": 57,
                        "do_not_raise_hand": 11
                    },
                    {
                        "start_time": "2022-07-28T19:20:56Z",
                        "end_time": "2022-07-28T19:21:30Z",
                        "text": "Would you be willing to edit or coauthor a document?",
                        "raise_hand": 31,
                        "do_not_raise_hand": 31
                    }
                ]"""
            ),
        ):
            url = urlreverse(f"ietf.meeting.views.api_upload_{type_id}")
            apikey = PersonalApiKey.objects.create(endpoint=url, person=recmanrole.person)
            badapikey = PersonalApiKey.objects.create(endpoint=url, person=badrole.person)

            r = self.client.post(url, {})
            self.assertContains(r, "Missing apikey parameter", status_code=400)

            r = self.client.post(url, {'apikey': badapikey.hash()} )
            self.assertContains(r, "Restricted to role: Recording Manager", status_code=403)

            r = self.client.get(url, {'apikey': apikey.hash()} )
            self.assertContains(r, "Method not allowed", status_code=405)

            r = self.client.post(url, {'apikey': apikey.hash()} )
            self.assertContains(r, "Missing apidata parameter", status_code=400)

            for baddict in (
                '{}',
                '{"bogons;drop table":"bogons;drop table"}',
                '{"session_id":"Not an integer;drop table"}',
                f'{{"session_id":{session.pk},"{type_id}":"not a list;drop table"}}',
                f'{{"session_id":{session.pk},"{type_id}":"not a list;drop table"}}',
                f'{{"session_id":{session.pk},"{type_id}":[{{}}, {{}}, "not an int;drop table", {{}}]}}',
            ):
                r = self.client.post(url, {'apikey': apikey.hash(), 'apidata': baddict})
                self.assertContains(r, "Malformed post", status_code=400)

            bad_session_id = Session.objects.order_by('-pk').first().pk + 1
            r = self.client.post(url, {'apikey': apikey.hash(), 'apidata': f'{{"session_id":{bad_session_id},"{type_id}":[]}}'})
            self.assertContains(r, "Invalid session", status_code=400)

            # Valid POST
            r = self.client.post(url,{'apikey':apikey.hash(),'apidata': f'{{"session_id":{session.pk}, "{type_id}":{content}}}'})
            self.assertEqual(r.status_code, 200)

            newdoc = session.presentations.get(document__type_id=type_id).document
            newdoccontent = get_unicode_document_content(newdoc.name, Path(session.meeting.get_materials_path()) / type_id / newdoc.uploaded_filename)
            self.assertEqual(json.loads(content), json.loads(newdoccontent))

    def test_deprecated_api_upload_bluesheet(self):
        url = urlreverse('ietf.meeting.views.api_upload_bluesheet')
        recmanrole = RoleFactory(group__type_id='ietf', name_id='recman')
        recman = recmanrole.person
        meeting = MeetingFactory(type_id='ietf')
        session = SessionFactory(group__type_id='wg', meeting=meeting)
        group = session.group
        apikey = PersonalApiKey.objects.create(endpoint=url, person=recman)

        people = [
            {"name": "Andrea Andreotti", "affiliation": "Azienda"},
            {"name": "Bosse Bernadotte", "affiliation": "Bolag"},
            {"name": "Charles Charlemagne", "affiliation": "Compagnie"},
        ]
        for i in range(3):
            faker = random_faker()
            people.append(dict(name=faker.name(), affiliation=faker.company()))
        bluesheet = json.dumps(people)

        # error cases
        r = self.client.post(url, {})
        self.assertContains(r, "Missing apikey parameter", status_code=400)

        badrole = RoleFactory(group__type_id='ietf', name_id='ad')
        badapikey = PersonalApiKey.objects.create(endpoint=url, person=badrole.person)
        badrole.person.user.last_login = timezone.now()
        badrole.person.user.save()
        r = self.client.post(url, {'apikey': badapikey.hash()})
        self.assertContains(r, "Restricted to roles: Recording Manager, Secretariat", status_code=403)

        r = self.client.post(url, {'apikey': apikey.hash()})
        self.assertContains(r, "Too long since last regular login", status_code=400)
        recman.user.last_login = timezone.now()
        recman.user.save()

        r = self.client.get(url, {'apikey': apikey.hash()})
        self.assertContains(r, "Method not allowed", status_code=405)

        r = self.client.post(url, {'apikey': apikey.hash(), 'group': group.acronym})
        self.assertContains(r, "Missing meeting parameter", status_code=400)

        r = self.client.post(url, {'apikey': apikey.hash(), 'meeting': meeting.number, })
        self.assertContains(r, "Missing group parameter", status_code=400)

        r = self.client.post(url, {'apikey': apikey.hash(), 'meeting': meeting.number, 'group': group.acronym})
        self.assertContains(r, "Missing item parameter", status_code=400)

        r = self.client.post(url,
                             {'apikey': apikey.hash(), 'meeting': meeting.number, 'group': group.acronym, 'item': '1'})
        self.assertContains(r, "Missing bluesheet parameter", status_code=400)

        r = self.client.post(url, {'apikey': apikey.hash(), 'meeting': '1', 'group': group.acronym,
                                   'item': '1', 'bluesheet': bluesheet, })
        self.assertContains(r, "No sessions found for meeting", status_code=400)

        r = self.client.post(url, {'apikey': apikey.hash(), 'meeting': meeting.number, 'group': 'bogous',
                                   'item': '1', 'bluesheet': bluesheet, })
        self.assertContains(r, "No sessions found in meeting '%s' for group 'bogous'" % meeting.number, status_code=400)

        r = self.client.post(url, {'apikey': apikey.hash(), 'meeting': meeting.number, 'group': group.acronym,
                                   'item': '1', 'bluesheet': "foobar", })
        self.assertContains(r, "Invalid json value: 'foobar'", status_code=400)

        r = self.client.post(url, {'apikey': apikey.hash(), 'meeting': meeting.number, 'group': group.acronym,
                                   'item': '5', 'bluesheet': bluesheet, })
        self.assertContains(r, "No item '5' found in list of sessions for group", status_code=400)

        r = self.client.post(url, {'apikey': apikey.hash(), 'meeting': meeting.number, 'group': group.acronym,
                                   'item': 'foo', 'bluesheet': bluesheet, })
        self.assertContains(r, "Expected a numeric value for 'item', found 'foo'", status_code=400)

        r = self.client.post(url, {'apikey': apikey.hash(), 'meeting': meeting.number, 'group': group.acronym,
                                   'item': '1', 'bluesheet': bluesheet, })
        self.assertContains(r, "Done", status_code=200)

        # Submit again, with slightly different content, as an updated version
        people[1]['affiliation'] = 'Bolaget AB'
        bluesheet = json.dumps(people)
        r = self.client.post(url, {'apikey': apikey.hash(), 'meeting': meeting.number, 'group': group.acronym,
                                   'item': '1', 'bluesheet': bluesheet, })
        self.assertContains(r, "Done", status_code=200)

        bluesheet = session.presentations.filter(document__type__slug='bluesheets').first().document
        # We've submitted an update; check that the rev is right
        self.assertEqual(bluesheet.rev, '01')
        # Check the content
        with open(bluesheet.get_file_name()) as file:
            text = file.read()
            for p in people:
                self.assertIn(p['name'], html.unescape(text))
                self.assertIn(p['affiliation'], html.unescape(text))

    def test_api_upload_bluesheet(self):
        url = urlreverse("ietf.meeting.views.api_upload_bluesheet")
        recmanrole = RoleFactory(group__type_id="ietf", name_id="recman")
        recman = recmanrole.person
        meeting = MeetingFactory(type_id="ietf")
        session = SessionFactory(group__type_id="wg", meeting=meeting)
        group = session.group
        apikey = PersonalApiKey.objects.create(endpoint=url, person=recman)

        people = [
            {"name": "Andrea Andreotti", "affiliation": "Azienda"},
            {"name": "Bosse Bernadotte", "affiliation": "Bolag"},
            {"name": "Charles Charlemagne", "affiliation": "Compagnie"},
        ]
        for i in range(3):
            faker = random_faker()
            people.append(dict(name=faker.name(), affiliation=faker.company()))
        bluesheet = json.dumps(people)

        # error cases
        r = self.client.post(url, {})
        self.assertContains(r, "Missing apikey parameter", status_code=400)

        badrole = RoleFactory(group__type_id="ietf", name_id="ad")
        badapikey = PersonalApiKey.objects.create(endpoint=url, person=badrole.person)
        badrole.person.user.last_login = timezone.now()
        badrole.person.user.save()
        r = self.client.post(url, {"apikey": badapikey.hash()})
        self.assertContains(
            r, "Restricted to roles: Recording Manager, Secretariat", status_code=403
        )

        r = self.client.post(url, {"apikey": apikey.hash()})
        self.assertContains(r, "Too long since last regular login", status_code=400)
        recman.user.last_login = timezone.now()
        recman.user.save()

        r = self.client.get(url, {"apikey": apikey.hash()})
        self.assertContains(r, "Method not allowed", status_code=405)

        r = self.client.post(url, {"apikey": apikey.hash()})
        self.assertContains(r, "Missing session_id parameter", status_code=400)

        r = self.client.post(url, {"apikey": apikey.hash(), "session_id": session.pk})
        self.assertContains(r, "Missing bluesheet parameter", status_code=400)

        r = self.client.post(
            url,
            {
                "apikey": apikey.hash(),
                "meeting": meeting.number,
                "group": group.acronym,
                "item": "1",
                "bluesheet": "foobar",
            },
        )
        self.assertContains(r, "Invalid json value: 'foobar'", status_code=400)

        bad_session_pk = int(Session.objects.order_by("-pk").first().pk) + 1
        r = self.client.post(
            url,
            {
                "apikey": apikey.hash(),
                "session_id": bad_session_pk,
                "bluesheet": bluesheet,
            },
        )
        self.assertContains(r, "Session not found", status_code=400)

        r = self.client.post(
            url,
            {
                "apikey": apikey.hash(),
                "session_id": "foo",
                "bluesheet": bluesheet,
            },
        )
        self.assertContains(r, "Invalid session_id", status_code=400)

        r = self.client.post(
            url,
            {
                "apikey": apikey.hash(),
                "session_id": session.pk,
                "bluesheet": bluesheet,
            },
        )
        self.assertContains(r, "Done", status_code=200)

        # Submit again, with slightly different content, as an updated version
        people[1]["affiliation"] = "Bolaget AB"
        bluesheet = json.dumps(people)
        r = self.client.post(
            url,
            {
                "apikey": apikey.hash(),
                "meeting": meeting.number,
                "group": group.acronym,
                "item": "1",
                "bluesheet": bluesheet,
            },
        )
        self.assertContains(r, "Done", status_code=200)

        bluesheet = (
            session.presentations.filter(document__type__slug="bluesheets")
            .first()
            .document
        )
        # We've submitted an update; check that the rev is right
        self.assertEqual(bluesheet.rev, "01")
        # Check the content
        with open(bluesheet.get_file_name()) as file:
            text = file.read()
            for p in people:
                self.assertIn(p["name"], html.unescape(text))
                self.assertIn(p["affiliation"], html.unescape(text))

    def test_person_export(self):
        person = PersonFactory()
        url = urlreverse('ietf.api.views.PersonalInformationExportView')
        login_testing_unauthorized(self, person.user.username, url)
        r = self.client.get(url)
        self.assertEqual(r.status_code, 200)
        jsondata = r.json()
        data = jsondata['person.person'][str(person.id)]
        self.assertEqual(data['name'], person.name)
        self.assertEqual(data['ascii'], person.ascii)
        self.assertEqual(data['user']['email'], person.user.email)

    def test_api_v2_person_export_view(self):
        url = urlreverse('ietf.api.views.ApiV2PersonExportView')
        robot = PersonFactory(user__is_staff=True)
        RoleFactory(name_id='robot', person=robot, email=robot.email(), group__acronym='secretariat')
        apikey = PersonalApiKey.objects.create(endpoint=url, person=robot)

        # error cases
        r = self.client.post(url, {})
        self.assertContains(r, "Missing apikey parameter", status_code=400)

        badrole = RoleFactory(group__type_id='ietf', name_id='ad')
        badapikey = PersonalApiKey.objects.create(endpoint=url, person=badrole.person)
        badrole.person.user.last_login = timezone.now()
        badrole.person.user.save()
        r = self.client.post(url, {'apikey': badapikey.hash()})
        self.assertContains(r, "Restricted to role: Robot", status_code=403)

        r = self.client.post(url, {'apikey': apikey.hash()})
        self.assertContains(r, "No filters provided", status_code=400)

        # working case
        r = self.client.post(url, {'apikey': apikey.hash(), 'email': robot.email().address, '_expand': 'user'})
        self.assertEqual(r.status_code, 200)
        jsondata = r.json()
        data = jsondata['person.person'][str(robot.id)]
        self.assertEqual(data['name'], robot.name)
        self.assertEqual(data['ascii'], robot.ascii)
        self.assertEqual(data['user']['email'], robot.user.email)

    def test_api_new_meeting_registration(self):
        meeting = MeetingFactory(type_id='ietf')
        reg = {
            'apikey': 'invalid',
            'affiliation': "Alguma Corporação",
            'country_code': 'PT',
            'email': 'foo@example.pt',
            'first_name': 'Foo',
            'last_name': 'Bar',
            'meeting': meeting.number,
            'reg_type': 'hackathon',
            'ticket_type': '',
            'checkedin': 'False',
            'is_nomcom_volunteer': 'False',
        }
        url = urlreverse('ietf.api.views.api_new_meeting_registration')
        r = self.client.post(url, reg)
        self.assertContains(r, 'Invalid apikey', status_code=403)
        oidcp = PersonFactory(user__is_staff=True)
        # Make sure 'oidcp' has an acceptable role
        RoleFactory(name_id='robot', person=oidcp, email=oidcp.email(), group__acronym='secretariat')
        key = PersonalApiKey.objects.create(person=oidcp, endpoint=url)
        reg['apikey'] = key.hash()
        #
        # Test valid POST
        # FIXME: sometimes, there seems to be something in the outbox?
        old_len = len(outbox)
        r = self.client.post(url, reg)
        self.assertContains(r, "Accepted, New registration, Email sent", status_code=202)
        #
        # Check outgoing mail
        self.assertEqual(len(outbox), old_len + 1)
        body = get_payload_text(outbox[-1])
        self.assertIn(reg['email'], outbox[-1]['To'] )
        self.assertIn(reg['email'], body)
        self.assertIn('account creation request', body)
        #
        # Check record
        obj = MeetingRegistration.objects.get(email=reg['email'], meeting__number=reg['meeting'])
        for key in ['affiliation', 'country_code', 'first_name', 'last_name', 'person', 'reg_type', 'ticket_type', 'checkedin']:
            self.assertEqual(getattr(obj, key), False if key=='checkedin' else reg.get(key) , "Bad data for field '%s'" % key)
        #
        # Test with existing user
        person = PersonFactory()
        reg['email'] = person.email().address
        reg['first_name'] = person.first_name()
        reg['last_name'] = person.last_name()
        #
        r = self.client.post(url, reg)
        self.assertContains(r, "Accepted, New registration", status_code=202)
        #
        # There should be no new outgoing mail
        self.assertEqual(len(outbox), old_len + 1)
        #
        # Test multiple reg types
        reg['reg_type'] = 'remote'
        reg['ticket_type'] = 'full_week_pass'
        r = self.client.post(url, reg)
        self.assertContains(r, "Accepted, New registration", status_code=202)
        objs = MeetingRegistration.objects.filter(email=reg['email'], meeting__number=reg['meeting'])
        self.assertEqual(len(objs), 2)
        self.assertEqual(objs.filter(reg_type='hackathon').count(), 1)
        self.assertEqual(objs.filter(reg_type='remote', ticket_type='full_week_pass').count(), 1)
        self.assertEqual(len(outbox), old_len + 1)
        #
        # Test incomplete POST
        drop_fields = ['affiliation', 'first_name', 'reg_type']
        for field in drop_fields:
            del reg[field]
        r = self.client.post(url, reg)        
        self.assertContains(r, 'Missing parameters:', status_code=400)
        err, fields = r.content.decode().split(':', 1)
        missing_fields = [f.strip() for f in fields.split(',')]
        self.assertEqual(set(missing_fields), set(drop_fields))

    def test_api_new_meeting_registration_nomcom_volunteer(self):
        '''Test that Volunteer is created if is_nomcom_volunteer=True
           is submitted to API
        '''
        meeting = MeetingFactory(type_id='ietf')
        reg = {
            'apikey': 'invalid',
            'affiliation': "Alguma Corporação",
            'country_code': 'PT',
            'meeting': meeting.number,
            'reg_type': 'onsite',
            'ticket_type': '',
            'checkedin': 'False',
            'is_nomcom_volunteer': 'True',
        }
        person = PersonFactory()
        reg['email'] = person.email().address
        reg['first_name'] = person.first_name()
        reg['last_name'] = person.last_name()
        now = datetime.datetime.now()
        if now.month > 10:
            year = now.year + 1
        else:
            year = now.year
        # create appropriate group and nomcom objects
        nomcom = NomComFactory.create(is_accepting_volunteers=True, **nomcom_kwargs_for_year(year))
        url = urlreverse('ietf.api.views.api_new_meeting_registration')
        r = self.client.post(url, reg)
        self.assertContains(r, 'Invalid apikey', status_code=403)
        oidcp = PersonFactory(user__is_staff=True)
        # Make sure 'oidcp' has an acceptable role
        RoleFactory(name_id='robot', person=oidcp, email=oidcp.email(), group__acronym='secretariat')
        key = PersonalApiKey.objects.create(person=oidcp, endpoint=url)
        reg['apikey'] = key.hash()
        r = self.client.post(url, reg)
        nomcom = NomCom.objects.last()
        self.assertContains(r, "Accepted, New registration", status_code=202)
        # assert Volunteer exists
        self.assertEqual(Volunteer.objects.count(), 1)
        volunteer = Volunteer.objects.last()
        self.assertEqual(volunteer.person, person)
        self.assertEqual(volunteer.nomcom, nomcom)
        self.assertEqual(volunteer.origin, 'registration')

    def test_api_version(self):
        DumpInfo.objects.create(date=timezone.datetime(2022,8,31,7,10,1,tzinfo=datetime.timezone.utc), host='testapi.example.com',tz='UTC')
        url = urlreverse('ietf.api.views.version')
        r = self.client.get(url)
        data = r.json()
        self.assertEqual(data['version'], ietf.__version__+ietf.__patch__)
        self.assertEqual(data['dumptime'], "2022-08-31 07:10:01 +0000")
        DumpInfo.objects.update(tz='PST8PDT')
        r = self.client.get(url)
        data = r.json()        
        self.assertEqual(data['dumptime'], "2022-08-31 07:10:01 -0700")


    def test_api_appauth(self):
        url = urlreverse('ietf.api.views.app_auth')
        person = PersonFactory()
        apikey = PersonalApiKey.objects.create(endpoint=url, person=person)

        self.client.login(username=person.user.username,password=f'{person.user.username}+password')
        self.client.logout()

        # error cases
        # missing apikey
        r = self.client.post(url, {})
        self.assertContains(r, 'Missing apikey parameter', status_code=400)

        # invalid apikey
        r = self.client.post(url, {'apikey': 'foobar'})
        self.assertContains(r, 'Invalid apikey', status_code=403)

        # working case
        r = self.client.post(url, {'apikey': apikey.hash()})
        self.assertEqual(r.status_code, 200)
        jsondata = r.json()
        self.assertEqual(jsondata['success'], True)
    
    def test_api_get_session_matherials_no_agenda_meeting_url(self):
        meeting = MeetingFactory(type_id='ietf')
        session = SessionFactory(meeting=meeting)
        url = urlreverse('ietf.meeting.views.api_get_session_materials', kwargs={'session_id': session.pk})
        r = self.client.get(url)
        self.assertEqual(r.status_code, 200)
    
    @override_settings(APP_API_TOKENS={"ietf.api.views.draft_aliases": ["valid-token"]})
    @mock.patch("ietf.api.views.DraftAliasGenerator")
    def test_draft_aliases(self, mock):
        mock.return_value = (("alias1", ("a1", "a2")), ("alias2", ("a3", "a4")))
        url = urlreverse("ietf.api.views.draft_aliases")
        r = self.client.get(url, headers={"X-Api-Key": "valid-token"})
        self.assertEqual(r.status_code, 200)
        self.assertEqual(r.headers["Content-type"], "application/json")
        self.assertEqual(
            json.loads(r.content),
            {
                "aliases": [
                    {"alias": "alias1", "domains": ["ietf"], "addresses": ["a1", "a2"]},
                    {"alias": "alias2", "domains": ["ietf"], "addresses": ["a3", "a4"]},
                ]}
        )
        # some invalid cases
        self.assertEqual(
            self.client.get(url, headers={}).status_code,
            403,
        )
        self.assertEqual(
            self.client.get(url, headers={"X-Api-Key": "something-else"}).status_code,
            403,
        )
        self.assertEqual(
            self.client.post(url, headers={"X-Api-Key": "something-else"}).status_code,
            403,
        )
        self.assertEqual(
            self.client.post(url, headers={"X-Api-Key": "valid-token"}).status_code,
            405,
        )

    @override_settings(APP_API_TOKENS={"ietf.api.views.group_aliases": ["valid-token"]})
    @mock.patch("ietf.api.views.GroupAliasGenerator")
    def test_group_aliases(self, mock):
        mock.return_value = (("alias1", ("ietf",), ("a1", "a2")), ("alias2", ("ietf", "iab"), ("a3", "a4")))
        url = urlreverse("ietf.api.views.group_aliases")
        r = self.client.get(url, headers={"X-Api-Key": "valid-token"})
        self.assertEqual(r.status_code, 200)
        self.assertEqual(r.headers["Content-type"], "application/json")
        self.assertEqual(
            json.loads(r.content),
            {
                "aliases": [
                    {"alias": "alias1", "domains": ["ietf"], "addresses": ["a1", "a2"]},
                    {"alias": "alias2", "domains": ["ietf", "iab"], "addresses": ["a3", "a4"]},
                ]}
        )
        # some invalid cases
        self.assertEqual(
            self.client.get(url, headers={}).status_code,
            403,
        )
        self.assertEqual(
            self.client.get(url, headers={"X-Api-Key": "something-else"}).status_code,
            403,
        )
        self.assertEqual(
            self.client.post(url, headers={"X-Api-Key": "something-else"}).status_code,
            403,
        )
        self.assertEqual(
            self.client.post(url, headers={"X-Api-Key": "valid-token"}).status_code,
            405,
        )

    @override_settings(APP_API_TOKENS={"ietf.api.views.active_email_list": ["valid-token"]})
    def test_active_email_list(self):
        EmailFactory(active=True)  # make sure there's at least one active email...
        EmailFactory(active=False)  # ... and at least one non-active emai
        url = urlreverse("ietf.api.views.active_email_list")
        r = self.client.post(url, headers={})
        self.assertEqual(r.status_code, 403)
        r = self.client.get(url, headers={})
        self.assertEqual(r.status_code, 403)
        r = self.client.get(url, headers={"X-Api-Key": "not-the-valid-token"})
        self.assertEqual(r.status_code, 403)
        r = self.client.post(url, headers={"X-Api-Key": "not-the-valid-token"})
        self.assertEqual(r.status_code, 403)
        r = self.client.post(url, headers={"X-Api-Key": "valid-token"})
        self.assertEqual(r.status_code, 405)
        r = self.client.get(url, headers={"X-Api-Key": "valid-token"})
        self.assertEqual(r.status_code, 200)
        self.assertEqual(r.headers["Content-Type"], "application/json")
        result = json.loads(r.content)
        self.assertCountEqual(result.keys(), ["addresses"])
        self.assertCountEqual(result["addresses"], Email.objects.filter(active=True).values_list("address", flat=True))

<<<<<<< HEAD
    @override_settings(APP_API_TOKENS={"ietf.api.views.ingest_email": "valid-token"})
    @mock.patch("ietf.api.views.iana_ingest_review_email")
    @mock.patch("ietf.api.views.ipr_ingest_response_email")
    @mock.patch("ietf.api.views.nomcom_ingest_feedback_email")
    def test_ingest_email(
        self, mock_nomcom_ingest, mock_ipr_ingest, mock_iana_ingest
    ):
        mocks = {mock_nomcom_ingest, mock_ipr_ingest, mock_iana_ingest}
        empty_outbox()        
        url = urlreverse("ietf.api.views.ingest_email")

        # test various bad calls
        r = self.client.get(url)
        self.assertEqual(r.status_code, 403)
        self.assertFalse(any(m.called for m in mocks))

        r = self.client.post(url)
        self.assertEqual(r.status_code, 403)
        self.assertFalse(any(m.called for m in mocks))

        r = self.client.get(url, headers={"X-Api-Key": "valid-token"})
        self.assertEqual(r.status_code, 405)
        self.assertFalse(any(m.called for m in mocks))

        r = self.client.post(url, headers={"X-Api-Key": "valid-token"})
        self.assertEqual(r.status_code, 415)
        self.assertFalse(any(m.called for m in mocks))

        r = self.client.post(
            url, content_type="application/json", headers={"X-Api-Key": "valid-token"}
        )
        self.assertEqual(r.status_code, 400)
        self.assertFalse(any(m.called for m in mocks))

        r = self.client.post(
            url,
            "this is not JSON!",
            content_type="application/json",
            headers={"X-Api-Key": "valid-token"},
        )
        self.assertEqual(r.status_code, 400)
        self.assertFalse(any(m.called for m in mocks))

        r = self.client.post(
            url,
            {"json": "yes", "valid_schema": False},
            content_type="application/json",
            headers={"X-Api-Key": "valid-token"},
        )
        self.assertEqual(r.status_code, 400)
        self.assertFalse(any(m.called for m in mocks))

        # test that valid requests call handlers appropriately
        message_b64: str = base64.b64encode(b"This is a message").decode()
        r = self.client.post(
            url,
            {"dest": "iana-review", "message": message_b64},
            content_type="application/json",
            headers={"X-Api-Key": "valid-token"},
        )
        self.assertEqual(r.status_code, 200)
        self.assertTrue(mock_iana_ingest.called)
        self.assertEqual(mock_iana_ingest.call_args, mock.call(b"This is a message"))
        self.assertFalse(any(m.called for m in (mocks - {mock_iana_ingest})))
        mock_iana_ingest.reset_mock()
        
        r = self.client.post(
            url,
            {"dest": "ipr-response", "message": message_b64},
            content_type="application/json",
            headers={"X-Api-Key": "valid-token"},
        )
        self.assertEqual(r.status_code, 200)
        self.assertTrue(mock_ipr_ingest.called)
        self.assertEqual(mock_ipr_ingest.call_args, mock.call(b"This is a message"))
        self.assertFalse(any(m.called for m in (mocks - {mock_ipr_ingest})))
        mock_ipr_ingest.reset_mock()

        r = self.client.post(
            url,
            {"dest": "nomcom-feedback", "message": message_b64, "year": 2024},  # arbitrary year
            content_type="application/json",
            headers={"X-Api-Key": "valid-token"},
        )
        self.assertEqual(r.status_code, 200)
        self.assertTrue(mock_nomcom_ingest.called)
        self.assertEqual(mock_nomcom_ingest.call_args, mock.call(b"This is a message", 2024))
        self.assertFalse(any(m.called for m in (mocks - {mock_nomcom_ingest})))
        mock_nomcom_ingest.reset_mock()

        # test that exceptions lead to email being sent - assumes that iana-review handling is representative
        mock_iana_ingest.side_effect = EmailIngestionError("Error: don't send email")
        r = self.client.post(
            url,
            {"dest": "iana-review", "message": message_b64},
            content_type="application/json",
            headers={"X-Api-Key": "valid-token"},
        )
        self.assertEqual(r.status_code, 400)
        self.assertTrue(mock_iana_ingest.called)
        self.assertEqual(mock_iana_ingest.call_args, mock.call(b"This is a message"))
        self.assertFalse(any(m.called for m in (mocks - {mock_iana_ingest})))
        self.assertEqual(len(outbox), 0)  # implicitly tests that _none_ of the earlier tests sent email
        mock_iana_ingest.reset_mock()

        # test default recipients and attached original message
        mock_iana_ingest.side_effect = EmailIngestionError(
            "Error: do send email",
            email_body="This is my email\n",
            email_original_message=b"This is the original message"
        )
        with override_settings(ADMINS=[("Some Admin", "admin@example.com")]):
            r = self.client.post(
                url,
                {"dest": "iana-review", "message": message_b64},
                content_type="application/json",
                headers={"X-Api-Key": "valid-token"},
            )
        self.assertEqual(r.status_code, 400)
        self.assertTrue(mock_iana_ingest.called)
        self.assertEqual(mock_iana_ingest.call_args, mock.call(b"This is a message"))
        self.assertFalse(any(m.called for m in (mocks - {mock_iana_ingest})))
        self.assertEqual(len(outbox), 1)
        self.assertIn("admin@example.com", outbox[0]["To"])
        self.assertEqual("Error: do send email", outbox[0]["Subject"])
        self.assertEqual("This is my email\n", get_payload_text(outbox[0].get_body()))
        attachments = list(a for a in outbox[0].iter_attachments())
        self.assertEqual(len(attachments), 1)
        self.assertEqual(attachments[0].get_filename(), "original-message")
        self.assertEqual(attachments[0].get_content_type(), "application/octet-stream")
        self.assertEqual(attachments[0].get_content(), b"This is the original message")
        mock_iana_ingest.reset_mock()
        empty_outbox()

        # test overridden recipients and no attached original message
        mock_iana_ingest.side_effect = EmailIngestionError(
            "Error: do send email",
            email_body="This is my email\n",
            email_recipients=("thatguy@example.com")
        )
        with override_settings(ADMINS=[("Some Admin", "admin@example.com")]):
            r = self.client.post(
                url,
                {"dest": "iana-review", "message": message_b64},
                content_type="application/json",
                headers={"X-Api-Key": "valid-token"},
            )
        self.assertEqual(r.status_code, 400)
        self.assertTrue(mock_iana_ingest.called)
        self.assertEqual(mock_iana_ingest.call_args, mock.call(b"This is a message"))
        self.assertFalse(any(m.called for m in (mocks - {mock_iana_ingest})))
        self.assertEqual(len(outbox), 1)
        self.assertNotIn("admin@example.com", outbox[0]["To"])
        self.assertIn("thatguy@example.com", outbox[0]["To"])
        self.assertEqual("Error: do send email", outbox[0]["Subject"])
        self.assertEqual("This is my email\n", get_payload_text(outbox[0]))
        mock_iana_ingest.reset_mock()
        empty_outbox()

        # test attached traceback
        mock_iana_ingest.side_effect = EmailIngestionError(
            "Error: do send email",
            email_body="This is my email\n",
            email_attach_traceback=True,
        )
        with override_settings(ADMINS=[("Some Admin", "admin@example.com")]):
            r = self.client.post(
                url,
                {"dest": "iana-review", "message": message_b64},
                content_type="application/json",
                headers={"X-Api-Key": "valid-token"},
            )
        self.assertEqual(r.status_code, 400)
        self.assertTrue(mock_iana_ingest.called)
        self.assertEqual(mock_iana_ingest.call_args, mock.call(b"This is a message"))
        self.assertFalse(any(m.called for m in (mocks - {mock_iana_ingest})))
        self.assertEqual(len(outbox), 1)
        self.assertIn("admin@example.com", outbox[0]["To"])
        self.assertEqual("Error: do send email", outbox[0]["Subject"])
        self.assertEqual("This is my email\n", get_payload_text(outbox[0].get_body()))
        attachments = list(a for a in outbox[0].iter_attachments())
        self.assertEqual(len(attachments), 1)
        self.assertEqual(attachments[0].get_filename(), "traceback.txt")
        self.assertEqual(attachments[0].get_content_type(), "text/plain")
        self.assertIn("ietf.api.views.EmailIngestionError: Error: do send email", attachments[0].get_content())
        mock_iana_ingest.reset_mock()
        empty_outbox()

        
=======
    @override_settings(APP_API_TOKENS={"ietf.api.views.role_holder_addresses": ["valid-token"]})
    def test_role_holder_addresses(self):
        url = urlreverse("ietf.api.views.role_holder_addresses")
        r = self.client.get(url, headers={})
        self.assertEqual(r.status_code, 403, "No api token, no access")
        r = self.client.get(url, headers={"X-Api-Key": "not-valid-token"})
        self.assertEqual(r.status_code, 403, "Bad api token, no access")
        r = self.client.post(url, headers={"X-Api-Key": "valid-token"})
        self.assertEqual(r.status_code, 405, "Bad method, no access")

        emails = EmailFactory.create_batch(5)
        email_queryset = Email.objects.filter(pk__in=[e.pk for e in emails])
        with mock.patch("ietf.api.views.role_holder_emails", return_value=email_queryset):
            r = self.client.get(url, headers={"X-Api-Key": "valid-token"})
        self.assertEqual(r.status_code, 200, "Good api token and method, access")
        content_dict = json.loads(r.content)
        self.assertCountEqual(content_dict.keys(), ["addresses"])
        self.assertEqual(
            content_dict["addresses"],
            sorted(e.address for e in emails),
        )

>>>>>>> 18e98aa8

class DirectAuthApiTests(TestCase):

    def setUp(self):
        super().setUp()
        self.valid_token = "nSZJDerbau6WZwbEAYuQ"
        self.invalid_token = self.valid_token
        while self.invalid_token == self.valid_token:
            self.invalid_token = User.objects.make_random_password(20)
        self.url = urlreverse("ietf.api.views.directauth")
        self.valid_person = PersonFactory()
        self.valid_password = self.valid_person.user.username+"+password"
        self.invalid_password = self.valid_password
        while self.invalid_password == self.valid_password:
            self.invalid_password = User.objects.make_random_password(20)

        self.valid_body_with_good_password = self.post_dict(authtoken=self.valid_token, username=self.valid_person.user.username, password=self.valid_password)
        self.valid_body_with_bad_password = self.post_dict(authtoken=self.valid_token, username=self.valid_person.user.username, password=self.invalid_password)
        self.valid_body_with_unknown_user = self.post_dict(authtoken=self.valid_token, username="notauser@nowhere.nada", password=self.valid_password)

    def post_dict(self, authtoken, username, password):
        data = dict()
        if authtoken is not None:
            data["authtoken"] = authtoken
        if username is not None:
            data["username"] = username
        if password is not None:
            data["password"] = password
        return dict(data = json.dumps(data))

    def response_data(self, response):
        try:
            data = json.loads(response.content)
        except json.decoder.JSONDecodeError:
            data = None
        self.assertIsNotNone(data)
        return data

    def test_bad_methods(self):
        for method in (self.client.get, self.client.put, self.client.head, self.client.delete, self.client.patch):
            r = method(self.url)
            self.assertEqual(r.status_code, 405)

    def test_bad_post(self):
        for bad in [
            self.post_dict(authtoken=None, username=self.valid_person.user.username, password=self.valid_password),
            self.post_dict(authtoken=self.valid_token, username=None, password=self.valid_password),
            self.post_dict(authtoken=self.valid_token, username=self.valid_person.user.username, password=None),
            self.post_dict(authtoken=None, username=None, password=self.valid_password),
            self.post_dict(authtoken=self.valid_token, username=None, password=None),
            self.post_dict(authtoken=None, username=self.valid_person.user.username, password=None),
            self.post_dict(authtoken=None, username=None, password=None),
        ]:
            r = self.client.post(self.url, bad)
            self.assertEqual(r.status_code, 200)
            data = self.response_data(r)
            self.assertEqual(data["result"], "failure")
            self.assertEqual(data["reason"], "invalid post")
        
        bad = dict(authtoken=self.valid_token, username=self.valid_person.user.username, password=self.valid_password)
        r = self.client.post(self.url, bad)
        self.assertEqual(r.status_code, 200)
        data = self.response_data(r)
        self.assertEqual(data["result"], "failure")
        self.assertEqual(data["reason"], "invalid post")       

    def test_notokenstore(self):
        self.assertFalse(hasattr(settings, "APP_API_TOKENS"))
        r = self.client.post(self.url,self.valid_body_with_good_password)
        self.assertEqual(r.status_code, 200)
        data = self.response_data(r)
        self.assertEqual(data["result"], "failure")
        self.assertEqual(data["reason"], "invalid authtoken")

    @override_settings(APP_API_TOKENS={"ietf.api.views.directauth":"nSZJDerbau6WZwbEAYuQ"})
    def test_bad_username(self):
        r = self.client.post(self.url, self.valid_body_with_unknown_user)
        self.assertEqual(r.status_code, 200)
        data = self.response_data(r)
        self.assertEqual(data["result"], "failure")
        self.assertEqual(data["reason"], "authentication failed")

    @override_settings(APP_API_TOKENS={"ietf.api.views.directauth":"nSZJDerbau6WZwbEAYuQ"})
    def test_bad_password(self):
        r = self.client.post(self.url, self.valid_body_with_bad_password)
        self.assertEqual(r.status_code, 200)
        data = self.response_data(r)
        self.assertEqual(data["result"], "failure")
        self.assertEqual(data["reason"], "authentication failed")

    @override_settings(APP_API_TOKENS={"ietf.api.views.directauth":"nSZJDerbau6WZwbEAYuQ"})
    def test_good_password(self):
        r = self.client.post(self.url, self.valid_body_with_good_password)
        self.assertEqual(r.status_code, 200)
        data = self.response_data(r)
        self.assertEqual(data["result"], "success")

class TastypieApiTestCase(ResourceTestCaseMixin, TestCase):
    def __init__(self, *args, **kwargs):
        self.apps = {}
        for app_name in settings.INSTALLED_APPS:
            if app_name.startswith('ietf') and not app_name in OMITTED_APPS:
                app = import_module(app_name)
                name = app_name.split('.',1)[-1]
                models_path = os.path.join(os.path.dirname(app.__file__), "models.py")
                if os.path.exists(models_path):
                    self.apps[name] = app_name
        super(TastypieApiTestCase, self).__init__(*args, **kwargs)

    def test_api_top_level(self):
        client = Client(Accept='application/json')
        r = client.get("/api/v1/")
        self.assertValidJSONResponse(r)        
        resource_list = r.json()

        for name in self.apps:
            if not name in self.apps:
                sys.stderr.write("Expected a REST API resource for %s, but didn't find one\n" % name)

        for name in self.apps:
            self.assertIn(name, resource_list,
                        "Expected a REST API resource for %s, but didn't find one" % name)

    def test_all_model_resources_exist(self):
        client = Client(Accept='application/json')
        r = client.get("/api/v1")
        top = r.json()
        for name in self.apps:
            app_name = self.apps[name]
            app = import_module(app_name)
            self.assertEqual("/api/v1/%s/"%name, top[name]["list_endpoint"])
            r = client.get(top[name]["list_endpoint"])
            self.assertValidJSONResponse(r)
            app_resources = r.json()
            #
            model_list = apps.get_app_config(name).get_models()
            for model in model_list:
                if not model._meta.model_name in list(app_resources.keys()):
                    #print("There doesn't seem to be any resource for model %s.models.%s"%(app.__name__,model.__name__,))
                    self.assertIn(model._meta.model_name, list(app_resources.keys()),
                        "There doesn't seem to be any API resource for model %s.models.%s"%(app.__name__,model.__name__,))


class RfcdiffSupportTests(TestCase):

    def setUp(self):
        super().setUp()
        self.target_view = 'ietf.api.views.rfcdiff_latest_json'
        self._last_rfc_num = 8000

    def getJson(self, view_args):
        url = urlreverse(self.target_view, kwargs=view_args)
        r = self.client.get(url)
        self.assertEqual(r.status_code, 200)
        return r.json()

    def next_rfc_number(self):
        self._last_rfc_num += 1
        return self._last_rfc_num

    def do_draft_test(self, name):
        draft = IndividualDraftFactory(name=name, rev='00', create_revisions=range(0,13))
        draft = reload_db_objects(draft)
        prev_draft_rev = f'{(int(draft.rev)-1):02d}'

        received = self.getJson(dict(name=draft.name))
        self.assertEqual(
            received,
            dict(
                name=draft.name,
                rev=draft.rev,
                content_url=draft.get_href(),
                previous=f'{draft.name}-{prev_draft_rev}',
                previous_url= draft.history_set.get(rev=prev_draft_rev).get_href(),
            ),
            'Incorrect JSON when draft revision not specified',
        )

        received = self.getJson(dict(name=draft.name, rev=draft.rev))
        self.assertEqual(
            received,
            dict(
                name=draft.name,
                rev=draft.rev,
                content_url=draft.get_href(),
                previous=f'{draft.name}-{prev_draft_rev}',
                previous_url= draft.history_set.get(rev=prev_draft_rev).get_href(),
            ),
            'Incorrect JSON when latest revision specified',
        )

        received = self.getJson(dict(name=draft.name, rev='10'))
        prev_draft_rev = '09'
        self.assertEqual(
            received,
            dict(
                name=draft.name,
                rev='10',
                content_url=draft.history_set.get(rev='10').get_href(),
                previous=f'{draft.name}-{prev_draft_rev}',
                previous_url= draft.history_set.get(rev=prev_draft_rev).get_href(),
            ),
            'Incorrect JSON when historical revision specified',
        )

        received = self.getJson(dict(name=draft.name, rev='00'))
        self.assertNotIn('previous', received, 'Rev 00 has no previous name when not replacing a draft')

        replaced = IndividualDraftFactory()
        RelatedDocument.objects.create(relationship_id='replaces',source=draft,target=replaced)
        received = self.getJson(dict(name=draft.name, rev='00'))
        self.assertEqual(received['previous'], f'{replaced.name}-{replaced.rev}',
                         'Rev 00 has a previous name when replacing a draft')

    def test_draft(self):
        # test with typical, straightforward names
        self.do_draft_test(name='draft-somebody-did-a-thing')
        # try with different potentially problematic names
        self.do_draft_test(name='draft-someone-did-something-01-02')
        self.do_draft_test(name='draft-someone-did-something-else-02')
        self.do_draft_test(name='draft-someone-did-something-02-weird-01')

    def do_draft_with_broken_history_test(self, name):
        draft = IndividualDraftFactory(name=name, rev='10')
        received = self.getJson(dict(name=draft.name,rev='09'))
        self.assertEqual(received['rev'],'09')
        self.assertEqual(received['previous'], f'{draft.name}-08')
        self.assertTrue('warning' in received)

    def test_draft_with_broken_history(self):
        # test with typical, straightforward names
        self.do_draft_with_broken_history_test(name='draft-somebody-did-something')
        # try with different potentially problematic names
        self.do_draft_with_broken_history_test(name='draft-someone-did-something-01-02')
        self.do_draft_with_broken_history_test(name='draft-someone-did-something-else-02')
        self.do_draft_with_broken_history_test(name='draft-someone-did-something-02-weird-03')

    def do_rfc_test(self, draft_name):
        draft = WgDraftFactory(name=draft_name, create_revisions=range(0,2))
        rfc = WgRfcFactory(group=draft.group, rfc_number=self.next_rfc_number())
        draft.relateddocument_set.create(relationship_id="became_rfc", target=rfc)
        draft.set_state(State.objects.get(type_id='draft',slug='rfc'))
        draft.set_state(State.objects.get(type_id='draft-iesg', slug='pub'))
        draft, rfc = reload_db_objects(draft, rfc)

        number = rfc.rfc_number
        received = self.getJson(dict(name=number))
        self.assertEqual(
            received,
            dict(
                content_url=rfc.get_href(),
                name=rfc.name,
                previous=f'{draft.name}-{draft.rev}',
                previous_url= draft.history_set.get(rev=draft.rev).get_href(),
            ),
            'Can look up an RFC by number',
        )

        num_received = received
        received = self.getJson(dict(name=rfc.name))
        self.assertEqual(num_received, received, 'RFC by canonical name gives same result as by number')

        received = self.getJson(dict(name=f'RfC {number}'))
        self.assertEqual(num_received, received, 'RFC with unusual spacing/caps gives same result as by number')

        received = self.getJson(dict(name=draft.name))
        self.assertEqual(num_received, received, 'RFC by draft name and no rev gives same result as by number')

        received = self.getJson(dict(name=draft.name, rev='01'))
        prev_draft_rev = '00'
        self.assertEqual(
            received,
            dict(
                content_url=draft.history_set.get(rev='01').get_href(),
                name=draft.name,
                rev='01',
                previous=f'{draft.name}-{prev_draft_rev}',
                previous_url= draft.history_set.get(rev=prev_draft_rev).get_href(),
            ),
            'RFC by draft name with rev should give draft name, not canonical name'
        )

    def test_rfc(self):
        # simple draft name
        self.do_rfc_test(draft_name='draft-test-ar-ef-see')
        # tricky draft names
        self.do_rfc_test(draft_name='draft-whatever-02')
        self.do_rfc_test(draft_name='draft-test-me-03-04')

    def test_rfc_with_tombstone(self):
        draft = WgDraftFactory(create_revisions=range(0,2))
        rfc = WgRfcFactory(rfc_number=3261,group=draft.group)# See views_doc.HAS_TOMBSTONE
        draft.relateddocument_set.create(relationship_id="became_rfc", target=rfc)
        draft.set_state(State.objects.get(type_id='draft',slug='rfc'))
        draft.set_state(State.objects.get(type_id='draft-iesg', slug='pub'))
        draft = reload_db_objects(draft)

        # Some old rfcs had tombstones that shouldn't be used for comparisons
        received = self.getJson(dict(name=rfc.name))
        self.assertTrue(received['previous'].endswith('00'))

    def do_rfc_with_broken_history_test(self, draft_name):
        draft = WgDraftFactory(rev='10', name=draft_name)
        rfc = WgRfcFactory(group=draft.group, rfc_number=self.next_rfc_number())
        draft.relateddocument_set.create(relationship_id="became_rfc", target=rfc)
        draft.set_state(State.objects.get(type_id='draft',slug='rfc'))
        draft.set_state(State.objects.get(type_id='draft-iesg', slug='pub'))
        draft = reload_db_objects(draft)

        received = self.getJson(dict(name=draft.name))
        self.assertEqual(
            received,
            dict(
                content_url=rfc.get_href(),
                name=rfc.name,
                previous=f'{draft.name}-10',
                previous_url= f'{settings.IETF_ID_ARCHIVE_URL}{draft.name}-10.txt',
            ),
            'RFC by draft name without rev should return canonical RFC name and no rev',
        )

        received = self.getJson(dict(name=draft.name, rev='10'))
        self.assertEqual(received['name'], draft.name, 'RFC by draft name with rev should return draft name')
        self.assertEqual(received['rev'], '10', 'Requested rev should be returned')
        self.assertEqual(received['previous'], f'{draft.name}-09', 'Previous rev is one less than requested')
        self.assertIn(f'{draft.name}-10', received['content_url'], 'Returned URL should include requested rev')
        self.assertNotIn('warning', received, 'No warning when we have the rev requested')

        received = self.getJson(dict(name=f'{draft.name}-09'))
        self.assertEqual(received['name'], draft.name, 'RFC by draft name with rev should return draft name')
        self.assertEqual(received['rev'], '09', 'Requested rev should be returned')
        self.assertEqual(received['previous'], f'{draft.name}-08', 'Previous rev is one less than requested')
        self.assertIn(f'{draft.name}-09', received['content_url'], 'Returned URL should include requested rev')
        self.assertEqual(
            received['warning'],
            'History for this version not found - these results are speculation',
            'Warning should be issued when requested rev is not found'
        )

    def test_rfc_with_broken_history(self):
        # simple draft name
        self.do_rfc_with_broken_history_test(draft_name='draft-some-draft')
        # tricky draft names
        self.do_rfc_with_broken_history_test(draft_name='draft-gizmo-01')
        self.do_rfc_with_broken_history_test(draft_name='draft-oh-boy-what-a-draft-02-03')

    def test_no_such_document(self):
        for name in ['rfc0000', 'draft-ftei-oof-rab-00']:
            url = urlreverse(self.target_view, kwargs={'name': name})
            r = self.client.get(url)
            self.assertEqual(r.status_code, 404)


class TokenTests(TestCase):
    @override_settings(APP_API_TOKENS={"known.endpoint": ["token in a list"], "oops": "token as a str"})
    def test_is_valid_token(self):
        # various invalid cases
        self.assertFalse(is_valid_token("unknown.endpoint", "token in a list"))
        self.assertFalse(is_valid_token("known.endpoint", "token"))
        self.assertFalse(is_valid_token("known.endpoint", "token as a str"))
        self.assertFalse(is_valid_token("oops", "token"))
        self.assertFalse(is_valid_token("oops", "token in a list"))
        # the only valid cases
        self.assertTrue(is_valid_token("known.endpoint", "token in a list"))
        self.assertTrue(is_valid_token("oops", "token as a str"))

    @mock.patch("ietf.api.ietf_utils.is_valid_token")
    def test_requires_api_token(self, mock_is_valid_token):
        called = False

        @requires_api_token
        def fn_to_wrap(request, *args, **kwargs):
            nonlocal called
            called = True
            return request, args, kwargs
        
        req_factory = RequestFactory()
        arg = object()
        kwarg = object()

        # No X-Api-Key header
        mock_is_valid_token.return_value = False
        val = fn_to_wrap(
            req_factory.get("/some/url", headers={}),
            arg,
            kwarg=kwarg,
        )
        self.assertTrue(isinstance(val, HttpResponseForbidden))
        self.assertFalse(mock_is_valid_token.called)
        self.assertFalse(called)

        # Bad X-Api-Key header (not resetting the mock, it was not used yet)
        val = fn_to_wrap(
            req_factory.get("/some/url", headers={"X-Api-Key": "some-value"}),
            arg, 
            kwarg=kwarg,
        )
        self.assertTrue(isinstance(val, HttpResponseForbidden))
        self.assertTrue(mock_is_valid_token.called)
        self.assertEqual(
            mock_is_valid_token.call_args[0], 
            (fn_to_wrap.__module__ + "." + fn_to_wrap.__qualname__, "some-value"),
        )
        self.assertFalse(called)

        # Valid header
        mock_is_valid_token.reset_mock()
        mock_is_valid_token.return_value = True
        request = req_factory.get("/some/url", headers={"X-Api-Key": "some-value"}) 
        # Bad X-Api-Key header (not resetting the mock, it was not used yet)
        val = fn_to_wrap(
            request,
            arg, 
            kwarg=kwarg,
        )
        self.assertEqual(val, (request, (arg,), {"kwarg": kwarg}))
        self.assertTrue(mock_is_valid_token.called)
        self.assertEqual(
            mock_is_valid_token.call_args[0], 
            (fn_to_wrap.__module__ + "." + fn_to_wrap.__qualname__, "some-value"),
        )
        self.assertTrue(called)

        # Test the endpoint setting
        @requires_api_token("endpoint")
        def another_fn_to_wrap(request):
            return "yep"
        
        val = another_fn_to_wrap(request)
        self.assertEqual(
            mock_is_valid_token.call_args[0], 
            ("endpoint", "some-value"),
        )<|MERGE_RESOLUTION|>--- conflicted
+++ resolved
@@ -992,7 +992,28 @@
         self.assertCountEqual(result.keys(), ["addresses"])
         self.assertCountEqual(result["addresses"], Email.objects.filter(active=True).values_list("address", flat=True))
 
-<<<<<<< HEAD
+    @override_settings(APP_API_TOKENS={"ietf.api.views.role_holder_addresses": ["valid-token"]})
+    def test_role_holder_addresses(self):
+        url = urlreverse("ietf.api.views.role_holder_addresses")
+        r = self.client.get(url, headers={})
+        self.assertEqual(r.status_code, 403, "No api token, no access")
+        r = self.client.get(url, headers={"X-Api-Key": "not-valid-token"})
+        self.assertEqual(r.status_code, 403, "Bad api token, no access")
+        r = self.client.post(url, headers={"X-Api-Key": "valid-token"})
+        self.assertEqual(r.status_code, 405, "Bad method, no access")
+
+        emails = EmailFactory.create_batch(5)
+        email_queryset = Email.objects.filter(pk__in=[e.pk for e in emails])
+        with mock.patch("ietf.api.views.role_holder_emails", return_value=email_queryset):
+            r = self.client.get(url, headers={"X-Api-Key": "valid-token"})
+        self.assertEqual(r.status_code, 200, "Good api token and method, access")
+        content_dict = json.loads(r.content)
+        self.assertCountEqual(content_dict.keys(), ["addresses"])
+        self.assertEqual(
+            content_dict["addresses"],
+            sorted(e.address for e in emails),
+        )
+
     @override_settings(APP_API_TOKENS={"ietf.api.views.ingest_email": "valid-token"})
     @mock.patch("ietf.api.views.iana_ingest_review_email")
     @mock.patch("ietf.api.views.ipr_ingest_response_email")
@@ -1181,31 +1202,6 @@
         mock_iana_ingest.reset_mock()
         empty_outbox()
 
-        
-=======
-    @override_settings(APP_API_TOKENS={"ietf.api.views.role_holder_addresses": ["valid-token"]})
-    def test_role_holder_addresses(self):
-        url = urlreverse("ietf.api.views.role_holder_addresses")
-        r = self.client.get(url, headers={})
-        self.assertEqual(r.status_code, 403, "No api token, no access")
-        r = self.client.get(url, headers={"X-Api-Key": "not-valid-token"})
-        self.assertEqual(r.status_code, 403, "Bad api token, no access")
-        r = self.client.post(url, headers={"X-Api-Key": "valid-token"})
-        self.assertEqual(r.status_code, 405, "Bad method, no access")
-
-        emails = EmailFactory.create_batch(5)
-        email_queryset = Email.objects.filter(pk__in=[e.pk for e in emails])
-        with mock.patch("ietf.api.views.role_holder_emails", return_value=email_queryset):
-            r = self.client.get(url, headers={"X-Api-Key": "valid-token"})
-        self.assertEqual(r.status_code, 200, "Good api token and method, access")
-        content_dict = json.loads(r.content)
-        self.assertCountEqual(content_dict.keys(), ["addresses"])
-        self.assertEqual(
-            content_dict["addresses"],
-            sorted(e.address for e in emails),
-        )
-
->>>>>>> 18e98aa8
 
 class DirectAuthApiTests(TestCase):
 
