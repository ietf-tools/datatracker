--- conflicted
+++ resolved
@@ -14,20 +14,7 @@
 import shutil
 import tempfile
 from ietf.settings import *                                          # pyflakes:ignore
-<<<<<<< HEAD
-from ietf.settings import (
-    STORAGES,
-    TEST_CODE_COVERAGE_CHECKER,
-    MORE_STORAGE_NAMES,
-    BLOBSTORAGE_CONNECT_TIMEOUT,
-    BLOBSTORAGE_READ_TIMEOUT,
-    BLOBSTORAGE_MAX_ATTEMPTS,
-    ORIG_AUTH_PASSWORD_VALIDATORS,
-)
-import botocore.config
-=======
-from ietf.settings import TEST_CODE_COVERAGE_CHECKER
->>>>>>> 13775030
+from ietf.settings import TEST_CODE_COVERAGE_CHECKER, ORIG_AUTH_PASSWORD_VALIDATORS
 import debug                            # pyflakes:ignore
 debug.debug = True
 
@@ -123,39 +110,8 @@
     },
 }
 
-# Configure storages for the blob store - use env settings if present. See the --no-manage-blobstore test option.
-_blob_store_endpoint_url = os.environ.get("DATATRACKER_BLOB_STORE_ENDPOINT_URL", "http://blobstore:9000")
-_blob_store_access_key = os.environ.get("DATATRACKER_BLOB_STORE_ACCESS_KEY", "minio_root")
-_blob_store_secret_key = os.environ.get("DATATRACKER_BLOB_STORE_SECRET_KEY", "minio_pass")
-_blob_store_bucket_prefix = os.environ.get("DATATRACKER_BLOB_STORE_BUCKET_PREFIX", "test-")
-_blob_store_enable_profiling = (
-    os.environ.get("DATATRACKER_BLOB_STORE_ENABLE_PROFILING", "false").lower() == "true"
-<<<<<<< HEAD
-)
-for storagename in MORE_STORAGE_NAMES:
-    STORAGES[storagename] = {
-        "BACKEND": "ietf.doc.storage_backends.CustomS3Storage",
-        "OPTIONS": dict(
-            endpoint_url=_blob_store_endpoint_url,
-            access_key=_blob_store_access_key,
-            secret_key=_blob_store_secret_key,
-            security_token=None,
-            client_config=botocore.config.Config(
-                signature_version="s3v4",
-                connect_timeout=BLOBSTORAGE_CONNECT_TIMEOUT,
-                read_timeout=BLOBSTORAGE_READ_TIMEOUT,
-                retries={"total_max_attempts": BLOBSTORAGE_MAX_ATTEMPTS},
-            ),
-            bucket_name=f"{_blob_store_bucket_prefix}{storagename}",
-            ietf_log_blob_timing=_blob_store_enable_profiling,
-        ),
-    }
-
 # Restore AUTH_PASSWORD_VALIDATORS if they were reset in settings_local
 try:
     AUTH_PASSWORD_VALIDATORS = ORIG_AUTH_PASSWORD_VALIDATORS
 except NameError:
-    pass
-=======
-)
->>>>>>> 13775030
+    pass