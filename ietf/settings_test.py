--- conflicted
+++ resolved
@@ -123,16 +123,12 @@
             access_key=_blob_store_access_key,
             secret_key=_blob_store_secret_key,
             security_token=None,
-<<<<<<< HEAD
-            client_config=boto3.session.Config(
+            client_config=botocore.config.Config(
                 signature_version="s3v4",
                 connect_timeout=BLOBSTORAGE_CONNECT_TIMEOUT,
                 read_timeout=BLOBSTORAGE_READ_TIMEOUT,
                 retries={"total_max_attempts": BLOBSTORAGE_MAX_ATTEMPTS},
             ),
-=======
-            client_config=botocore.config.Config(signature_version="s3v4"),
->>>>>>> ece77d8d
             bucket_name=f"{_blob_store_bucket_prefix}{storagename}",
             ietf_log_blob_timing=_blob_store_enable_profiling,
         ),
