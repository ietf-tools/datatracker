# Copyright The IETF Trust 2012-2022, All Rights Reserved
# -*- coding: utf-8 -*-


import base64
import datetime
import hashlib
import hmac
import os
import re
import tempfile

from collections import defaultdict
from email import message_from_string, message_from_bytes
from email.header import decode_header
from email.iterators import typed_subpart_iterator
from email.utils import parseaddr

from django.db.models import Q, Count
from django.conf import settings
from django.contrib.sites.models import Site
from django.core.exceptions import ObjectDoesNotExist
from django.urls import reverse
from django.template.loader import render_to_string
from django.shortcuts import get_object_or_404

from ietf.dbtemplate.models import DBTemplate
from ietf.doc.models import DocEvent, NewRevisionDocEvent
from ietf.group.models import Group, Role
from ietf.person.models import Email, Person
from ietf.mailtrigger.utils import gather_address_lists
from ietf.meeting.models import Meeting, Attended
from ietf.utils.pipe import pipe
from ietf.utils.mail import send_mail_text, send_mail, get_payload_text
from ietf.utils.log import log
from ietf.person.name import unidecode_name
from ietf.utils.timezone import datetime_from_date, datetime_today, DEADLINE_TZINFO

import debug                            # pyflakes:ignore

MAIN_NOMCOM_TEMPLATE_PATH = '/nomcom/defaults/'
QUESTIONNAIRE_TEMPLATE = 'position/questionnaire.txt'
HEADER_QUESTIONNAIRE_TEMPLATE = 'position/header_questionnaire.txt'
REQUIREMENTS_TEMPLATE = 'position/requirements'
HOME_TEMPLATE = 'home.rst'
INEXISTENT_PERSON_TEMPLATE = 'email/inexistent_person.txt'
NOMINEE_EMAIL_TEMPLATE = 'email/new_nominee.txt'
NOMINATION_EMAIL_TEMPLATE = 'email/new_nomination.txt'
NOMINEE_ACCEPT_REMINDER_TEMPLATE = 'email/nomination_accept_reminder.txt'
NOMINEE_QUESTIONNAIRE_REMINDER_TEMPLATE = 'email/questionnaire_reminder.txt'
NOMINATION_RECEIPT_TEMPLATE = 'email/nomination_receipt.txt'
FEEDBACK_RECEIPT_TEMPLATE = 'email/feedback_receipt.txt'
DESCRIPTION_TEMPLATE = 'topic/description'
IESG_GENERIC_REQUIREMENTS_TEMPLATE = 'iesg_requirements'

DEFAULT_NOMCOM_TEMPLATES = [HOME_TEMPLATE,
                            INEXISTENT_PERSON_TEMPLATE,
                            NOMINEE_EMAIL_TEMPLATE,
                            NOMINATION_EMAIL_TEMPLATE,
                            NOMINEE_ACCEPT_REMINDER_TEMPLATE,
                            NOMINEE_QUESTIONNAIRE_REMINDER_TEMPLATE,
                            NOMINATION_RECEIPT_TEMPLATE,
                            FEEDBACK_RECEIPT_TEMPLATE,
                            IESG_GENERIC_REQUIREMENTS_TEMPLATE,
                        ]

# See RFC8713 section 4.15
DISQUALIFYING_ROLE_QUERY_EXPRESSION = (   Q(group__acronym__in=['isocbot', 'ietf-trust', 'llc-board', 'iab'], name_id__in=['member', 'chair'])
                                        | Q(group__type_id='area', group__state='active',name_id='ad')
                                      )


def get_nomcom_by_year(year):
    from ietf.nomcom.models import NomCom
    return get_object_or_404(NomCom,
                             group__acronym__icontains=year,
                             )


def get_year_by_nomcom(nomcom):
    acronym = nomcom.group.acronym
    m = re.search(r'(?P<year>\d\d\d\d)', acronym)
    return m.group(0)


def get_user_email(user):
    # a user object already has an email field, but we don't want to
    # overwrite anything that might be there, and we don't know that
    # what's there is the right thing, so we cache the lookup results in a
    # separate attribute
    if not hasattr(user, "_email_cache"):
        user._email_cache = None
        if hasattr(user, "person"):
            emails = user.person.email_set.filter(active=True).order_by('-time')
            if emails:
                user._email_cache = emails[0]
                for email in emails:
                    if email.address == user.username:
                        user._email_cache = email
        else:
            try: 
                user._email_cache = Email.objects.get(address=user.username)
            except ObjectDoesNotExist:
                pass
    return user._email_cache

def get_hash_nominee_position(date, nominee_position_id):
    return hmac.new(settings.NOMCOM_APP_SECRET, f"{date}{nominee_position_id}".encode('utf-8'), hashlib.sha256).hexdigest()

def initialize_templates_for_group(group):
    for template_name in DEFAULT_NOMCOM_TEMPLATES:
        template_path = MAIN_NOMCOM_TEMPLATE_PATH + template_name
        template = DBTemplate.objects.get(path=template_path)
        DBTemplate.objects.create(
            group=group.group,
            title=template.title,
            path='/nomcom/' + group.group.acronym + '/' + template_name,
            variables=template.variables,
            type_id=template.type_id,
            content=template.content)


def initialize_questionnaire_for_position(position):
    questionnaire_path = MAIN_NOMCOM_TEMPLATE_PATH + QUESTIONNAIRE_TEMPLATE
    header_questionnaire_path = MAIN_NOMCOM_TEMPLATE_PATH + HEADER_QUESTIONNAIRE_TEMPLATE
    template = DBTemplate.objects.get(path=questionnaire_path)
    header_template = DBTemplate.objects.get(path=header_questionnaire_path)
    DBTemplate.objects.create(
        group=position.nomcom.group,
        title=header_template.title + ' [%s]' % position.name,
        path='/nomcom/' + position.nomcom.group.acronym + '/' + str(position.id) + '/' + HEADER_QUESTIONNAIRE_TEMPLATE,
        variables=header_template.variables,
        type_id=header_template.type_id,
        content=header_template.content)
    questionnaire = DBTemplate.objects.create(
        group=position.nomcom.group,
        title=template.title + ' [%s]' % position.name,
        path='/nomcom/' + position.nomcom.group.acronym + '/' + str(position.id) + '/' + QUESTIONNAIRE_TEMPLATE,
        variables=template.variables,
        type_id=template.type_id,
        content=template.content)
    return questionnaire


def initialize_requirements_for_position(position):
    requirements_path = MAIN_NOMCOM_TEMPLATE_PATH + REQUIREMENTS_TEMPLATE
    template = DBTemplate.objects.get(path=requirements_path)
    return DBTemplate.objects.create(
            group=position.nomcom.group,
            title=template.title + ' [%s]' % position.name,
            path='/nomcom/' + position.nomcom.group.acronym + '/' + str(position.id) + '/' + REQUIREMENTS_TEMPLATE,
            variables=template.variables,
            type_id=template.type_id,
            content=template.content)

def initialize_description_for_topic(topic):
    description_path = MAIN_NOMCOM_TEMPLATE_PATH + DESCRIPTION_TEMPLATE
    template = DBTemplate.objects.get(path=description_path)
    return DBTemplate.objects.create(
            group=topic.nomcom.group,
            title=template.title + ' [%s]' % topic.subject,
            path='/nomcom/' + topic.nomcom.group.acronym + '/topic/' + str(topic.id) + '/' + DESCRIPTION_TEMPLATE,
            variables=template.variables,
            type_id=template.type_id,
            content=template.content)

def delete_nomcom_templates(nomcom):
    nomcom_template_path = '/nomcom/' + nomcom.group.acronym
    DBTemplate.objects.filter(path__contains=nomcom_template_path).delete()

def command_line_safe_secret(secret):
    return base64.encodebytes(secret).decode('utf-8').rstrip()

def retrieve_nomcom_private_key(request, year):
    private_key = request.session.get('NOMCOM_PRIVATE_KEY_%s' % year, None)

    if not private_key:
        return private_key

    command = "%s bf -d -in /dev/stdin -k \"%s\" -a"
    code, out, error = pipe(
        command % (
            settings.OPENSSL_COMMAND,
            command_line_safe_secret(settings.NOMCOM_APP_SECRET)
        ),
        private_key
    )
    if code != 0:
        log("openssl error: %s:\n  Error %s: %s" %(command, code, error))        
    return out


def store_nomcom_private_key(request, year, private_key):
    if not private_key:
        request.session['NOMCOM_PRIVATE_KEY_%s' % year] = ''
    else:
        command = "%s bf -e -in /dev/stdin -k \"%s\" -a"
        code, out, error = pipe(
            command % (
                settings.OPENSSL_COMMAND,
                command_line_safe_secret(settings.NOMCOM_APP_SECRET)
            ),
            private_key
        )
        if code != 0:
            log("openssl error: %s:\n  Error %s: %s" %(command, code, error))        
        if error and error!=b"*** WARNING : deprecated key derivation used.\nUsing -iter or -pbkdf2 would be better.\n":
            out = ''
        request.session['NOMCOM_PRIVATE_KEY_%s' % year] = out


def validate_private_key(key):
    key_file = tempfile.NamedTemporaryFile(delete=False)
    key_file.write(key.encode('utf-8'))
    key_file.close()

    command = "%s rsa -in %s -check -noout"
    code, out, error = pipe(command % (settings.OPENSSL_COMMAND,
                                       key_file.name))
    if code != 0:
        log("openssl error: %s:\n  Error %s: %s" %(command, code, error))        

    os.unlink(key_file.name)
    return (not error, error)


def validate_public_key(public_key):
    key_file = tempfile.NamedTemporaryFile(delete=False)
    for chunk in public_key.chunks():
        key_file.write(chunk)
    key_file.close()

    command = "%s x509 -in %s -noout"
    code, out, error = pipe(command % (settings.OPENSSL_COMMAND,
                                       key_file.name))
    if code != 0:
        log("openssl error: %s:\n  Error %s: %s" %(command, code, error))        

    os.unlink(key_file.name)
    return (not error, error)


def send_accept_reminder_to_nominee(nominee_position):
    today = datetime.date.today().strftime('%Y%m%d')
    subject = 'Reminder: please accept (or decline) your nomination.'
    domain = Site.objects.get_current().domain
    position = nominee_position.position
    nomcom = position.nomcom
    from_email = settings.NOMCOM_FROM_EMAIL.format(year=nomcom.year())
    nomcom_template_path = '/nomcom/%s/' % nomcom.group.acronym
    mail_path = nomcom_template_path + NOMINEE_ACCEPT_REMINDER_TEMPLATE
    nominee = nominee_position.nominee
    (to_email, cc) = gather_address_lists('nomination_accept_reminder',nominee=nominee.email.address)

    hash = get_hash_nominee_position(today, nominee_position.id)
    accept_url = reverse('ietf.nomcom.views.process_nomination_status',
                          None,
                          args=(get_year_by_nomcom(nomcom),
                          nominee_position.id,
                          'accepted',
                          today,
                          hash))
    decline_url = reverse('ietf.nomcom.views.process_nomination_status',
                          None,
                          args=(get_year_by_nomcom(nomcom),
                          nominee_position.id,
                          'declined',
                          today,
                          hash))

    context = {'nominee': nominee.person.name,
               'position': position,
               'domain': domain,
               'accept_url': accept_url,
               'decline_url': decline_url,
               'year': nomcom.year(),
           }
    body = render_to_string(mail_path, context)
    path = '%s%d/%s' % (nomcom_template_path, position.id, QUESTIONNAIRE_TEMPLATE)
    body += '\n\n%s' % render_to_string(path, context)
    send_mail_text(None, to_email, from_email, subject, body, cc=cc)

def send_questionnaire_reminder_to_nominee(nominee_position):
    subject = 'Reminder: please complete the Nomcom questionnaires for your nomination.'
    domain = Site.objects.get_current().domain
    position = nominee_position.position
    nomcom = position.nomcom
    from_email = settings.NOMCOM_FROM_EMAIL.format(year=nomcom.year())
    nomcom_template_path = '/nomcom/%s/' % nomcom.group.acronym
    mail_path = nomcom_template_path + NOMINEE_QUESTIONNAIRE_REMINDER_TEMPLATE
    nominee = nominee_position.nominee
    (to_email,cc) = gather_address_lists('nomcom_questionnaire_reminder',nominee=nominee.email.address)

    context = {'nominee': nominee.person.name,
               'position': position,
               'domain': domain,
               'year': nomcom.year(),
           }
    body = render_to_string(mail_path, context)
    path = '%s%d/%s' % (nomcom_template_path, position.id, QUESTIONNAIRE_TEMPLATE)
    body += '\n\n%s' % render_to_string(path, context)
    send_mail_text(None, to_email, from_email, subject, body, cc=cc)

def send_reminder_to_nominees(nominees,type):
    addrs = []
    if type=='accept':
        for nominee in nominees:
            for nominee_position in nominee.nomineeposition_set.pending():
                send_accept_reminder_to_nominee(nominee_position)
                addrs.append(nominee_position.nominee.email.address)
    elif type=='questionnaire':
        for nominee in nominees:
            for nominee_position in nominee.nomineeposition_set.accepted().without_questionnaire_response():
                send_questionnaire_reminder_to_nominee(nominee_position)
                addrs.append(nominee_position.nominee.email.address)
    return addrs


def make_nomineeposition(nomcom, candidate, position, author):
    from ietf.nomcom.models import Nominee, NomineePosition

    nomcom_template_path = '/nomcom/%s/' % nomcom.group.acronym

    # Add the nomination for a particular position
    nominee, created = Nominee.objects.get_or_create(person=candidate,email=candidate.email(), nomcom=nomcom)
    while nominee.duplicated:
        nominee = nominee.duplicated
    nominee_position, nominee_position_created = NomineePosition.objects.get_or_create(position=position, nominee=nominee)

    if nominee_position_created:
        # send email to nominee
        subject = 'IETF Nomination Information'
        from_email = settings.NOMCOM_FROM_EMAIL.format(year=nomcom.year())
        (to_email, cc) = gather_address_lists('nomination_new_nominee',nominee=nominee.email.address)
        domain = Site.objects.get_current().domain
        today = datetime.date.today().strftime('%Y%m%d')
        hash = get_hash_nominee_position(today, nominee_position.id)
        accept_url = reverse('ietf.nomcom.views.process_nomination_status',
                              None,
                              args=(nomcom.year(),
                              nominee_position.id,
                              'accepted',
                              today,
                              hash))
        decline_url = reverse('ietf.nomcom.views.process_nomination_status',
                              None,
                              args=(nomcom.year(),
                              nominee_position.id,
                              'declined',
                              today,
                              hash))

        context = {'nominee': nominee.person.name,
                   'position': position.name,
                   'year': nomcom.year(),
                   'domain': domain,
                   'accept_url': accept_url,
                   'decline_url': decline_url,
               }

        path = nomcom_template_path + NOMINEE_EMAIL_TEMPLATE
        send_mail(None, to_email, from_email, subject, path, context, cc=cc)

        # send email to nominee with questionnaire
        if nomcom.send_questionnaire:
            subject = '%s Questionnaire' % position
            from_email = settings.NOMCOM_FROM_EMAIL.format(year=nomcom.year())
            (to_email, cc) = gather_address_lists('nomcom_questionnaire',nominee=nominee.email.address)
            context = {'nominee': nominee.person.name,
                      'position': position.name,
                      'year'    : nomcom.year(),
                  }
            path = '%s%d/%s' % (nomcom_template_path,
                                position.id, HEADER_QUESTIONNAIRE_TEMPLATE)
            body = render_to_string(path, context)
            path = '%s%d/%s' % (nomcom_template_path,
                                position.id, QUESTIONNAIRE_TEMPLATE)
            body += '\n\n%s' % render_to_string(path, context)
            send_mail_text(None, to_email, from_email, subject, body, cc=cc)

    # send emails to nomcom chair
    subject = 'Nomination Information'
    from_email = settings.NOMCOM_FROM_EMAIL.format(year=nomcom.year())
    (to_email, cc) = gather_address_lists('nomination_received',nomcom=nomcom)
    context = {'nominee': nominee.person.name,
               'nominee_email': nominee.email.address,
               'position': position.name,
               'year': nomcom.year(),
           }

    if author:
        context.update({'nominator': author.person.name,
                        'nominator_email': author.address})
    else:
        context.update({'nominator': 'Anonymous',
                        'nominator_email': ''})

    path = nomcom_template_path + NOMINATION_EMAIL_TEMPLATE
    send_mail(None, to_email, from_email, subject, path, context, cc=cc)

    return nominee

def make_nomineeposition_for_newperson(nomcom, candidate_name, candidate_email, position, author):

    # This is expected to fail if called with an existing email address
    email = Email.objects.create(address=candidate_email, origin="nominee: %s" % nomcom.group.acronym)
    person = Person.objects.create(name=candidate_name,
                                   ascii=unidecode_name(candidate_name),
                                   )
    email.person = person
    email.save()

    # send email to secretariat and nomcomchair to warn about the new person
    subject = 'New person is created'
    from_email = settings.NOMCOM_FROM_EMAIL.format(year=nomcom.year())
    (to_email, cc) = gather_address_lists('nomination_created_person',nomcom=nomcom)
    context = {'email': email.address,
               'fullname': email.person.name,
               'person_id': email.person.id,
               'year': nomcom.year(),
           }
    nomcom_template_path = '/nomcom/%s/' % nomcom.group.acronym
    path = nomcom_template_path + INEXISTENT_PERSON_TEMPLATE
    send_mail(None, to_email, from_email, subject, path, context, cc=cc)

    return make_nomineeposition(nomcom, email.person, position, author)

def getheader(header_text, default="ascii"):
    """Decode the specified header"""

    tuples = decode_header(header_text)
    header_sections = [ text.decode(charset or default) if isinstance(text, bytes) else text for text, charset in tuples]
    return "".join(header_sections)


def get_charset(message, default="ascii"):
    """Get the message charset"""

    if message.get_content_charset():
        return message.get_content_charset()

    if message.get_charset():
        return message.get_charset()

    return default


def get_body(message):
    """Get the body of the email message"""

    if message.is_multipart():
        # get the plain text version only
        text_parts = [part for part in typed_subpart_iterator(message,
                                                             'text',
                                                             'plain')]
        body = []
        for part in text_parts:
            charset = get_charset(part)
            body.append(get_payload_text(part, default_charset=charset))

        return "\n".join(body).strip()

    else:  # if it is not multipart, the payload will be a string
           # representing the message body
        body = get_payload_text(message)
        return body.strip()


def parse_email(text):
    if isinstance(text, bytes):
        msg = message_from_bytes(text)
    elif isinstance(text, str):
        msg = message_from_string(text)
    else:
        raise ValueError("Expected email message text to be str or bytes")

    body = get_body(msg)
    subject = getheader(msg['Subject'])
    __, addr = parseaddr(msg['From'])
    return addr.lower(), subject, body


def create_feedback_email(nomcom, msg):
    from ietf.nomcom.models import Feedback
    by, subject, body = parse_email(msg)
    #name, addr = parseaddr(by)

    feedback = Feedback(nomcom=nomcom,
                        author=by,
                        subject=subject or '',
                        comments=nomcom.encrypt(body))
    feedback.save()
    return feedback

class EncryptedException(Exception):
    pass

def remove_disqualified(queryset):
        disqualified_roles = Role.objects.filter(DISQUALIFYING_ROLE_QUERY_EXPRESSION)
        return queryset.exclude(role__in=disqualified_roles)

def is_eligible(person, nomcom=None, date=None):
    return list_eligible(nomcom=nomcom, date=date, base_qs=Person.objects.filter(pk=person.pk)).exists()

def list_eligible(nomcom=None, date=None, base_qs=None):
    if not base_qs:
        base_qs = Person.objects.all()
    eligibility_date = get_eligibility_date(nomcom, date)
    if eligibility_date.year in range(2008,2020):
        return list_eligible_8713(date=eligibility_date, base_qs=base_qs)
    elif eligibility_date.year == 2020:
        return list_eligible_8788(date=eligibility_date, base_qs=base_qs)
    elif eligibility_date.year in (2021,2022):
        return list_eligible_8989(date=eligibility_date, base_qs=base_qs)
    elif eligibility_date.year > 2022:
        return list_eligible_8989bis(date=eligibility_date, base_qs=base_qs)
    else:
        return Person.objects.none()

def decorate_volunteers_with_qualifications(volunteers, nomcom=None, date=None, base_qs=None):
    if not base_qs:
        base_qs = Person.objects.all()
    eligibility_date = get_eligibility_date(nomcom, date)
    if eligibility_date.year in (2021,2022):
        three_of_five_qs, officer_qs, author_qs = get_8989_eligibility_querysets(eligibility_date, base_qs)
        for v in volunteers:
            qualifications = []
            if v.person in three_of_five_qs:
                qualifications.append('path_1')
            if v.person in officer_qs:
                qualifications.append('path_2')
            if v.person in author_qs:
                qualifications.append('path_3')
            v.qualifications = ", ".join(qualifications)
    else:
        for v in volunteers:
            v.qualifications = ''

def list_eligible_8713(date, base_qs=None):
    if not base_qs:
        base_qs = Person.objects.all()
    previous_five = previous_five_meetings(date)
    return remove_disqualified(three_of_five_eligible_8713(previous_five=previous_five, queryset=base_qs))

def list_eligible_8788(date, base_qs=None):
    if not base_qs:
        base_qs = Person.objects.all()
    previous_five = Meeting.objects.filter(number__in=['102','103','104','105','106'])
    return remove_disqualified(three_of_five_eligible_8713(previous_five=previous_five, queryset=base_qs))

def get_8989_eligibility_querysets(date, base_qs):
    return get_threerule_eligibility_querysets(date, base_qs, three_of_five_callable=three_of_five_eligible_8713)

def get_8989bis_eligibility_querysets(date, base_qs):
    return get_threerule_eligibility_querysets(date, base_qs, three_of_five_callable=three_of_five_eligible_8989bis)

def get_threerule_eligibility_querysets(date, base_qs, three_of_five_callable):
    if not base_qs:
        base_qs = Person.objects.all()

    previous_five = previous_five_meetings(date)
<<<<<<< HEAD
    three_of_five_qs = three_of_five_callable(previous_five=previous_five, queryset=base_qs)
=======
    date_as_dt = datetime_from_date(date, DEADLINE_TZINFO)
    three_of_five_qs = new_three_of_five_eligible(previous_five=previous_five, queryset=base_qs)
>>>>>>> ca1320f3

    # If date is Feb 29, neither 3 nor 5 years ago has a Feb 29. Use Feb 28 instead.
    if date.month == 2 and date.day == 29:
        three_years_ago = datetime.datetime(date.year - 3, 2, 28, tzinfo=DEADLINE_TZINFO)
        five_years_ago = datetime.datetime(date.year - 5, 2, 28, tzinfo=DEADLINE_TZINFO)
    else:
        three_years_ago = datetime.datetime(date.year - 3, date.month, date.day, tzinfo=DEADLINE_TZINFO)
        five_years_ago = datetime.datetime(date.year - 5, date.month, date.day, tzinfo=DEADLINE_TZINFO)

    officer_qs = base_qs.filter(
        # is currently an officer
        Q(role__name_id__in=('chair','secr'),
          role__group__state_id='active',
          role__group__type_id='wg',
<<<<<<< HEAD
          role__group__time__lte=date, ## TODO - inspect - lots of things affect group__time...
=======
          role__group__time__lte=date_as_dt,
>>>>>>> ca1320f3
        )
        # was an officer since the given date (I think this is wrong - it looks at when roles _start_, not when roles end)
      | Q(rolehistory__group__time__gte=three_years_ago,
          rolehistory__group__time__lte=date_as_dt,
          rolehistory__name_id__in=('chair','secr'),
          rolehistory__group__state_id='active',
          rolehistory__group__type_id='wg',
         )
    ).distinct()

    rfc_pks = set(DocEvent.objects.filter(type='published_rfc', time__gte=five_years_ago, time__lte=date_as_dt).values_list('doc__pk', flat=True))
    iesgappr_pks = set(DocEvent.objects.filter(type='iesg_approved', time__gte=five_years_ago, time__lte=date_as_dt).values_list('doc__pk',flat=True))
    qualifying_pks = rfc_pks.union(iesgappr_pks.difference(rfc_pks))
    author_qs = base_qs.filter(
            documentauthor__document__pk__in=qualifying_pks
        ).annotate(
            document_author_count = Count('documentauthor')
        ).filter(document_author_count__gte=2)
    return three_of_five_qs, officer_qs, author_qs

def list_eligible_8989(date, base_qs=None):
    if not base_qs:
        base_qs = Person.objects.all()
    three_of_five_qs, officer_qs, author_qs = get_8989_eligibility_querysets(date, base_qs)
    three_of_five_pks = three_of_five_qs.values_list('pk',flat=True)
    officer_pks = officer_qs.values_list('pk',flat=True)
    author_pks = author_qs.values_list('pk',flat=True)
    return remove_disqualified(Person.objects.filter(pk__in=set(three_of_five_pks).union(set(officer_pks)).union(set(author_pks))))

def list_eligible_8989bis(date, base_qs=None):
    if not base_qs:
        base_qs = Person.objects.all()
    three_of_five_qs, officer_qs, author_qs = get_8989bis_eligibility_querysets(date, base_qs)
    three_of_five_pks = three_of_five_qs.values_list('pk',flat=True)
    officer_pks = officer_qs.values_list('pk',flat=True)
    author_pks = author_qs.values_list('pk',flat=True)
    return remove_disqualified(Person.objects.filter(pk__in=set(three_of_five_pks).union(set(officer_pks)).union(set(author_pks))))

def get_eligibility_date(nomcom=None, date=None):
    if date:
        return date
    elif nomcom:
        if nomcom.first_call_for_volunteers:
            return nomcom.first_call_for_volunteers
        else:
            return datetime.date(int(nomcom.group.acronym[6:]),5,1)
    else:
        last_seated=Role.objects.filter(group__type_id='nomcom',name_id='member').order_by('-group__acronym').first()
        if last_seated:
            last_nomcom_year = int(last_seated.group.acronym[6:])
            if last_nomcom_year == datetime.date.today().year:
                next_nomcom_year = last_nomcom_year
            else:
                next_nomcom_year = int(last_seated.group.acronym[6:])+1
            next_nomcom_group = Group.objects.filter(acronym=f'nomcom{next_nomcom_year}').first()
            if next_nomcom_group and next_nomcom_group.nomcom_set.first().first_call_for_volunteers:
                return next_nomcom_group.nomcom_set.first().first_call_for_volunteers
            else:
                return datetime.date(next_nomcom_year,5,1)
        else:
            return datetime.date(datetime_today().year,5,1)

def previous_five_meetings(date = None):
    if date is None:
        date = datetime.date.today()
    return Meeting.objects.filter(type='ietf',date__lte=date).order_by('-date')[:5]

def three_of_five_eligible_8713(previous_five, queryset=None):
    """ Return a list of Person records who attended at least 
        3 of the 5 type_id='ietf' meetings before the given
        date. Does not disqualify anyone based on held roles.
        This variant bases the calculation on MeetingRegistration.attended
    """
    if queryset is None:
        queryset = Person.objects.all()
    return queryset.filter(meetingregistration__meeting__in=list(previous_five),meetingregistration__attended=True).annotate(mtg_count=Count('meetingregistration')).filter(mtg_count__gte=3)

def three_of_five_eligible_8989bis(previous_five, queryset=None):
    """ Return a list of Person records who attended at least
        3 of the 5 type_id='ietf' meetings before the given
        date. Does not disqualify anyone based on held roles.
        This variant bases the calculation on Meeting.Session and MeetingRegistration.checked_in
        Leadership will have to create a new RFC specifying eligibility (RFC8989 is timing out) before it can be used.
    """
    if queryset is None:
        queryset = Person.objects.all()

    counts = defaultdict(lambda: 0)
    for meeting in previous_five:
        checked_in = meeting.meetingregistration_set.filter(reg_type='onsite', checkedin=True).values_list('person', flat=True)
        sessions = meeting.session_set.filter(Q(type='plenary') | Q(group__type__in=['wg', 'rg']))
        attended = Attended.objects.filter(session__in=sessions).values_list('person', flat=True)
        for id in set(checked_in) | set(attended):
            counts[id] += 1
    return queryset.filter(pk__in=[id for id, count in counts.items() if count >= 3])

def suggest_affiliation(person):
    recent_meeting = person.meetingregistration_set.order_by('-meeting__date').first()
    affiliation = recent_meeting.affiliation if recent_meeting else ''
    if not affiliation:
        recent_volunteer = person.volunteer_set.order_by('-nomcom__group__acronym').first()
        if recent_volunteer:
            affiliation = recent_volunteer.affiliation 
    if not affiliation:
        recent_draft_revision =  NewRevisionDocEvent.objects.filter(doc__type_id='draft',doc__documentauthor__person=person).order_by('-time').first()
        if recent_draft_revision:
            affiliation = recent_draft_revision.doc.documentauthor_set.filter(person=person).first().affiliation
    return affiliation

def extract_volunteers(year):
    nomcom = get_nomcom_by_year(year)
    # pull list of volunteers
    # get queryset of all eligible (from utils)
    # decorate members of the list with eligibility
    volunteers = nomcom.volunteer_set.all()
    eligible = list_eligible(nomcom)
    for v in volunteers:
        v.eligible = v.person in eligible
    decorate_volunteers_with_qualifications(volunteers,nomcom=nomcom)
    volunteers = sorted(volunteers,key=lambda v:(not v.eligible,v.person.last_name()))
    return nomcom, volunteers<|MERGE_RESOLUTION|>--- conflicted
+++ resolved
@@ -559,12 +559,8 @@
         base_qs = Person.objects.all()
 
     previous_five = previous_five_meetings(date)
-<<<<<<< HEAD
+    date_as_dt = datetime_from_date(date, DEADLINE_TZINFO)
     three_of_five_qs = three_of_five_callable(previous_five=previous_five, queryset=base_qs)
-=======
-    date_as_dt = datetime_from_date(date, DEADLINE_TZINFO)
-    three_of_five_qs = new_three_of_five_eligible(previous_five=previous_five, queryset=base_qs)
->>>>>>> ca1320f3
 
     # If date is Feb 29, neither 3 nor 5 years ago has a Feb 29. Use Feb 28 instead.
     if date.month == 2 and date.day == 29:
@@ -579,11 +575,7 @@
         Q(role__name_id__in=('chair','secr'),
           role__group__state_id='active',
           role__group__type_id='wg',
-<<<<<<< HEAD
-          role__group__time__lte=date, ## TODO - inspect - lots of things affect group__time...
-=======
-          role__group__time__lte=date_as_dt,
->>>>>>> ca1320f3
+          role__group__time__lte=date_as_dt, ## TODO - inspect - lots of things affect group__time...
         )
         # was an officer since the given date (I think this is wrong - it looks at when roles _start_, not when roles end)
       | Q(rolehistory__group__time__gte=three_years_ago,
