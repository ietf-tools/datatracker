--- conflicted
+++ resolved
@@ -10,13 +10,8 @@
 from ietf.dbtemplate.forms import DBTemplateForm
 from ietf.group.models import Group, Role
 from ietf.ietfauth.utils import role_required
-<<<<<<< HEAD
 from ietf.name.models import RoleName, FeedbackTypeName, NomineePositionStateName
-from ietf.nomcom.models import ( NomCom, Nomination, Nominee, NomineePosition, 
-=======
-from ietf.name.models import RoleName, FeedbackType, NomineePositionState
 from ietf.nomcom.models import ( NomCom, Nomination, Nominee, NomineePosition,
->>>>>>> a4daf263
                                  Position, Feedback, ReminderDates )
 from ietf.nomcom.utils import (NOMINATION_RECEIPT_TEMPLATE, FEEDBACK_RECEIPT_TEMPLATE,
                                get_user_email, validate_private_key, validate_public_key,
