--- conflicted
+++ resolved
@@ -12,17 +12,12 @@
 import debug                            # pyflakes:ignore
 
 from ietf.submit.utils import expirable_submissions, expire_submission, ensure_person_email_info_exists
-<<<<<<< HEAD
-from ietf.person.models import Person, Email
-from ietf.group.models import Group
-=======
->>>>>>> fa3a3438
 from ietf.doc.models import Document, DocAlias, DocEvent, State, BallotDocEvent, BallotPositionDocEvent, DocumentAuthor
 from ietf.group.models import Group
 from ietf.group.utils import setup_default_community_list_for_group
 from ietf.meeting.models import Meeting
 from ietf.message.models import Message
-from ietf.person.models import Person
+from ietf.person.models import Person, Email
 from ietf.submit.models import Submission, Preapproval
 from ietf.submit.mail import add_submission_email, process_response_email
 from ietf.utils.mail import outbox, empty_outbox
