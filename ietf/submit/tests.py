--- conflicted
+++ resolved
@@ -1566,16 +1566,11 @@
         fd.close()
         self.assertTrue(name in txt_contents)
         self.assertTrue(os.path.exists(os.path.join(self.staging_dir, "%s-%s.xml" % (name, rev))))
-<<<<<<< HEAD
         fd = io.open(os.path.join(self.staging_dir, "%s-%s.xml" % (name, rev)))
         xml_contents = fd.read()
         fd.close()
         self.assertTrue(name in xml_contents)
         self.assertTrue('<?xml version="1.0" encoding="UTF-8"?>' in xml_contents)
-=======
-        self.assertTrue(name in io.open(os.path.join(self.staging_dir, "%s-%s.xml" % (name, rev))).read())
-        self.assertTrue('<?xml version="1.0" encoding="UTF-8"?>' in io.open(os.path.join(self.staging_dir, "%s-%s.xml" % (name, rev))).read())
->>>>>>> 9fa54270
 
     def test_expire_submissions(self):
         s = Submission.objects.create(name="draft-ietf-mars-foo",
@@ -3353,17 +3348,9 @@
             "test_submission.xml",
             title="Correct Draft Title",
         )
-<<<<<<< HEAD
-        with txt_path.open('w') as fd:
-            fd.write(txt.read())
-        txt.close()
-        with self.assertRaisesMessage(SubmissionError, 'disagrees with submission filename'):
-            process_submission_text(submission)
-=======
         xml_path.write_text(xml.read())
         with self.assertRaisesMessage(SubmissionError, "disagrees with submission filename"):
             process_submission_xml("draft-somebody-test", "00")
->>>>>>> 9fa54270
 
         # rev mismatch
         xml, _ = submission_file(
@@ -3398,13 +3385,6 @@
             "test_submission.txt",
             title="Correct Draft Title",
         )
-<<<<<<< HEAD
-        with txt_path.open('w') as fd:
-            fd.write(txt.read())
-        txt.close()
-        with self.assertRaisesMessage(SubmissionError, 'disagrees with submission revision'):
-            process_submission_text(submission)
-=======
         txt_path.write_text(txt.read())
         output = process_submission_text("draft-somebody-test", "00")
         self.assertEqual(output["filename"], "draft-somebody-test")
@@ -3419,7 +3399,6 @@
         self.assertGreater(output["file_size"], 0)  # make sure it got something
         self.assertEqual(output["formal_languages"].count(), 1)
         self.assertIsNone(output["xml_version"])
->>>>>>> 9fa54270
 
         # name mismatch
         txt, _ = submission_file(
@@ -3429,8 +3408,10 @@
             "test_submission.txt",
             title="Correct Draft Title",
         )
-        txt_path.write_text(txt.read())
-        with self.assertRaisesMessage(SubmissionError, "disagrees with submission filename"):
+        with txt_path.open('w') as fd:
+            fd.write(txt.read())
+        txt.close()
+        with self.assertRaisesMessage(SubmissionError, 'disagrees with submission filename'):
             process_submission_text("draft-somebody-test", "00")
 
         # rev mismatch
@@ -3441,8 +3422,10 @@
             "test_submission.txt",
             title="Correct Draft Title",
         )
-        txt_path.write_text(txt.read())
-        with self.assertRaisesMessage(SubmissionError, "disagrees with submission revision"):
+        with txt_path.open('w') as fd:
+            fd.write(txt.read())
+        txt.close()
+        with self.assertRaisesMessage(SubmissionError, 'disagrees with submission revision'):
             process_submission_text("draft-somebody-test", "00")
 
     def test_process_and_validate_submission(self):
@@ -3476,13 +3459,6 @@
             state_id="validating",
             file_types=".xml,.txt",
         )
-<<<<<<< HEAD
-        with txt_path.open('w') as fd:
-            fd.write(txt.read())
-        txt.close()
-        with self.assertRaisesMessage(SubmissionError, 'disagrees with submission title'):
-            process_submission_text(submission)
-=======
         with mock.patch("ietf.submit.utils.process_submission_xml", return_value=xml_data):
             with mock.patch("ietf.submit.utils.process_submission_text", return_value=text_data):
                 with mock.patch("ietf.submit.utils.render_missing_formats") as mock_render:
@@ -3500,7 +3476,6 @@
         self.assertEqual(submission.first_two_pages, text_data["first_two_pages"])
         self.assertEqual(submission.file_size, text_data["file_size"])
         self.assertEqual(submission.xml_version, xml_data["xml_version"])
->>>>>>> 9fa54270
 
     def test_status_of_validating_submission(self):
         s = SubmissionFactory(state_id='validating')
