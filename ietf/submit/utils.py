--- conflicted
+++ resolved
@@ -133,11 +133,8 @@
     if len(components) < 3:
         return "Name has less than three dash-delimited components in the name."
 
-<<<<<<< HEAD
     return None
 
-=======
->>>>>>> 876d76b1
 def validate_submission_rev(name, rev):
     if not rev:
         return 'Revision not found'
