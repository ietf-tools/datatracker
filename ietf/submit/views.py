--- conflicted
+++ resolved
@@ -317,18 +317,13 @@
     if access_token and not key_matched:
         raise Http404
 
-<<<<<<< HEAD
-    errors = validate_submission(submission)
-    latest_checks = submission.latest_checks()
-    applied_any_checks = len(latest_checks) > 0
-    passes_checks = applied_any_checks and all(c.passed for c in latest_checks)
-=======
     if submission.state.slug == "cancel":
         errors = {}
     else:
         errors = validate_submission(submission)
-    passes_checks = all([ c.passed!=False for c in submission.checks.all() ])
->>>>>>> 5d08378b
+    latest_checks = submission.latest_checks()
+    applied_any_checks = len(latest_checks) > 0
+    passes_checks = applied_any_checks and all(c.passed for c in latest_checks)
 
     is_secretariat = has_role(request.user, "Secretariat")
     is_chair = submission.group and submission.group.has_role(request.user, "chair")
