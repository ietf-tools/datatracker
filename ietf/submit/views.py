# Copyright The IETF Trust 2011-2020, All Rights Reserved
# -*- coding: utf-8 -*-
import re
import datetime

from pathlib import Path
from typing import Optional, cast         # pyflakes:ignore
from urllib.parse import urljoin

from django.conf import settings
from django.contrib import messages
from django.contrib.auth.models import User
from django.db import transaction
from django.urls import reverse as urlreverse
from django.core.exceptions import ValidationError
from django.http import HttpResponseRedirect, Http404, HttpResponseForbidden, HttpResponse, JsonResponse
from django.http import HttpRequest     # pyflakes:ignore
from django.shortcuts import get_object_or_404, redirect, render
from django.views.decorators.csrf import csrf_exempt

import debug                            # pyflakes:ignore

from ietf.doc.models import Document
from ietf.doc.forms import ExtResourceForm
from ietf.group.models import Group
from ietf.group.utils import group_features_group_filter
from ietf.ietfauth.utils import has_role, role_required
from ietf.mailtrigger.utils import gather_address_lists
from ietf.person.models import Email
from ietf.submit.forms import (SubmissionAutoUploadForm, AuthorForm, SubmitterForm, EditSubmissionForm,
                               PreapprovalForm, ReplacesForm, SubmissionManualUploadForm)
from ietf.submit.mail import send_full_url, send_manual_post_request
from ietf.submit.models import (Submission, Preapproval, SubmissionExtResource,
    DraftSubmissionStateName )
from ietf.submit.tasks import process_uploaded_submission_task, process_and_accept_uploaded_submission_task, poke
from ietf.submit.utils import ( approvable_submissions_for_user, preapprovals_for_user,
    recently_approved_by_user, validate_submission, create_submission_event, docevent_from_submission,
    post_submission, cancel_submission, rename_submission_files, remove_submission_files,
    get_submission, save_files, clear_existing_files, accept_submission, accept_submission_requires_group_approval,
    accept_submission_requires_prev_auth_approval, update_submission_external_resources)
from ietf.stats.utils import clean_country_name
from ietf.utils.accesstoken import generate_access_token
from ietf.utils.log import log
from ietf.utils.mail import parseaddr
from ietf.utils.response import permission_denied
from ietf.utils.timezone import date_today


def upload_submission(request):
    if request.method == "POST":
        form = SubmissionManualUploadForm(
            request, data=request.POST, files=request.FILES
        )
        if form.is_valid():
            submission = get_submission(form)
            submission.state = DraftSubmissionStateName.objects.get(slug="validating")
            submission.remote_ip = form.remote_ip
            submission.file_types = ",".join(form.file_types)
            submission.submission_date = date_today()
            submission.save()
            clear_existing_files(form)
            files_by_ext = save_files(form)
            for filename_with_path in files_by_ext.values():
                submission.submissionfile_set.create(
                    filename=Path(filename_with_path).name,  # drop the path
                    generated=False,
                )
            create_submission_event(request, submission, desc="Uploaded submission")
            # Wrap in on_commit so the delayed task cannot start until the view is done with the DB
            transaction.on_commit(
                lambda: process_uploaded_submission_task.delay(submission.pk)
            )
            return redirect(
                "ietf.submit.views.submission_status",
                submission_id=submission.pk,
                access_token=submission.access_token(),
            )
    else:
        form = SubmissionManualUploadForm(request=request)

    return render(
        request, "submit/upload_submission.html", {"selected": "index", "form": form}
    )

@csrf_exempt
def api_submission(request):
    def err(code, error, messages=None):
        data = {'error': error}
        if messages is not None:
            data['messages'] = [messages] if isinstance(messages, str) else messages
        return JsonResponse(data, status=code)

    if request.method == 'GET':
        return render(request, 'submit/api_submission_info.html')
    elif request.method == 'POST':
        exception = None
        submission = None
        try:
            form = SubmissionAutoUploadForm(request, data=request.POST, files=request.FILES)
            if form.is_valid():
                log('got valid submission form for %s' % form.filename)
                username = form.cleaned_data['user']
                user = User.objects.filter(username__iexact=username)
                if user.count() == 0:
                    # See if a secondary login was being used
                    email = Email.objects.filter(address=username, active=True)
                    # The error messages don't talk about 'email', as the field we're
                    # looking at is still the 'username' field.
                    if email.count() == 0:
                        return err(400, "No such user: %s" % username)
                    elif email.count() > 1:
                        return err(500, "Multiple matching accounts for %s" % username)
                    email = email.first()
                    if not hasattr(email, 'person'):
                        return err(400, "No person matches %s" % username)
                    person = email.person
                    if not hasattr(person, 'user'):
                        return err(400, "No user matches: %s" % username)
                    user = person.user
                elif user.count() > 1:
                    return err(500, "Multiple matching accounts for %s" % username)
                else:
                    user = user.first()
                if not hasattr(user, 'person'):
                    return err(400, "No person with username %s" % username)

                # There is a race condition here: creating the Submission with the name/rev
                # of this draft is meant to prevent another submission from occurring. However,
                # if two submissions occur at the same time, both may decide that they are the
                # only submission in progress. This may result in a Submission being posted with
                # the wrong files. The window for this is short, though, so it's probably
                # tolerable risk.
                submission = get_submission(form)
                submission.state = DraftSubmissionStateName.objects.get(slug="validating")
                submission.remote_ip = form.remote_ip
                submission.file_types = ','.join(form.file_types)
                submission.submission_date = date_today()
                submission.submitter = user.person.formatted_email()
                submission.replaces = form.cleaned_data['replaces']
                submission.save()
                clear_existing_files(form)
                files_by_ext = save_files(form)
                for filename_with_path in files_by_ext.values():
                    submission.submissionfile_set.create(
                        filename=Path(filename_with_path).name,  # drop the path
                        generated=False,
                    )
                create_submission_event(request, submission, desc="Uploaded submission through API")

                # Wrap in on_commit so the delayed task cannot start until the view is done with the DB
                transaction.on_commit(
                    lambda: process_and_accept_uploaded_submission_task.delay(submission.pk)
                )
                return JsonResponse(
                    {
                        'id': str(submission.pk),
                        'name': submission.name,
                        'rev': submission.rev,
                        'status_url': urljoin(
                            settings.IDTRACKER_BASE_URL,
                            urlreverse(api_submission_status, kwargs={'submission_id': submission.pk}),
                        ),
                    }
                )
            else:
                raise ValidationError(form.errors)
        except IOError as e:
            exception = e
            return err(500, 'IO Error', str(e))
        except ValidationError as e:
            exception = e
            return err(400, 'Validation Error', e.messages)
        except Exception as e:
            exception = e
            raise
        finally:
            if exception and submission:
                remove_submission_files(submission)
                submission.delete()
    else:
        return err(405, "Method not allowed")


@csrf_exempt
def api_submission_status(request, submission_id):
    submission = get_submission_or_404(submission_id)
    return JsonResponse(
        {
            'id': str(submission.pk),
            'state': submission.state.slug,
            'state_desc': submission.state.name,
        }
    )


@csrf_exempt
<<<<<<< HEAD
def api_submit(request):
    "Automated submission entrypoint"
    submission = None
    def err(code, text):
        return HttpResponse(text, status=code, content_type='text/plain')

    if request.method == 'GET':
        return render(request, 'submit/api_submit_info.html')
    elif request.method == 'POST':
        exception = None
        try:
            form = DeprecatedSubmissionAutoUploadForm(request, data=request.POST, files=request.FILES)
            if form.is_valid():
                log('got valid submission form for %s' % form.filename)
                username = form.cleaned_data['user']
                user = User.objects.filter(username__iexact=username)
                if user.count() == 0:
                    # See if a secondary login was being used
                    email = Email.objects.filter(address=username, active=True)
                    # The error messages don't talk about 'email', as the field we're
                    # looking at is still the 'username' field.
                    if email.count() == 0:
                        return err(400, "No such user: %s" % username)
                    elif email.count() > 1:
                        return err(500, "Multiple matching accounts for %s" % username)
                    email = email.first()
                    if not hasattr(email, 'person'):
                        return err(400, "No person matches %s" % username)
                    person = email.person
                    if not hasattr(person, 'user'):
                        return err(400, "No user matches: %s" % username)
                    user = person.user
                elif user.count() > 1:
                    return err(500, "Multiple matching accounts for %s" % username)
                else:
                    user = user.first()
                if not hasattr(user, 'person'):
                    return err(400, "No person with username %s" % username)

                saved_files = save_files(form)
                authors, abstract, file_name, file_size = get_draft_meta(form, saved_files)
                for a in authors:
                    if not a['email']:
                        raise ValidationError("Missing email address for author %s" % a)

                submission = get_submission(form)
                fill_in_submission(form, submission, authors, abstract, file_size)  # saves submission
                for ext, filename_with_path in saved_files.items():
                    submission.submissionfile_set.create(
                        filename=Path(filename_with_path).name,  # drop the path
                        generated=False if ext == "xml" else True,  # only xml-only submissions are accepted
                    )

                apply_checkers(submission, file_name)

                create_submission_event(request, submission, desc="Uploaded submission via api_submit")

                errors = validate_submission(submission)
                if errors:
                    raise ValidationError(errors)

                # must do this after validate_submission() or data needed for check may be invalid
                if check_submission_revision_consistency(submission):
                    return err( 409, "Submission failed due to a document revision inconsistency error "
                                     "in the database. Please contact the secretariat for assistance.")

                errors = [ c.message for c in submission.checks.all() if c.passed==False ]
                if errors:
                    raise ValidationError(errors)

                if not username.lower() in [ a['email'].lower() for a in authors ]:
                    raise ValidationError('Submitter %s is not one of the document authors' % user.username)

                submission.submitter = user.person.formatted_email()
                sent_to = accept_submission(submission, request)
=======
def api_submit_tombstone(request):
    """Tombstone for removed automated submission entrypoint"""
    return render(
        request, 
        'submit/api_submit_info.html',
        status=410,  # Gone
    )
>>>>>>> a6d15c98


def tool_instructions(request):
    return render(request, 'submit/tool_instructions.html', {'selected': 'instructions'})

def search_submission(request):
    error = None
    name = None
    if request.method == 'POST':
        name = request.POST.get('name', '')
        submission = Submission.objects.filter(name=name).order_by('-pk').first()
        if submission:
            return redirect(submission_status, submission_id=submission.pk)
        else:
            if re.search(r'-\d\d$', name):
                submission = Submission.objects.filter(name=name[:-3]).order_by('-pk').first()
                if submission:
                    return redirect(submission_status, submission_id=submission.pk)
        error = 'No valid submission found for %s' % name
    return render(request, 'submit/search_submission.html',
                              {'selected': 'status',
                               'error': error,
                               'name': name})

def can_edit_submission(user, submission, access_token):
    key_matched = access_token and submission.access_token() == access_token
    if not key_matched: key_matched = submission.access_key == access_token # backwards-compat
    return key_matched or has_role(user, "Secretariat")

def submission_status(request, submission_id, access_token=None):
    # type: (HttpRequest, str, Optional[str]) -> HttpResponse
    submission = get_object_or_404(Submission, pk=submission_id)

    key_matched = access_token and submission.access_token() == access_token
    if not key_matched: key_matched = submission.access_key == access_token # backwards-compat
    if access_token and not key_matched:
        raise Http404

    if submission.state.slug == "cancel":
        errors = {}
    else:
        errors = validate_submission(submission)
    latest_checks = submission.latest_checks()
    applied_any_checks = len(latest_checks) > 0
    passes_checks = applied_any_checks and all(c.passed for c in latest_checks)

    is_secretariat = has_role(request.user, "Secretariat")
    is_chair = submission.group and submission.group.has_role(request.user, "chair")
    area = submission.area
    is_ad = area and area.has_role(request.user, "ad")

    can_edit = can_edit_submission(request.user, submission, access_token) and submission.state_id == "uploaded"
    # disallow cancellation of 'validating' submissions except by secretariat until async process is safely abortable
    can_cancel = (
            (is_secretariat or (key_matched and submission.state_id != 'validating'))
            and submission.state.next_states.filter(slug="cancel")
    )
    can_group_approve = (is_secretariat or is_ad or is_chair) and submission.state_id == "grp-appr"
    can_ad_approve = (is_secretariat or is_ad) and submission.state_id == "ad-appr"

    can_force_post = (
            is_secretariat
        and submission.state.next_states.filter(slug="posted").exists()
        and submission.state_id != "waiting-for-draft")
    show_send_full_url = (
            not key_matched
        and not is_secretariat
        and not submission.state_id in ("cancel", "posted") )

    # Begin common code chunk
    addrs = gather_address_lists('sub_confirmation_requested',submission=submission)
    addresses = addrs.to
    addresses.extend(addrs.cc)
    # Convert from RFC 2822 format if needed
    confirmation_list = [ "%s <%s>" % parseaddr(a) for a in addresses ]

    message = None

    if submission.state_id == "cancel":
        # would be nice to have a less heuristic mechansim for reporting async processing failure
        async_processing_error = submission.submissionevent_set.filter(
            desc__startswith="Submission rejected: A system error occurred"
        ).exists()
        if async_processing_error:
            message = (
                "error",
                "This submission has been cancelled due to a system error during processing. "
                "Modification is no longer possible.",
            )
        else:
            message = (
                "error",
                "This submission has been cancelled, modification is no longer possible.",
            )
    elif submission.state_id == "auth":
        message = ('success', 'The submission is pending email authentication. An email has been sent to: %s' % ", ".join(confirmation_list))
    elif submission.state_id == "grp-appr":
        message = ('success', 'The submission is pending approval by the group chairs.')
    elif submission.state_id == "ad-appr":
        message = ('success', 'The submission is pending approval by the area director.')
    elif submission.state_id == "aut-appr":
        message = ('success', 'The submission is pending approval by the authors of the previous version. An email has been sent to: %s' % ", ".join(confirmation_list))

    existing_doc = submission.existing_document()

    # Sort out external resources
    external_resources = [
        dict(res=r, added=False)
        for r in submission.external_resources.order_by('name__slug', 'value', 'display_name')
    ]

    # Show comparison of resources with current doc resources. If not posted or canceled,
    # determine which resources were added / removed. In the output, submission resources
    # will be marked as "new" if they were not present on the existing document. Document
    # resources will be marked as "removed" if they are not present in the submission.
    #
    # To classify the resources, start by assuming that every submission resource already
    # existed (the "added=False" above) and that every existing document resource was
    # removed (the "removed=True" below). Then check every submission resource for a
    # matching resource on the existing document that is still marked as "removed". If one
    # exists, change the existing resource to "not removed" and leave the submission resource
    # as "not added." If there is no matching removed resource, then mark the submission
    # resource as "added."
    #
    show_resource_changes = submission.state_id not in ['posted', 'cancel']
    doc_external_resources = [dict(res=r, removed=True)
                              for r in existing_doc.docextresource_set.all()] if existing_doc else []
    if show_resource_changes:
        for item in external_resources:
            er = cast(SubmissionExtResource, item['res'])  # cast to help type checker with the dict typing
            # get first matching resource still marked as 'removed' from previous rev resources
            existing_item = next(
                filter(
                    lambda r: (r['removed']
                               and er.name == r['res'].name
                               and er.value == r['res'].value
                               and er.display_name == r['res'].display_name),
                    doc_external_resources
                ),
                None
            )  # type: ignore
            if existing_item is None:
                item['added'] = True
            else:
                existing_item['removed'] = False
        doc_external_resources.sort(
            key=lambda d: (d['res'].name.slug, d['res'].value, d['res'].display_name)
        )

    submitter_form = SubmitterForm(initial=submission.submitter_parsed(), prefix="submitter")
    replaces_form = ReplacesForm(name=submission.name,initial=Document.objects.filter(name__in=submission.replaces.split(",")))
    extresources_form = ExtResourceForm(
        initial=dict(resources=[er['res'] for er in external_resources]),
        extresource_model=SubmissionExtResource,
    )

    if request.method == 'POST':
        action = request.POST.get('action')
        if action == "autopost" and submission.state_id == "uploaded":
            if not can_edit:
                permission_denied(request, "You do not have permission to perform this action")

            submitter_form = SubmitterForm(request.POST, prefix="submitter")
            replaces_form = ReplacesForm(request.POST, name=submission.name)
            extresources_form = ExtResourceForm(
                request.POST, extresource_model=SubmissionExtResource
            )
            validations = [
                submitter_form.is_valid(),
                replaces_form.is_valid(),
                extresources_form.is_valid(),
            ]

            if all(validations):
                submission.submitter = submitter_form.cleaned_line()
                replaces = replaces_form.cleaned_data.get("replaces", [])
                submission.replaces = ",".join(o.name for o in replaces)

                extresources = extresources_form.cleaned_data.get('resources', [])
                update_submission_external_resources(submission, extresources)

                approvals_received = submitter_form.cleaned_data['approvals_received']

                if submission.rev == '00' and submission.group and not submission.group.is_active:
                    permission_denied(request, 'Posting a new Internet-Draft for an inactive group is not permitted.')

                if approvals_received:
                    if not is_secretariat:
                        permission_denied(request, 'You do not have permission to perform this action')

                    # go directly to posting submission
                    docevent_from_submission(submission, desc="Uploaded new revision")

                    desc = "Secretariat manually posting. Approvals already received"
                    post_submission(request, submission, desc, desc)

                else:
                    accept_submission(submission, request, autopost=True)

                if access_token:
                    return redirect("ietf.submit.views.submission_status", submission_id=submission.pk, access_token=access_token)
                else:
                    return redirect("ietf.submit.views.submission_status", submission_id=submission.pk)

        elif action == "edit" and submission.state_id == "uploaded":
            if access_token:
                return redirect("ietf.submit.views.edit_submission", submission_id=submission.pk, access_token=access_token)
            else:
                return redirect("ietf.submit.views.edit_submission", submission_id=submission.pk)

        elif action == "sendfullurl" and submission.state_id not in ("cancel", "posted"):
            sent_to = send_full_url(request, submission)

            message = ('success', 'An email has been sent with the full access URL to: %s' % ",".join(confirmation_list))

            create_submission_event(request, submission, "Sent full access URL to: %s" % ", ".join(sent_to))

        elif action == "cancel" and submission.state.next_states.filter(slug="cancel"):
            if not can_cancel:
                permission_denied(request, 'You do not have permission to perform this action.')

            cancel_submission(submission)

            create_submission_event(request, submission, "Cancelled submission")

            return redirect("ietf.submit.views.submission_status", submission_id=submission_id)

        elif action == "approve" and submission.state_id == "ad-appr":
            if not can_ad_approve:
                permission_denied(request, 'You do not have permission to perform this action.')

            post_submission(request, submission, "WG -00 approved", "Approved and posted submission")

            return redirect("ietf.doc.views_doc.document_main", name=submission.name)

        elif action == "approve" and submission.state_id == "grp-appr":
            if not can_group_approve:
                permission_denied(request, 'You do not have permission to perform this action.')

            post_submission(request, submission, "WG -00 approved", "Approved and posted submission")

            return redirect("ietf.doc.views_doc.document_main", name=submission.name)

        elif action == "forcepost" and submission.state.next_states.filter(slug="posted"):
            if not can_force_post:
                permission_denied(request, 'You do not have permission to perform this action.')

            if submission.state_id == "manual":
                desc = "Posted submission manually"
            else:
                desc = "Forced post of submission"

            post_submission(request, submission, desc, desc)

            return redirect("ietf.doc.views_doc.document_main", name=submission.name)


        else:
            # something went wrong, turn this into a GET and let the user deal with it
            return HttpResponseRedirect("")

    for author in submission.authors:
        author["cleaned_country"] = clean_country_name(author.get("country"))

    all_forms = [submitter_form, replaces_form]

    return render(request, 'submit/submission_status.html', {
        'selected': 'status',
        'submission': submission,
        'errors': errors,
        'applied_any_checks': applied_any_checks,
        'passes_checks': passes_checks,
        'submitter_form': submitter_form,
        'replaces_form': replaces_form,
        'extresources_form': extresources_form,
        'external_resources': {
            'current': external_resources, # dict with 'res' and 'added' as keys
            'previous': doc_external_resources, # dict with 'res' and 'removed' as keys
            'show_changes': show_resource_changes,
        },
        'message': message,
        'can_edit': can_edit,
        'can_force_post': can_force_post,
        'can_group_approve': can_group_approve,
        'can_cancel': can_cancel,
        'show_send_full_url': show_send_full_url,
        'requires_group_approval': accept_submission_requires_group_approval(submission),
        'requires_prev_authors_approval': accept_submission_requires_prev_auth_approval(submission),
        'confirmation_list': confirmation_list,
        'all_forms': all_forms,
    })


def edit_submission(request, submission_id, access_token=None):
    submission = get_object_or_404(Submission, pk=submission_id, state="uploaded")

    if not can_edit_submission(request.user, submission, access_token):
        permission_denied(request, 'You do not have permission to access this page.')

    errors = validate_submission(submission)
    form_errors = False

    # we split the form handling into multiple forms, one for the
    # submission itself, one for the submitter, and a list of forms
    # for the authors

    empty_author_form = AuthorForm()

    if request.method == 'POST':
        # get a backup submission now, the model form may change some
        # fields during validation
        prev_submission = Submission.objects.get(pk=submission.pk)

        edit_form = EditSubmissionForm(request.POST, instance=submission, prefix="edit")
        submitter_form = SubmitterForm(request.POST, prefix="submitter")
        replaces_form = ReplacesForm(request.POST,name=submission.name)
        author_forms = [ AuthorForm(request.POST, prefix=prefix)
                         for prefix in request.POST.getlist("authors-prefix")
                         if prefix != "authors-" ]

        # trigger validation of all forms
        validations = [edit_form.is_valid(), submitter_form.is_valid(), replaces_form.is_valid()] + [ f.is_valid() for f in author_forms ]
        if all(validations):
            changed_fields = []

            submission.submitter = submitter_form.cleaned_line()
            replaces = replaces_form.cleaned_data.get("replaces", [])
            submission.replaces = ",".join(o.name for o in replaces)
            submission.authors = [ { attr: f.cleaned_data.get(attr) or ""
                                     for attr in ["name", "email", "affiliation", "country"] }
                                   for f in author_forms ]
            edit_form.save(commit=False) # transfer changes

            if submission.rev != prev_submission.rev:
                rename_submission_files(submission, prev_submission.rev, submission.rev)

            submission.state = DraftSubmissionStateName.objects.get(slug="manual")
            submission.save()

            formal_languages_changed = False
            if set(submission.formal_languages.all()) != set(edit_form.cleaned_data["formal_languages"]):
                submission.formal_languages.clear()
                submission.formal_languages.set(edit_form.cleaned_data["formal_languages"])
                formal_languages_changed = True

            send_manual_post_request(request, submission, errors)

            changed_fields += [
                submission._meta.get_field(f).verbose_name
                for f in list(edit_form.fields.keys()) + ["submitter", "authors"]
                if (f == "formal_languages" and formal_languages_changed)
                or getattr(submission, f) != getattr(prev_submission, f)
            ]

            if changed_fields:
                desc = "Edited %s and sent request for manual post" % ", ".join(changed_fields)
            else:
                desc = "Sent request for manual post"

            create_submission_event(request, submission, desc)

            return redirect("ietf.submit.views.submission_status", submission_id=submission.pk)
        else:
            form_errors = True
    else:
        edit_form = EditSubmissionForm(instance=submission, prefix="edit")
        submitter_form = SubmitterForm(initial=submission.submitter_parsed(), prefix="submitter")
        replaces_form = ReplacesForm(name=submission.name, initial=Document.objects.filter(name__in=submission.replaces.split(",")))
        author_forms = [ AuthorForm(initial=author, prefix="authors-%s" % i)
                         for i, author in enumerate(submission.authors) ]

    all_forms = [edit_form, submitter_form, replaces_form, *author_forms, empty_author_form]

    return render(request, 'submit/edit_submission.html',
                              {'selected': 'status',
                               'submission': submission,
                               'edit_form': edit_form,
                               'submitter_form': submitter_form,
                               'replaces_form': replaces_form,
                               'author_forms': author_forms,
                               'empty_author_form': empty_author_form,
                               'errors': errors,
                               'form_errors': form_errors,
                               'all_forms': all_forms,
                              })


def confirm_submission(request, submission_id, auth_token):
    submission = get_object_or_404(Submission, pk=submission_id)

    key_matched = submission.auth_key and auth_token == generate_access_token(submission.auth_key)
    if not key_matched: key_matched = auth_token == submission.auth_key # backwards-compat

    if request.method == 'POST' and submission.state_id in ("auth", "aut-appr") and key_matched:
        # Set a temporary state 'confirmed' to avoid entering this code
        # multiple times to confirm.
        submission.state = DraftSubmissionStateName.objects.get(slug="confirmed")
        submission.save()

        action = request.POST.get('action')
        if action == 'confirm':
            submitter_parsed = submission.submitter_parsed()
            if submitter_parsed["name"] and submitter_parsed["email"]:
                # We know who approved it
                desc = "New version approved"
            elif submission.state_id == "auth":
                desc = "New version approved by author"
            else:
                desc = "New version approved by previous author"

            post_submission(request, submission, desc, "Confirmed and posted submission")

            return redirect("ietf.doc.views_doc.document_main", name=submission.name)

        elif action == "cancel":
            if  submission.state.next_states.filter(slug="cancel"):
                cancel_submission(submission)
                create_submission_event(request, submission, "Cancelled submission")
                messages.success(request, 'The submission was cancelled.')
            else:
                messages.error(request, 'The submission is not in a state where it can be cancelled.')

            return redirect("ietf.submit.views.submission_status", submission_id=submission_id)

        else:
            raise RuntimeError("Unexpected state in confirm_submission()")

    return render(request, 'submit/confirm_submission.html', {
        'submission': submission,
        'key_matched': key_matched,
    })


def approvals(request):
    approvals = approvable_submissions_for_user(request.user)
    preapprovals = preapprovals_for_user(request.user)

    days = 30
    recently_approved = recently_approved_by_user(request.user, date_today() - datetime.timedelta(days=days))

    return render(request, 'submit/approvals.html',
                              {'selected': 'approvals',
                               'approvals': approvals,
                               'preapprovals': preapprovals,
                               'recently_approved': recently_approved,
                               'days': days })


@role_required("Secretariat", "Area Director", "WG Chair", "RG Chair")
def add_preapproval(request):
    groups = Group.objects.filter(type__features__req_subm_approval=True).exclude(state__in=["conclude","bof-conc"]).order_by("acronym").distinct()

    if not has_role(request.user, "Secretariat"):
        groups = group_features_group_filter(groups, request.user.person, 'docman_roles')

    if request.method == "POST":
        form = PreapprovalForm(request.POST)
        form.groups = groups
        if form.is_valid():
            p = Preapproval()
            p.name = form.cleaned_data["name"]
            p.by = request.user.person
            p.save()

            return HttpResponseRedirect(urlreverse("ietf.submit.views.approvals") + "#preapprovals")
    else:
        form = PreapprovalForm()

    return render(request, 'submit/add_preapproval.html',
                              {'selected': 'approvals',
                               'groups': groups,
                               'form': form })

@role_required("Secretariat", "WG Chair", "RG Chair")
def cancel_preapproval(request, preapproval_id):
    preapproval = get_object_or_404(Preapproval, pk=preapproval_id)

    if preapproval not in preapprovals_for_user(request.user):
        raise HttpResponseForbidden("You do not have permission to cancel this preapproval.")

    if request.method == "POST" and request.POST.get("action", "") == "cancel":
        preapproval.delete()

        return HttpResponseRedirect(urlreverse("ietf.submit.views.approvals") + "#preapprovals")

    return render(request, 'submit/cancel_preapproval.html',
                              {'selected': 'approvals',
                               'preapproval': preapproval })


def manualpost(request):
    '''
    Main view for manual post requests
    '''

    manual = Submission.objects.filter(state_id = "manual").distinct()

    for s in manual:
        s.passes_checks = all([ c.passed!=False for c in s.checks.all() ])
        s.errors = validate_submission(s)

    return render(
        request, 
        'submit/manual_post.html',
        {
            'manual': manual,
            'selected': 'manual_posts'
        }
    )


def get_submission_or_404(submission_id, access_token=None):
    submission = get_object_or_404(Submission, pk=submission_id)

    key_matched = access_token and submission.access_token() == access_token
    if not key_matched: key_matched = submission.access_key == access_token # backwards-compat
    if access_token and not key_matched:
        raise Http404

    return submission


def async_poke_test(request):
    result = poke.delay()
    return HttpResponse(f'Poked {result}', content_type='text/plain')<|MERGE_RESOLUTION|>--- conflicted
+++ resolved
@@ -194,83 +194,6 @@
 
 
 @csrf_exempt
-<<<<<<< HEAD
-def api_submit(request):
-    "Automated submission entrypoint"
-    submission = None
-    def err(code, text):
-        return HttpResponse(text, status=code, content_type='text/plain')
-
-    if request.method == 'GET':
-        return render(request, 'submit/api_submit_info.html')
-    elif request.method == 'POST':
-        exception = None
-        try:
-            form = DeprecatedSubmissionAutoUploadForm(request, data=request.POST, files=request.FILES)
-            if form.is_valid():
-                log('got valid submission form for %s' % form.filename)
-                username = form.cleaned_data['user']
-                user = User.objects.filter(username__iexact=username)
-                if user.count() == 0:
-                    # See if a secondary login was being used
-                    email = Email.objects.filter(address=username, active=True)
-                    # The error messages don't talk about 'email', as the field we're
-                    # looking at is still the 'username' field.
-                    if email.count() == 0:
-                        return err(400, "No such user: %s" % username)
-                    elif email.count() > 1:
-                        return err(500, "Multiple matching accounts for %s" % username)
-                    email = email.first()
-                    if not hasattr(email, 'person'):
-                        return err(400, "No person matches %s" % username)
-                    person = email.person
-                    if not hasattr(person, 'user'):
-                        return err(400, "No user matches: %s" % username)
-                    user = person.user
-                elif user.count() > 1:
-                    return err(500, "Multiple matching accounts for %s" % username)
-                else:
-                    user = user.first()
-                if not hasattr(user, 'person'):
-                    return err(400, "No person with username %s" % username)
-
-                saved_files = save_files(form)
-                authors, abstract, file_name, file_size = get_draft_meta(form, saved_files)
-                for a in authors:
-                    if not a['email']:
-                        raise ValidationError("Missing email address for author %s" % a)
-
-                submission = get_submission(form)
-                fill_in_submission(form, submission, authors, abstract, file_size)  # saves submission
-                for ext, filename_with_path in saved_files.items():
-                    submission.submissionfile_set.create(
-                        filename=Path(filename_with_path).name,  # drop the path
-                        generated=False if ext == "xml" else True,  # only xml-only submissions are accepted
-                    )
-
-                apply_checkers(submission, file_name)
-
-                create_submission_event(request, submission, desc="Uploaded submission via api_submit")
-
-                errors = validate_submission(submission)
-                if errors:
-                    raise ValidationError(errors)
-
-                # must do this after validate_submission() or data needed for check may be invalid
-                if check_submission_revision_consistency(submission):
-                    return err( 409, "Submission failed due to a document revision inconsistency error "
-                                     "in the database. Please contact the secretariat for assistance.")
-
-                errors = [ c.message for c in submission.checks.all() if c.passed==False ]
-                if errors:
-                    raise ValidationError(errors)
-
-                if not username.lower() in [ a['email'].lower() for a in authors ]:
-                    raise ValidationError('Submitter %s is not one of the document authors' % user.username)
-
-                submission.submitter = user.person.formatted_email()
-                sent_to = accept_submission(submission, request)
-=======
 def api_submit_tombstone(request):
     """Tombstone for removed automated submission entrypoint"""
     return render(
@@ -278,7 +201,6 @@
         'submit/api_submit_info.html',
         status=410,  # Gone
     )
->>>>>>> a6d15c98
 
 
 def tool_instructions(request):
