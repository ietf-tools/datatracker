--- conflicted
+++ resolved
@@ -8,31 +8,25 @@
 
 from django.conf import settings
 from django.contrib import messages
-from django.core.exceptions import ObjectDoesNotExist
 from django.core.urlresolvers import reverse
 from django.db.models import Max
 from django.http import HttpResponseRedirect
 from django.shortcuts import render_to_response, get_object_or_404, redirect
 from django.template import RequestContext
-from django.utils.text import slugify
-
-from ietf.secr.lib.template import jsonapi
-from ietf.secr.sreq.forms import GroupSelectForm
-from ietf.secr.utils.decorators import check_permissions, sec_only
-from ietf.secr.utils.document import get_full_path
-from ietf.secr.utils.group import get_my_groups, groups_by_session
-from ietf.secr.utils.meeting import get_materials, get_timeslot, get_proceedings_path, get_proceedings_url
-from ietf.doc.models import Document, DocAlias, DocEvent, State, NewRevisionDocEvent
+
+from ietf.secr.utils.decorators import sec_only
+from ietf.secr.utils.group import get_my_groups
+from ietf.secr.utils.meeting import get_timeslot, get_proceedings_url
+from ietf.doc.models import Document, DocEvent
 from ietf.group.models import Group
 from ietf.person.models import Person
 from ietf.ietfauth.utils import has_role, role_required
-from ietf.meeting.models import Meeting, Session, TimeSlot, SchedTimeSessAssignment
-
-from ietf.secr.proceedings.forms import EditSlideForm, RecordingForm, RecordingEditForm, ReplaceSlideForm, UnifiedUploadForm
+from ietf.meeting.models import Meeting, Session, TimeSlot
+
+from ietf.secr.proceedings.forms import RecordingForm, RecordingEditForm 
 from ietf.secr.proceedings.proc_utils import ( gen_acknowledgement, gen_agenda, gen_areas,
     gen_attendees, gen_group_pages, gen_index, gen_irtf, gen_overview, gen_plenaries,
     gen_progress, gen_research, gen_training, create_proceedings, create_recording )
-from ietf.secr.proceedings.utils import handle_upload_file
 from ietf.utils.log import log
 
 # -------------------------------------------------
@@ -226,132 +220,10 @@
         RequestContext(request,{}),
     )
 
-@jsonapi
-def ajax_order_slide(request):
-    '''
-    Ajax function to change the order of presentation slides.
-    This function expects a POST request with the following parameters
-    order: new order of slide, 0 based
-    slide_name: slide primary key (name)
-    '''
-    if request.method != 'POST' or not request.POST:
-        return { 'success' : False, 'error' : 'No data submitted or not POST' }
-    slide_name = request.POST.get('slide_name',None)
-    order = request.POST.get('order',None)
-    slide = get_object_or_404(Document, name=slide_name)
-
-    # get all the slides for this session
-    session = slide.session_set.all()[0]
-    qs = session.materials.exclude(states__slug='deleted').filter(type='slides').order_by('order')
-
-    # move slide and reorder list
-    slides = list(qs)
-    index = slides.index(slide)
-    slides.pop(index)
-    slides.insert(int(order),slide)
-    for ord,item in enumerate(slides,start=1):
-        if item.order != ord:
-            item.order = ord
-            item.save()
-
-    return {'success':True,'order':order,'slide':slide_name}
-
 # --------------------------------------------------
 # STANDARD VIEW FUNCTIONS
 # --------------------------------------------------
-@role_required('Secretariat')
-def build(request,meeting_num,acronym):
-    '''
-    This is a utility or test view.  It simply rebuilds the proceedings html for the specified
-    meeting / group.
-    '''
-    meeting = Meeting.objects.get(number=meeting_num)
-    group = get_object_or_404(Group,acronym=acronym)
-
-    create_proceedings(meeting,group,is_final=True)
-
-    messages.success(request,'proceedings.html was rebuilt')
-    url = reverse('proceedings_upload_unified', kwargs={'meeting_num':meeting_num,'acronym':acronym})
-    return HttpResponseRedirect(url)
-
-@check_permissions
-def delete_material(request,slide_id):
-    '''
-    This view handles deleting meeting materials.  We don't actually delete the
-    document object but set the state to deleted and add a 'deleted' DocEvent.
-    '''
-    doc = get_object_or_404(Document, name=slide_id)
-    # derive other objects
-    session = doc.session_set.all()[0]
-    meeting = session.meeting
-    group = session.group
-
-    path = get_full_path(doc)
-    if path and os.path.exists(path):
-        os.remove(path)
-
-    # leave it related
-    #session.materials.remove(doc)
-
-    state = State.objects.get(type=doc.type,slug='deleted')
-    doc.set_state(state)
-
-    # create   deleted_document
-    e = DocEvent.objects.create(doc=doc,
-                                by=request.user.person,
-                                type='deleted',
-                                desc="State set to deleted")
-
-    doc.save_with_history([e])
-
-    create_proceedings(meeting,group)
-
-    messages.success(request,'The material was deleted successfully')
-    if group.type.slug in ('wg','rg'):
-        url = reverse('proceedings_upload_unified', kwargs={'meeting_num':meeting.number,'acronym':group.acronym})
-    else:
-        url = reverse('proceedings_upload_unified', kwargs={'meeting_num':meeting.number,'session_id':session.id})
-
-    return HttpResponseRedirect(url)
-
-@check_permissions
-def edit_slide(request, slide_id):
-    '''
-    This view allows the user to edit the name of a slide.
-    '''
-    slide = get_object_or_404(Document, name=slide_id)
-    # derive other objects
-    session = slide.session_set.all()[0]
-    meeting = session.meeting
-    group = session.group
-
-    if group.type.slug in ('wg','rg'):
-        url = reverse('proceedings_upload_unified', kwargs={'meeting_num':meeting.number,'acronym':group.acronym})
-    else:
-        url = reverse('proceedings_upload_unified', kwargs={'meeting_num':meeting.number,'session_id':session.id})
-
-    if request.method == 'POST': # If the form has been submitted...
-        button_text = request.POST.get('submit', '')
-        if button_text == 'Cancel':
-            return HttpResponseRedirect(url)
-
-        form = EditSlideForm(request.POST, instance=slide) # A form bound to the POST data
-        if form.is_valid():
-            form.save()
-
-            # rebuild proceedings.html
-            create_proceedings(meeting,group)
-            return HttpResponseRedirect(url)
-    else:
-        form = EditSlideForm(instance=slide)
-
-    return render_to_response('proceedings/edit_slide.html',{
-        'group': group,
-        'meeting':meeting,
-        'slide':slide,
-        'form':form},
-        RequestContext(request, {}),
-    )
+
 
 @role_required(*AUTHORIZED_ROLES)
 def main(request):
@@ -390,42 +262,6 @@
         'today': today},
         RequestContext(request,{}),
     )
-
-@check_permissions
-def move_slide(request, slide_id, direction):
-    '''
-    This view will re-order slides.  In addition to meeting, group and slide IDs it takes
-    a direction argument which is a string [up|down].
-    '''
-    slide = get_object_or_404(Document, name=slide_id)
-
-    # derive other objects
-    session = slide.session_set.all()[0]
-    meeting = session.meeting
-    group = session.group
-    qs = session.materials.exclude(states__slug='deleted').filter(type='slides').order_by('order')
-
-    # if direction is up and we aren't already the first slide
-    if direction == 'up' and slide_id != str(qs[0].pk):
-        index = find_index(slide_id, qs)
-        slide_before = qs[index-1]
-        slide_before.order, slide.order = slide.order, slide_before.order
-        slide.save()
-        slide_before.save()
-
-    # if direction is down, more than one slide and we aren't already the last slide
-    if direction == 'down' and qs.count() > 1 and slide_id != str(qs[qs.count()-1].pk):
-        index = find_index(slide_id, qs)
-        slide_after = qs[index+1]
-        slide_after.order, slide.order = slide.order, slide_after.order
-        slide.save()
-        slide_after.save()
-
-    if group.type.slug in ('wg','rg'):
-        url = reverse('proceedings_upload_unified', kwargs={'meeting_num':meeting.number,'acronym':group.acronym})
-    else:
-        url = reverse('proceedings_upload_unified', kwargs={'meeting_num':meeting.number,'session_id':session.id})
-    return HttpResponseRedirect(url)
 
 @sec_only
 def process_pdfs(request, meeting_num):
@@ -554,95 +390,16 @@
         RequestContext(request, {}),
     )
     
-<<<<<<< HEAD
-@check_permissions
-def replace_slide(request, slide_id):
-    '''
-    This view allows the user to upload a new file to replace a slide.
-    '''
-    slide = get_object_or_404(Document, name=slide_id)
-    # derive other objects
-    session = slide.session_set.all()[0]
-    meeting = session.meeting
-    group = session.group
-
-    if group.type.slug in ('wg','rg'):
-        url = reverse('proceedings_upload_unified', kwargs={'meeting_num':meeting.number,'acronym':group.acronym})
-    else:
-        url = reverse('proceedings_upload_unified', kwargs={'meeting_num':meeting.number,'session_id':session.id})
-
-    if request.method == 'POST': # If the form has been submitted...
-        button_text = request.POST.get('submit', '')
-        if button_text == 'Cancel':
-            return HttpResponseRedirect(url)
-
-        form = ReplaceSlideForm(request.POST,request.FILES,instance=slide) # A form bound to the POST data
-        if form.is_valid():
-            new_slide = form.save(commit=False)
-            new_slide.time = datetime.datetime.now()
-
-            file = request.FILES[request.FILES.keys()[0]]
-            file_ext = os.path.splitext(file.name)[1]
-            disk_filename = new_slide.name + file_ext
-            handle_upload_file(file,disk_filename,meeting,'slides')
-
-            new_slide.external_url = disk_filename
-
-            # create DocEvent uploaded
-            e = DocEvent.objects.create(doc=slide,
-                                        by=request.user.person,
-                                        type='uploaded',
-                                        desc="Uploaded")
-            new_slide.save_with_history([e])
-
-            post_process(new_slide)
-
-            # rebuild proceedings.html
-            create_proceedings(meeting,group)
-
-            return HttpResponseRedirect(url)
-    else:
-        form = ReplaceSlideForm(instance=slide)
-
-    return render_to_response('proceedings/replace_slide.html',{
-        'group': group,
-        'meeting':meeting,
-        'slide':slide,
-        'form':form},
-        RequestContext(request, {}),
-    )
-
-@role_required(*AUTHORIZED_ROLES)
-=======
 # TODO - should probably rename this since it's not selecting groups anymore
->>>>>>> c7b82bdf
 def select(request, meeting_num):
     '''
-    A screen to select which group you want to upload material for.  Users of this view area
-    Secretariat staff and community (WG Chairs, ADs, etc).  Only those groups with sessions
-    scheduled for the given meeting will appear in drop-downs.  For Group and IRTF selects, the
-    value will be group.acronym to use in pretty URLs.  Since Training sessions have no acronym
-    we'll use the session id.
-    '''
-    if request.method == 'POST':
-        if request.POST.get('group',None):
-            redirect_url = reverse('proceedings_upload_unified', kwargs={'meeting_num':meeting_num,'acronym':request.POST['group']})
-            return HttpResponseRedirect(redirect_url)
-        else:
-            messages.error(request, 'No Group selected')
-
+        Provide the secretariat only functions related to meeting materials management
+    '''
 
     if not has_role(request.user,'Secretariat'):
         return HttpResponseRedirect(reverse('ietf.meeting.views.materials', kwargs={'num':meeting_num}))
 
     meeting = get_object_or_404(Meeting, number=meeting_num)
-    user = request.user
-    try:
-        person = user.person
-    except ObjectDoesNotExist:
-        messages.warning(request, 'The account %s is not associated with any groups.  If you have multiple Datatracker accounts you may try another or report a problem to ietf-action@ietf.org' % request.user)
-        return HttpResponseRedirect(reverse('proceedings'))
-    groups_session, groups_no_session = groups_by_session(user, meeting)
     proceedings_url = get_proceedings_url(meeting)
 
     # get the time proceedings were generated
@@ -652,209 +409,16 @@
     else:
         last_run = None
 
-    # initialize group form
-    wgs = filter(lambda x: x.type_id in ('wg','ag','team'),groups_session)
-    group_form = GroupSelectForm(choices=build_choices(wgs))
-
-    # intialize IRTF form, only show if user is sec or irtf chair
-    if has_role(user,'Secretariat') or person.role_set.filter(name__slug='chair',group__type__slug__in=('irtf','rg')):
-        rgs = filter(lambda x: x.type_id == 'rg',groups_session)
-        irtf_form = GroupSelectForm(choices=build_choices(rgs))
-    else:
-        irtf_form = None
-
-    # initialize Training form, this select widget needs to have a session id, because
-    # it's utilmately the session that we associate material with
-    other_groups = filter(lambda x: x.type_id not in ('wg','ag','rg'),groups_session)
-    if other_groups:
-        add_choices = []
-        sessions = Session.objects.filter(meeting=meeting,group__in=other_groups)
-        for session in sessions:
-            if session.name.lower().find('plenary') != -1:
-                continue
-            if session.name:
-                name = (session.name[:75] + '..') if len(session.name) > 75 else session.name
-                add_choices.append((session.id,name))
-            else:
-                add_choices.append((session.id,session.group.name))
-        choices = sorted(add_choices,key=lambda x: x[1])
-        training_form = GroupSelectForm(choices=choices)
-    else:
-        training_form = None
-
-    # iniialize plenary form
-    if has_role(user,['Secretariat','IETF Chair','IETF Trust Chair','IAB Chair','IAOC Chair','IAD']):
-        ss = SchedTimeSessAssignment.objects.filter(schedule=meeting.agenda,timeslot__type='plenary')
-        choices = [ (i.session.id, i.session.name) for i in sorted(ss,key=lambda x: x.session.name) ]
-        plenary_form = GroupSelectForm(choices=choices)
-    else:
-        plenary_form = None
-
     # count PowerPoint files waiting to be converted
-    if has_role(user,'Secretariat'):
-        ppt = Document.objects.filter(session__meeting=meeting,type='slides',external_url__endswith='.ppt').exclude(states__slug='deleted')
-        pptx = Document.objects.filter(session__meeting=meeting,type='slides',external_url__endswith='.pptx').exclude(states__slug='deleted')
-        ppt_count = ppt.count() + pptx.count()
-    else:
-        ppt_count = 0
+    # TODO : This should look at SessionPresentation instead
+    ppt = Document.objects.filter(session__meeting=meeting,type='slides',external_url__endswith='.ppt').exclude(states__slug='deleted')
+    pptx = Document.objects.filter(session__meeting=meeting,type='slides',external_url__endswith='.pptx').exclude(states__slug='deleted')
+    ppt_count = ppt.count() + pptx.count()
 
     return render_to_response('proceedings/select.html', {
-        'group_form': group_form,
-        'irtf_form': irtf_form,
-        'training_form': training_form,
-        'plenary_form': plenary_form,
         'meeting': meeting,
         'last_run': last_run,
         'proceedings_url': proceedings_url,
         'ppt_count': ppt_count},
         RequestContext(request,{}),
     )
-
-@check_permissions
-def upload_unified(request, meeting_num, acronym=None, session_id=None):
-    '''
-    This view is the main view for uploading / re-ordering material for regular and interim
-    meetings.  There are two urls.py entries which map to this view.  The acronym_id option is used
-    most often for groups of regular and interim meetings.  session_id is used for uploading
-    material for Training sessions (where group is not a unique identifier).  We could have used
-    session_id all the time but this makes for an ugly URL which most of the time would be
-    avoided by using acronym.
-    '''
-    def redirection_back(meeting, group):
-        if meeting.type.slug == 'interim':
-            url = reverse('proceedings')
-        else:
-            url = reverse('proceedings_select', kwargs={'meeting_num':meeting.number})
-        return HttpResponseRedirect(url)
-        
-    meeting = get_object_or_404(Meeting, number=meeting_num)
-    now = datetime.datetime.now()
-    if acronym:
-        group = get_object_or_404(Group, acronym=acronym)
-        sessions = Session.objects.filter(meeting=meeting,group=group)
-        if not sessions.exists():
-            meeting_name = "IETF %s"%meeting.number if meeting.number.isdigit() else meeting.number
-            messages.warning(request, 'There does not seem to be a %s session in %s.' % (group.acronym, meeting_name))
-            return redirection_back(meeting, group)
-        session = sessions[0]
-        session_name = ''
-    elif session_id:
-        session = get_object_or_404(Session, id=int(session_id))
-        sessions = [session]
-        group = session.group
-        session_name = session.name
-
-    if request.method == 'POST':
-        button_text = request.POST.get('submit','')
-        if button_text == 'Back':
-            return redirection_back(meeting, group)
-        form = UnifiedUploadForm(request.POST,request.FILES)
-        if form.is_valid():
-            material_type = form.cleaned_data['material_type']
-            slide_name =  form.cleaned_data['slide_name']
-
-            file = request.FILES[request.FILES.keys()[0]]
-            file_ext = os.path.splitext(file.name)[1]
-
-            # set the filename
-            if meeting.type.slug == 'ietf':
-                filename = '%s-%s-%s' % (material_type.slug,meeting.number,group.acronym)
-            elif meeting.type.slug == 'interim':
-                filename = '%s-%s' % (material_type.slug,meeting.number)
-
-            # NonSession material, use short name for shorter URLs
-            if session.short:
-                filename += "-%s" % session.short
-            elif session_name:
-                filename += "-%s" % slugify(session_name)
-            # --------------------------------
-
-            if material_type.slug == 'slides':
-                order_num = get_next_order_num(session)
-                slide_num = get_next_slide_num(session)
-                filename += "-%s" % slide_num
-
-            disk_filename = filename + file_ext
-
-            # create the Document object, in the case of slides the name will always be unique
-            # so you'll get a new object, agenda and minutes will reuse doc object if it exists
-            doc, created = Document.objects.get_or_create(type=material_type,
-                                                          group=group,
-                                                          name=filename)
-            doc.external_url = disk_filename
-            doc.time = now
-            if created:
-                doc.rev = '1'
-            else:
-                doc.rev = str(int(doc.rev) + 1)
-            if material_type.slug == 'slides':
-                doc.order=order_num
-                if slide_name:
-                    doc.title = slide_name
-                else:
-                    doc.title = doc.name
-            else:
-                doc.title = '%s for %s at %s' % (material_type.slug.capitalize(), group.acronym.upper(), meeting)
-
-            DocAlias.objects.get_or_create(name=doc.name, document=doc)
-
-            handle_upload_file(file,disk_filename,meeting,material_type.slug)
-            
-            # set Doc state
-            if doc.type.slug=='slides':
-                doc.set_state(State.objects.get(type=doc.type,slug='archived'))
-                doc.set_state(State.objects.get(type='reuse_policy',slug='single'))
-            else:
-                doc.set_state(State.objects.get(type=doc.type,slug='active'))
-                
-            # create session relationship, per Henrik we should associate documents to all sessions
-            # for the current meeting (until tools support different materials for diff sessions)
-            for s in sessions:
-                try:
-                    sp = s.sessionpresentation_set.get(document=doc)
-                    sp.rev = doc.rev
-                    sp.save()
-                except ObjectDoesNotExist:
-                    s.sessionpresentation_set.create(document=doc,rev=doc.rev)
-
-            # create NewRevisionDocEvent instead of uploaded, per Ole
-            e = NewRevisionDocEvent.objects.create(type='new_revision',
-                                                   by=request.user.person,
-                                                   doc=doc,
-                                                   rev=doc.rev,
-                                                   desc='New revision available')
-
-            doc.save_with_history([e])
-            
-            post_process(doc)
-            create_proceedings(meeting,group)
-            messages.success(request,'File uploaded sucessfully')
-
-    else:
-        form = UnifiedUploadForm(initial={'meeting_id':meeting.id,'acronym':group.acronym,'material_type':'slides'})
-
-    materials = get_materials(group,meeting)
-
-    # gather DocEvents
-    # include deleted material to catch deleted doc events
-    #docs = session.materials.all()
-    # Don't report on draft DocEvents since the secr/materials app isn't managing them
-    docs = session.materials.exclude(type='draft')
-    docevents = DocEvent.objects.filter(doc__in=docs)
-
-    path = get_proceedings_path(meeting,group)
-    if os.path.exists(path):
-        proceedings_url = get_proceedings_url(meeting,group)
-    else:
-        proceedings_url = ''
-
-    return render_to_response('proceedings/upload_unified.html', {
-        'docevents': docevents,
-        'meeting': meeting,
-        'group': group,
-        'materials': materials,
-        'form': form,
-        'session_name': session_name,   # for Tutorials, etc
-        'proceedings_url': proceedings_url},
-        RequestContext(request, {}),
-    )