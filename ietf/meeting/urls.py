--- conflicted
+++ resolved
@@ -68,11 +68,8 @@
     url(r'^room-view(?:.html)?/?$', views.room_view),
     url(r'^materials(?:.html)?/?$', views.materials),
     url(r'^proceedings(?:.html)?/?$', views.proceedings),
-<<<<<<< HEAD
     url(r'^proceedings(?:.html)?/finalize/?$', views.finalize_proceedings),
-=======
     url(r'^proceedings/acknowledgements/$', views.proceedings_acknowledgements),
->>>>>>> 4abb5026
 ]
 
 urlpatterns = [
