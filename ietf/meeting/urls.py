# Copyright The IETF Trust 2007-2020, All Rights Reserved

from django.conf.urls import include
from django.views.generic import RedirectView
from django.conf import settings

from ietf.meeting import views, views_proceedings
from ietf.utils.urls import url

class AgendaRedirectView(RedirectView):
    ignore_kwargs = ('owner', 'name')
    def get_redirect_url(self, *args, **kwargs):
        for kwarg in self.ignore_kwargs:
            kwargs.pop(kwarg, None)
        return super().get_redirect_url(*args, **kwargs)

safe_for_all_meeting_types = [
    url(r'^session/(?P<acronym>[-a-z0-9]+)/?$',  views.session_details),
    url(r'^session/(?P<session_id>\d+)/drafts$',  views.add_session_drafts),
    url(r'^session/(?P<session_id>\d+)/bluesheets$', views.upload_session_bluesheets),
    url(r'^session/(?P<session_id>\d+)/minutes$', views.upload_session_minutes),
    url(r'^session/(?P<session_id>\d+)/agenda$', views.upload_session_agenda),
    url(r'^session/(?P<session_id>\d+)/import/minutes$', views.import_session_minutes),
    url(r'^session/(?P<session_id>\d+)/propose_slides$', views.propose_session_slides),
    url(r'^session/(?P<session_id>\d+)/slides(?:/%(name)s)?$' % settings.URL_REGEXPS, views.upload_session_slides),
    url(r'^session/(?P<session_id>\d+)/add_to_session$', views.ajax_add_slides_to_session),
    url(r'^session/(?P<session_id>\d+)/remove_from_session$', views.ajax_remove_slides_from_session),
    url(r'^session/(?P<session_id>\d+)/reorder_in_session$', views.ajax_reorder_slides_in_session),
    url(r'^session/(?P<session_id>\d+)/doc/%(name)s/remove$' % settings.URL_REGEXPS, views.remove_sessionpresentation),
    url(r'^session/(?P<session_id>\d+)\.ics$',    views.agenda_ical),
    url(r'^sessions/(?P<acronym>[-a-z0-9]+)\.ics$', views.agenda_ical),
    url(r'^slidesubmission/(?P<slidesubmission_id>\d+)$', views.approve_proposed_slides)
]


type_ietf_only_patterns = [
    url(r'^agenda/%(owner)s/%(schedule_name)s/edit/?$' % settings.URL_REGEXPS, views.edit_meeting_schedule),
    url(r'^agenda/%(owner)s/%(schedule_name)s/timeslots/$' % settings.URL_REGEXPS, views.edit_meeting_timeslots_and_misc_sessions),
    url(r'^agenda/%(owner)s/%(schedule_name)s/details$' % settings.URL_REGEXPS, views.edit_schedule_properties),
    url(r'^agenda/%(owner)s/%(schedule_name)s/delete$' % settings.URL_REGEXPS, views.delete_schedule),
    url(r'^agenda/%(owner)s/%(schedule_name)s/make_official$' % settings.URL_REGEXPS, views.make_schedule_official),
    url(r'^agenda/%(owner)s/%(schedule_name)s(\.(?P<ext>.html))?/?$' % settings.URL_REGEXPS, views.agenda),
    url(r'^agenda/%(owner)s/%(schedule_name)s/week-view(?:.html)?/?$' % settings.URL_REGEXPS, AgendaRedirectView.as_view(pattern_name='agenda', permanent=True)),
    url(r'^agenda/%(owner)s/%(schedule_name)s/by-room/?$' % settings.URL_REGEXPS, AgendaRedirectView.as_view(pattern_name='agenda', permanent=True)),
    url(r'^agenda/%(owner)s/%(schedule_name)s/by-type/?$' % settings.URL_REGEXPS, AgendaRedirectView.as_view(pattern_name='agenda', permanent=True)),
    url(r'^agenda/%(owner)s/%(schedule_name)s/by-type/(?P<type>[a-z]+)$' % settings.URL_REGEXPS, AgendaRedirectView.as_view(pattern_name='agenda', permanent=True)),
    url(r'^agenda/%(owner)s/%(schedule_name)s/new/$' % settings.URL_REGEXPS, views.new_meeting_schedule),
    url(r'^agenda/by-type/(?P<type>[a-z]+)/ics$', views.agenda_by_type_ics),
    url(r'^agenda/personalize', views.agenda, name='agenda-personalize'),
    url(r'^agendas/list$', views.list_schedules),
    url(r'^agendas/edit$', RedirectView.as_view(pattern_name='ietf.meeting.views.list_schedules', permanent=True)),
    url(r'^agendas/diff/$', views.diff_schedules),
    url(r'^agenda/new/$', views.new_meeting_schedule),
    url(r'^timeslots/edit/?$',                     views.edit_timeslots),
    url(r'^timeslot/new$',                       views.create_timeslot),
    url(r'^timeslot/(?P<slot_id>\d+)/edit$',     views.edit_timeslot),
    url(r'^timeslot/(?P<slot_id>\d+)/edittype$', views.edit_timeslot_type),
    url(r'^agenda/(?P<acronym>[-a-z0-9]+)-drafts.pdf$', views.session_draft_pdf),
    url(r'^agenda/(?P<acronym>[-a-z0-9]+)-drafts.tgz$', views.session_draft_tarfile),
]

# This is a limited subset of the list above -- many of the views above won't work for interim meetings
type_interim_patterns = [
    url(r'^agenda/(?P<acronym>[A-Za-z0-9-]+)-drafts.pdf$', views.session_draft_pdf),
    url(r'^agenda/(?P<acronym>[A-Za-z0-9-]+)-drafts.tgz$', views.session_draft_tarfile),
    url(r'^materials/%(document)s((?P<ext>\.[a-z0-9]+)|/)?$' % settings.URL_REGEXPS, views.materials_document),
    url(r'^agenda.json$', views.agenda_json)
]

type_ietf_only_patterns_id_optional = [
    url(r'^agenda(?P<utc>-utc)?(?P<ext>\.html)?/?$', views.agenda, name='agenda'),
<<<<<<< HEAD
    url(r'^agenda(?P<ext>\.txt)$', views.agenda_plain),
    url(r'^agenda(?P<utc>-utc)?(?P<ext>\.csv)$', views.agenda_plain),
=======
    url(r'^agenda(?P<utc>-utc)?(?P<ext>\.txt)$', views.agenda_plain),
    url(r'^agenda(?P<ext>\.csv)$', views.agenda_plain),
>>>>>>> 1eb16c90
    url(r'^agenda/edit$',
        RedirectView.as_view(pattern_name='ietf.meeting.views.edit_meeting_schedule', permanent=True),
        name='ietf.meeting.views.edit_meeting_schedule'),
    url(r'^agenda/edit/$', views.edit_meeting_schedule),
    url(r'^requests$', views.meeting_requests),
    url(r'^agenda/agenda\.ics$', views.agenda_ical),
    url(r'^agenda\.ics$', views.agenda_ical),
    url(r'^agenda.json$', views.agenda_json),
    url(r'^agenda/week-view(?:.html)?/?$', RedirectView.as_view(pattern_name='agenda', permanent=True)),
    url(r'^floor-plan/?$', views.agenda, name='floor-plan'),
    url(r'^floor-plan/(?P<floor>[-a-z0-9_]+)/?$', RedirectView.as_view(pattern_name='floor-plan', permanent=True)),
    url(r'^week-view(?:.html)?/?$', RedirectView.as_view(pattern_name='agenda', permanent=True)),
    url(r'^materials(?:.html)?/?$', views.materials),
    url(r'^request_minutes/?$', views.request_minutes),
    url(r'^materials/%(document)s((?P<ext>\.[a-z0-9]+)|/)?$' % settings.URL_REGEXPS, views.materials_document),
    url(r'^session/?$', views.materials_editable_groups),
    url(r'^proceedings(?:.html)?/?$', views.proceedings),
    url(r'^proceedings(?:.html)?/finalize/?$', views.finalize_proceedings),
    url(r'^proceedings/acknowledgements/$', views.proceedings_acknowledgements),
    url(r'^proceedings/attendees/$', views.proceedings_attendees),
    url(r'^proceedings/overview/$', views.proceedings_overview),
    url(r'^proceedings/activity-report/$', views.proceedings_activity_report),
    url(r'^proceedings/materials/$', views_proceedings.material_details),
    url(r'^proceedings/materials/(?P<material_type>[a-z_]+)/$', views_proceedings.edit_material),
    url(r'^proceedings/materials/(?P<material_type>[a-z_]+)/new/$', views_proceedings.upload_material),
    url(r'^proceedings/materials/(?P<material_type>[a-z_]+)/remove/$',
        views_proceedings.remove_restore_material,
        {'action': 'remove'},
        'ietf.meeting.views_proceedings.remove_material'),
    url(r'^proceedings/materials/(?P<material_type>[a-z_]+)/restore/$',
        views_proceedings.remove_restore_material,
        {'action': 'restore'},
        'ietf.meeting.views_proceedings.restore_material'),
    url(r'^important-dates/$', views.important_dates),
    url(r'^important-dates.(?P<output_format>ics)$', views.important_dates),
    url(r'^proceedings/meetinghosts/edit/', views_proceedings.edit_meetinghosts),
    url(r'^proceedings/meetinghosts/(?P<host_id>\d+)/logo/$', views_proceedings.meetinghost_logo),
]

urlpatterns = [
    # First patterns which start with unique strings
    url(r'^$', views.current_materials),
    url(r'^ajax/get-utc/?$', views.ajax_get_utc),
    url(r'^interim/announce/?$', views.interim_announce),
    url(r'^interim/announce/(?P<number>[A-Za-z0-9._+-]+)/?$', views.interim_send_announcement),
    url(r'^interim/skip_announce/(?P<number>[A-Za-z0-9._+-]+)/?$', views.interim_skip_announcement),
    url(r'^interim/request/?$', views.interim_request),
    url(r'^interim/request/(?P<number>[A-Za-z0-9._+-]+)/?$', views.interim_request_details),
    url(r'^interim/request/(?P<number>[A-Za-z0-9._+-]+)/edit/?$', views.interim_request_edit),
    url(r'^interim/request/(?P<number>[A-Za-z0-9._+-]+)/cancel/?$', views.interim_request_cancel),
    url(r'^interim/session/(?P<sessionid>[A-Za-z0-9._+-]+)/cancel/?$', views.interim_request_session_cancel),
    url(r'^interim/pending/?$', views.interim_pending),
    url(r'^requests.html$', RedirectView.as_view(url='/meeting/requests', permanent=True)),
    url(r'^past/?$', views.past),
    url(r'^upcoming/?$', views.upcoming),
    url(r'^upcoming\.ics/?$', views.upcoming_ical),
    url(r'^upcoming\.json/?$', views.upcoming_json),
    url(r'^session/(?P<session_id>\d+)/agenda_materials$', views.session_materials),
    url(r'^session/(?P<session_id>\d+)/cancel/?', views.cancel_session),
    url(r'^session/(?P<session_id>\d+)/edit/?', views.edit_session),
    # Then patterns from more specific to less
    url(r'^(?P<num>interim-[a-z0-9-]+)/', include(type_interim_patterns)),
    url(r'^(?P<num>\d+)/requests.html$', RedirectView.as_view(url='/meeting/%(num)s/requests', permanent=True)),
    # The optionals have to go first of these two, otherwise the agenda/(owner)/(name)/ patterns match things they shouldn't
    url(r'^(?:(?P<num>\d+)/)?', include(type_ietf_only_patterns_id_optional)),
    url(r'^(?P<num>\d+)/', include(type_ietf_only_patterns)),
    #
    url(r'^(?P<num>\d+)/', include(safe_for_all_meeting_types)),
    url(r'^(?P<num>interim-[a-z0-9-]+)/', include(safe_for_all_meeting_types)),
]
<|MERGE_RESOLUTION|>--- conflicted
+++ resolved
@@ -69,13 +69,7 @@
 
 type_ietf_only_patterns_id_optional = [
     url(r'^agenda(?P<utc>-utc)?(?P<ext>\.html)?/?$', views.agenda, name='agenda'),
-<<<<<<< HEAD
-    url(r'^agenda(?P<ext>\.txt)$', views.agenda_plain),
-    url(r'^agenda(?P<utc>-utc)?(?P<ext>\.csv)$', views.agenda_plain),
-=======
-    url(r'^agenda(?P<utc>-utc)?(?P<ext>\.txt)$', views.agenda_plain),
-    url(r'^agenda(?P<ext>\.csv)$', views.agenda_plain),
->>>>>>> 1eb16c90
+    url(r'^agenda(?P<utc>-utc)?(?P<ext>\.txt|\.csv)$', views.agenda_plain),
     url(r'^agenda/edit$',
         RedirectView.as_view(pattern_name='ietf.meeting.views.edit_meeting_schedule', permanent=True),
         name='ietf.meeting.views.edit_meeting_schedule'),
