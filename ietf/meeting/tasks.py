# Copyright The IETF Trust 2024, All Rights Reserved
#
# Celery task definitions
#
from celery import shared_task
from django.utils import timezone

from ietf.utils import log
from .models import Meeting
from .utils import generate_proceedings_content
from .views import generate_agenda_data
from .utils import migrate_registrations


@shared_task
def agenda_data_refresh():
    generate_agenda_data(force_refresh=True)


@shared_task
<<<<<<< HEAD
def migrate_registrations_task(initial=False):
    """ Migrate ietf.stats.MeetingRegistration to ietf.meeting.Registration
        If initial is True, migrate all meetings otherwise only future meetings.
        This function is idempotent. It can be run regularly from cron.
    """
    migrate_registrations(initial=initial)
=======
def proceedings_content_refresh_task(*, all=False):
    """Refresh meeting proceedings cache

    If `all` is `False`, then refreshes the cache for meetings whose numbers modulo
    24 equal the current hour number (0-23). Scheduling the task once per hour will
    then result in all proceedings being recomputed daily, with no more than two per
    hour (now) or a few per hour in the next decade. That keeps the computation time
    to under a couple minutes on our current production system.

    If `all` is True, refreshes all meetings
    """
    now = timezone.now()

    for meeting in Meeting.objects.filter(type_id="ietf").order_by("number"):
        if meeting.proceedings_format_version == 1:
            continue  # skip v1 proceedings, they're stored externally
        num = meeting.get_number()  # convert str -> int
        if num is None:
            log.log(
                f"Not refreshing proceedings for meeting {meeting.number}: "
                f"type is 'ietf' but get_number() returned None"
            )
        elif all or (num % 24 == now.hour):
            log.log(f"Refreshing proceedings for meeting {meeting.number}...")
            generate_proceedings_content(meeting, force_refresh=True)
>>>>>>> 06158c05
<|MERGE_RESOLUTION|>--- conflicted
+++ resolved
@@ -18,14 +18,14 @@
 
 
 @shared_task
-<<<<<<< HEAD
 def migrate_registrations_task(initial=False):
     """ Migrate ietf.stats.MeetingRegistration to ietf.meeting.Registration
         If initial is True, migrate all meetings otherwise only future meetings.
         This function is idempotent. It can be run regularly from cron.
     """
     migrate_registrations(initial=initial)
-=======
+
+
 def proceedings_content_refresh_task(*, all=False):
     """Refresh meeting proceedings cache
 
@@ -50,5 +50,4 @@
             )
         elif all or (num % 24 == now.hour):
             log.log(f"Refreshing proceedings for meeting {meeting.number}...")
-            generate_proceedings_content(meeting, force_refresh=True)
->>>>>>> 06158c05
+            generate_proceedings_content(meeting, force_refresh=True)