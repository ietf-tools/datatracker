# Copyright The IETF Trust 2009-2020, All Rights Reserved
# -*- coding: utf-8 -*-
import datetime
import io
import json
import os
import random
import re
import shutil
import pytz

from unittest import skipIf
from mock import patch, PropertyMock
from pyquery import PyQuery
from lxml.etree import tostring
from io import StringIO, BytesIO
from bs4 import BeautifulSoup
from urllib.parse import urlparse, urlsplit
from PIL import Image
from pathlib import Path


from django.urls import reverse as urlreverse
from django.conf import settings
from django.contrib.auth.models import User
from django.test import Client, override_settings
from django.db.models import F
from django.http import QueryDict
from django.template import Context, Template
from django.utils.timezone import now

import debug           # pyflakes:ignore

from ietf.doc.models import Document
from ietf.group.models import Group, Role, GroupFeatures
from ietf.group.utils import can_manage_group
from ietf.person.models import Person
from ietf.meeting.helpers import can_approve_interim_request, can_view_interim_request
from ietf.meeting.helpers import send_interim_approval_request
from ietf.meeting.helpers import send_interim_meeting_cancellation_notice, send_interim_session_cancellation_notice
from ietf.meeting.helpers import send_interim_minutes_reminder, populate_important_dates, update_important_dates
from ietf.meeting.helpers import filter_keyword_for_specific_session
from ietf.meeting.models import Session, TimeSlot, Meeting, SchedTimeSessAssignment, Schedule, SessionPresentation, SlideSubmission, SchedulingEvent, Room, Constraint, ConstraintName
from ietf.meeting.test_data import make_meeting_test_data, make_interim_meeting, make_interim_test_data
from ietf.meeting.utils import finalize, condition_slide_order
from ietf.meeting.utils import add_event_info_to_session_qs
from ietf.meeting.views import session_draft_list, parse_agenda_filter_params
from ietf.name.models import SessionStatusName, ImportantDateName, RoleName, ProceedingsMaterialTypeName
from ietf.utils.decorators import skip_coverage
from ietf.utils.mail import outbox, empty_outbox, get_payload_text
from ietf.utils.test_utils import TestCase, login_testing_unauthorized, unicontent
from ietf.utils.text import xslugify

from ietf.person.factories import PersonFactory
from ietf.group.factories import GroupFactory, GroupEventFactory, RoleFactory
from ietf.meeting.factories import ( SessionFactory, SessionPresentationFactory, ScheduleFactory,
<<<<<<< HEAD
    MeetingFactory, FloorPlanFactory, TimeSlotFactory, SlideSubmissionFactory, RoomFactory, ConstraintFactory )
=======
    MeetingFactory, FloorPlanFactory, TimeSlotFactory, SlideSubmissionFactory, RoomFactory, MeetingHostFactory,
    ProceedingsMaterialFactory )
>>>>>>> 2060173f
from ietf.doc.factories import DocumentFactory, WgDraftFactory
from ietf.submit.tests import submission_file
from ietf.utils.test_utils import assert_ical_response_is_valid

if os.path.exists(settings.GHOSTSCRIPT_COMMAND):
    skip_pdf_tests = False
    skip_message = ""
else:
    skip_pdf_tests = True
    skip_message = ("Skipping pdf test: The binary for ghostscript wasn't found in the\n       "
                    "location indicated in settings.py.")
    print("     "+skip_message)


class BaseMeetingTestCase(TestCase):
    """Base class for meeting-related tests that need to set up temporary directories

    This creates temporary directories for meeting-related uploads, then updates settings
    to point to them. It also patches the Storage class to use the temporary directories.
    When done, removes its files, resets the settings, and shuts off the patched Storage.

    If subclasses have their own setUp/tearDown routines, they must remember to call the
    superclass methods.
    """
    def setUp(self):
        self.materials_dir = self.tempdir('materials')
        self.id_dir = self.tempdir('id')
        self.archive_dir = self.tempdir('id-archive')
        self.storage_dir = self.tempdir('storage')
        #
        os.mkdir(os.path.join(self.archive_dir, "unknown_ids"))
        os.mkdir(os.path.join(self.archive_dir, "deleted_tombstones"))
        os.mkdir(os.path.join(self.archive_dir, "expired_without_tombstone"))
        #
        self.saved_agenda_path = settings.AGENDA_PATH
        self.saved_id_dir = settings.INTERNET_DRAFT_PATH
        self.saved_archive_dir = settings.INTERNET_DRAFT_ARCHIVE_DIR
        self.saved_meetinghost_logo_path = settings.MEETINGHOST_LOGO_PATH
        #
        settings.AGENDA_PATH = self.materials_dir
        settings.INTERNET_DRAFT_PATH = self.id_dir
        settings.INTERNET_DRAFT_ARCHIVE_DIR = self.archive_dir
        settings.MEETINGHOST_LOGO_PATH = self.storage_dir

        # The FileSystemStorage has already set its location before
        # the settings were changed. Mock the method it uses to get the
        # location and fill in our temporary location. Without this, test
        # files will upload to the locations specified in settings.py.
        # Note that this will affect any use of the storage class in
        # meeting.models - i.e., FloorPlan.image and MeetingHost.logo
        self.patcher = patch('ietf.meeting.models.NoLocationMigrationFileSystemStorage.base_location',
                             new_callable=PropertyMock)
        mocked = self.patcher.start()
        mocked.return_value = self.storage_dir

    def tearDown(self):
        self.patcher.stop()
        #
        shutil.rmtree(self.storage_dir)
        shutil.rmtree(self.id_dir)
        shutil.rmtree(self.archive_dir)
        shutil.rmtree(self.materials_dir)
        #
        settings.AGENDA_PATH = self.saved_agenda_path
        settings.INTERNET_DRAFT_PATH = self.saved_id_dir
        settings.INTERNET_DRAFT_ARCHIVE_DIR = self.saved_archive_dir
        settings.MEETINGHOST_LOGO_PATH = self.saved_meetinghost_logo_path

    def write_materials_file(self, meeting, doc, content):
        path = os.path.join(self.materials_dir, "%s/%s/%s" % (meeting.number, doc.type_id, doc.uploaded_filename))

        dirname = os.path.dirname(path)
        if not os.path.exists(dirname):
            os.makedirs(dirname)

        if isinstance(content, str):
            content = content.encode()
        with io.open(path, "wb") as f:
            f.write(content)

    def write_materials_files(self, meeting, session):

        draft = Document.objects.filter(type="draft", group=session.group).first()

        self.write_materials_file(meeting, session.materials.get(type="agenda"),
                                  "1. WG status (15 minutes)\n\n2. Status of %s\n\n" % draft.name)

        self.write_materials_file(meeting, session.materials.get(type="minutes"),
                                  "1. More work items underway\n\n2. The draft will be finished before next meeting\n\n")

        self.write_materials_file(meeting, session.materials.filter(type="slides").exclude(states__type__slug='slides',states__slug='deleted').first(),
                                  "This is a slideshow")



class MeetingTests(BaseMeetingTestCase):
    def test_meeting_agenda(self):
        meeting = make_meeting_test_data()
        session = Session.objects.filter(meeting=meeting, group__acronym="mars").first()
        slot = TimeSlot.objects.get(sessionassignments__session=session,sessionassignments__schedule=meeting.schedule)
        #
        self.write_materials_files(meeting, session)
        #
        future_year = datetime.date.today().year+1
        future_num =  (future_year-1984)*3            # valid for the mid-year meeting
        future_meeting = Meeting.objects.create(date=datetime.date(future_year, 7, 22), number=future_num, type_id='ietf',
                                city="Panama City", country="PA", time_zone='America/Panama')

        registration_text = "Registration"

        # utc
        time_interval = "%s-%s" % (slot.utc_start_time().strftime("%H:%M").lstrip("0"), (slot.utc_start_time() + slot.duration).strftime("%H:%M").lstrip("0"))

        r = self.client.get(urlreverse("ietf.meeting.views.agenda", kwargs=dict(num=meeting.number,utc='-utc')))
        self.assertEqual(r.status_code, 200)
        q = PyQuery(r.content)
        agenda_content = q("#content").html()
        self.assertIn(session.group.acronym, agenda_content)
        self.assertIn(session.group.name, agenda_content)
        self.assertIn(session.group.parent.acronym.upper(), agenda_content)
        self.assertIn(slot.location.name, agenda_content)
        self.assertIn(time_interval, agenda_content)
        self.assertIsNotNone(q(':input[value="%s"]' % meeting.time_zone),
                             'Time zone selector should show meeting timezone')
        self.assertIsNotNone(q('.nav *:contains("%s")' % meeting.time_zone),
                             'Time zone indicator should be in nav sidebar')

        # plain
        time_interval = "%s-%s" % (slot.time.strftime("%H:%M").lstrip("0"), (slot.time + slot.duration).strftime("%H:%M").lstrip("0"))

        r = self.client.get(urlreverse("ietf.meeting.views.agenda", kwargs=dict(num=meeting.number)))
        self.assertEqual(r.status_code, 200)
        q = PyQuery(r.content)
        agenda_content = q("#content").html()
        self.assertIn(session.group.acronym, agenda_content)
        self.assertIn(session.group.name, agenda_content)
        self.assertIn(session.group.parent.acronym.upper(), agenda_content)
        self.assertIn(slot.location.name, agenda_content)
        self.assertIn(time_interval, agenda_content)
        self.assertIn(registration_text, agenda_content)

        # Make sure there's a frame for the session agenda and it points to the right place
        assignment_url = urlreverse('ietf.meeting.views.session_materials', kwargs=dict(session_id=session.pk))
        self.assertTrue(
            any(
                [assignment_url in x.attrib["data-src"] 
                 for x in q('tr div.modal-body  div.session-materials')]
            )
        ) 

        # future meeting, no agenda
        r = self.client.get(urlreverse("ietf.meeting.views.agenda", kwargs=dict(num=future_meeting.number)))
        self.assertContains(r, "There is no agenda available yet.")
        self.assertTemplateUsed(r, 'meeting/no-agenda.html')

        # text
        # the rest of the results don't have as nicely formatted times
        time_interval = time_interval.replace(":", "")

        r = self.client.get(urlreverse("ietf.meeting.views.agenda", kwargs=dict(num=meeting.number, ext=".txt")))
        self.assertContains(r, session.group.acronym)
        self.assertContains(r, session.group.name)
        self.assertContains(r, session.group.parent.acronym.upper())
        self.assertContains(r, slot.location.name)

        self.assertContains(r, time_interval)

        r = self.client.get(urlreverse("ietf.meeting.views.agenda", kwargs=dict(num=meeting.number,name=meeting.unofficial_schedule.name,owner=meeting.unofficial_schedule.owner.email())))
        self.assertContains(r, 'not the official schedule')

        # future meeting, no agenda
        r = self.client.get(urlreverse("ietf.meeting.views.agenda", kwargs=dict(num=future_meeting.number, ext=".txt")))
        self.assertContains(r, "There is no agenda available yet.")
        self.assertTemplateUsed(r, 'meeting/no-agenda.txt')

        # CSV
        r = self.client.get(urlreverse("ietf.meeting.views.agenda", kwargs=dict(num=meeting.number, ext=".csv")))
        self.assertContains(r, session.group.acronym)
        self.assertContains(r, session.group.name)
        self.assertContains(r, session.group.parent.acronym.upper())
        self.assertContains(r, slot.location.name)
        self.assertContains(r, registration_text)

        self.assertContains(r, session.materials.get(type='agenda').uploaded_filename)
        self.assertContains(r, session.materials.filter(type='slides').exclude(states__type__slug='slides',states__slug='deleted').first().uploaded_filename)
        self.assertNotContains(r, session.materials.filter(type='slides',states__type__slug='slides',states__slug='deleted').first().uploaded_filename)

        # iCal
        r = self.client.get(urlreverse("ietf.meeting.views.agenda_ical", kwargs=dict(num=meeting.number))
                            + "?show=" + session.group.parent.acronym.upper())
        self.assertContains(r, session.group.acronym)
        self.assertContains(r, session.group.name)
        self.assertContains(r, slot.location.name)
        self.assertContains(r, "BEGIN:VTIMEZONE")
        self.assertContains(r, "END:VTIMEZONE")        

        self.assertContains(r, session.agenda().get_href())
        self.assertContains(r, session.materials.filter(type='slides').exclude(states__type__slug='slides',states__slug='deleted').first().get_href())
        # TODO - the ics view uses .all on a queryset in a view so it's showing the deleted slides.
        #self.assertNotContains(r, session.materials.filter(type='slides',states__type__slug='slides',states__slug='deleted').first().get_absolute_url())

        # week view
        r = self.client.get(urlreverse("ietf.meeting.views.week_view", kwargs=dict(num=meeting.number)))
        self.assertNotContains(r, 'CANCELLED')
        self.assertContains(r, session.group.acronym)
        self.assertContains(r, slot.location.name)
        self.assertContains(r, registration_text)

        # week view with a cancelled session
        SchedulingEvent.objects.create(
            session=session,
            status=SessionStatusName.objects.get(slug='canceled'),
            by=Person.objects.get(name='(System)')
        )
        r = self.client.get(urlreverse("ietf.meeting.views.week_view", kwargs=dict(num=meeting.number)))
        self.assertContains(r, 'CANCELLED')
        self.assertContains(r, session.group.acronym)
        self.assertContains(r, slot.location.name)

    def test_meeting_agenda_filters_ignored(self):
        """The agenda view should ignore filter querystrings
        
        (They are handled by javascript on the front end)
        """
        meeting = make_meeting_test_data()
        expected_items = meeting.schedule.assignments.exclude(timeslot__type__in=['lead','offagenda'])
        expected_rows = ['row-%s' % item.slug() for item in expected_items]
        
        r = self.client.get(urlreverse('ietf.meeting.views.agenda'))
        for row_id in expected_rows:
            self.assertContains(r, row_id)

        r = self.client.get(urlreverse('ietf.meeting.views.agenda') + '?show=mars')
        for row_id in expected_rows:
            self.assertContains(r, row_id)

        r = self.client.get(urlreverse('ietf.meeting.views.agenda') + '?show=mars&hide=ames,mars,plenary,ietf,bof')
        for row_id in expected_rows:
            self.assertContains(r, row_id)

    def test_agenda_iab_session(self):
        date = datetime.date.today()
        meeting = MeetingFactory(type_id='ietf', date=date )
        make_meeting_test_data(meeting=meeting)
        
        iab = Group.objects.get(acronym='iab')
        venus = Group.objects.create(
            name="Three letter acronym",
            acronym="venus",
            description="This group discusses exploration of Venus",
            state_id="active",
            type_id="program",
            parent=iab,
            list_email="venus@ietf.org",
        )
        venus_session = Session.objects.create(
            meeting=meeting,
            group=venus,
            attendees=10,
            requested_duration=datetime.timedelta(minutes=60),
            type_id='regular',
        )
        system_person = Person.objects.get(name="(System)")
        SchedulingEvent.objects.create(session=venus_session, status_id='schedw', by=system_person)
        room = Room.objects.create(meeting=meeting,
                                   name="Aphrodite",
                                   capacity=100,
                                   functional_name="Aphrodite Room")
        room.session_types.add('regular')
        session_date = meeting.date + datetime.timedelta(days=1)
        slot3 = TimeSlot.objects.create(meeting=meeting, type_id='regular', location=room,
                                        duration=datetime.timedelta(minutes=60),
                                        time=datetime.datetime.combine(session_date, datetime.time(13, 30)))
        SchedTimeSessAssignment.objects.create(timeslot=slot3, session=venus_session, schedule=meeting.schedule)
        url = urlreverse('ietf.meeting.views.agenda', kwargs=dict(num=meeting.number))
        r = self.client.get(url)
        self.assertContains(r, 'venus')
        q = PyQuery(r.content)
        venus_row = q('[id*="-iab-"]').html()
        self.assertIn('venus', venus_row)
        
    def test_agenda_current_audio(self):
        date = datetime.date.today()
        meeting = MeetingFactory(type_id='ietf', date=date )
        make_meeting_test_data(meeting=meeting)
        url = urlreverse("ietf.meeting.views.agenda", kwargs=dict(num=meeting.number))
        r = self.client.get(url)
        self.assertContains(r, "Audio stream")

    def test_agenda_by_room(self):
        meeting = make_meeting_test_data()
        url = urlreverse("ietf.meeting.views.agenda_by_room",kwargs=dict(num=meeting.number))
        login_testing_unauthorized(self,"secretary",url)
        r = self.client.get(url)
        self.assertTrue(all([x in unicontent(r) for x in ['mars','IESG Breakfast','Test Room','Breakfast Room']]))

        url = urlreverse("ietf.meeting.views.agenda_by_room",kwargs=dict(num=meeting.number,name=meeting.unofficial_schedule.name,owner=meeting.unofficial_schedule.owner.email()))
        r = self.client.get(url)
        self.assertTrue(all([x in unicontent(r) for x in ['mars','Test Room',]]))
        self.assertNotContains(r, 'IESG Breakfast')

    def test_agenda_by_type(self):
        meeting = make_meeting_test_data()

        url = urlreverse("ietf.meeting.views.agenda_by_type",kwargs=dict(num=meeting.number))
        login_testing_unauthorized(self,"secretary",url)
        r = self.client.get(url)
        self.assertTrue(all([x in unicontent(r) for x in ['mars','IESG Breakfast','Test Room','Breakfast Room']]))

        url = urlreverse("ietf.meeting.views.agenda_by_type",kwargs=dict(num=meeting.number,name=meeting.unofficial_schedule.name,owner=meeting.unofficial_schedule.owner.email()))
        r = self.client.get(url)
        self.assertTrue(all([x in unicontent(r) for x in ['mars','Test Room',]]))
        self.assertNotContains(r, 'IESG Breakfast')

        url = urlreverse("ietf.meeting.views.agenda_by_type",kwargs=dict(num=meeting.number,type='regular'))
        r = self.client.get(url)
        self.assertTrue(all([x in unicontent(r) for x in ['mars','Test Room']]))
        self.assertFalse(any([x in unicontent(r) for x in ['IESG Breakfast','Breakfast Room']]))

        url = urlreverse("ietf.meeting.views.agenda_by_type",kwargs=dict(num=meeting.number,type='lead'))
        r = self.client.get(url)
        self.assertFalse(any([x in unicontent(r) for x in ['mars','Test Room']]))
        self.assertTrue(all([x in unicontent(r) for x in ['IESG Breakfast','Breakfast Room']]))

        url = urlreverse("ietf.meeting.views.agenda_by_type",kwargs=dict(num=meeting.number,type='lead',name=meeting.unofficial_schedule.name,owner=meeting.unofficial_schedule.owner.email()))
        r = self.client.get(url)
        self.assertFalse(any([x in unicontent(r) for x in ['IESG Breakfast','Breakfast Room']]))

    def test_agenda_room_view(self):
        meeting = make_meeting_test_data()
        url = urlreverse("ietf.meeting.views.room_view",kwargs=dict(num=meeting.number))
        login_testing_unauthorized(self,"secretary",url)
        r = self.client.get(url)
        self.assertEqual(r.status_code,200)
        self.assertTrue(all([x in unicontent(r) for x in ['mars','IESG Breakfast','Test Room','Breakfast Room']]))
        url = urlreverse("ietf.meeting.views.room_view",kwargs=dict(num=meeting.number,name=meeting.unofficial_schedule.name,owner=meeting.unofficial_schedule.owner.email()))
        r = self.client.get(url)
        self.assertTrue(all([x in unicontent(r) for x in ['mars','Test Room','Breakfast Room']]))
        self.assertNotContains(r, 'IESG Breakfast')


    def test_agenda_week_view(self):
        meeting = make_meeting_test_data()
        url = urlreverse("ietf.meeting.views.week_view",kwargs=dict(num=meeting.number)) + "?show=farfut"
        r = self.client.get(url)
        self.assertEqual(r.status_code,200)
        self.assertTrue(all([x in unicontent(r) for x in ['var all_items', 'maximize', 'draw_calendar', ]]))

        # Specifying a time zone should not change the output (time zones are handled by the JS)
        url = urlreverse("ietf.meeting.views.week_view",kwargs=dict(num=meeting.number)) + "?show=farfut&tz=Asia/Bangkok"
        r_with_tz = self.client.get(url)
        self.assertEqual(r_with_tz.status_code,200)
        self.assertEqual(r.content, r_with_tz.content)

    def test_agenda_personalize(self):
        """Session selection page should have a checkbox for each session with appropriate keywords"""
        meeting = make_meeting_test_data()
        url = urlreverse("ietf.meeting.views.agenda_personalize",kwargs=dict(num=meeting.number))
        r = self.client.get(url)
        self.assertEqual(r.status_code,200)
        q = PyQuery(r.content)
        for assignment in SchedTimeSessAssignment.objects.filter(
                schedule__in=[meeting.schedule, meeting.schedule.base],
                timeslot__type__private=False,
        ):
            row = q('#row-{}'.format(assignment.slug()))
            self.assertIsNotNone(row, 'No row for assignment {}'.format(assignment))
            checkboxes = row('input[type="checkbox"][name="selected-sessions"]')
            self.assertEqual(len(checkboxes), 1,
                             'Row for assignment {} does not have a checkbox input'.format(assignment))
            checkbox = checkboxes.eq(0)
            self.assertEqual(
                checkbox.attr('data-filter-item'),
                filter_keyword_for_specific_session(assignment.session),
            )

    def test_agenda_personalize_updates_urls(self):
        """The correct URLs should be updated when filter settings change on the personalize agenda view

        Tests that the expected elements have the necessary classes. The actual update of these fields
        is tested in the JS tests
        """
        meeting = make_meeting_test_data()
        url = urlreverse("ietf.meeting.views.agenda_personalize",kwargs=dict(num=meeting.number))
        r = self.client.get(url)
        self.assertEqual(r.status_code,200)
        q = PyQuery(r.content)

        # Find all the elements expected to be updated
        expected_elements = []
        nav_tab_anchors = q('ul.nav.nav-tabs > li > a')
        for anchor in nav_tab_anchors.items():
            text = anchor.text().strip()
            if text in ['Agenda', 'UTC Agenda', 'Select Sessions']:
                expected_elements.append(anchor)
        for btn in q('.buttonlist a.btn').items():
            text = btn.text().strip()
            if text in ['View customized agenda', 'Download as .ics', 'Subscribe with webcal']:
                expected_elements.append(btn)

        # Check that all the expected elements have the correct classes
        for elt in expected_elements:
            self.assertTrue(elt.has_class('agenda-link'))
            self.assertTrue(elt.has_class('filterable'))

        # Finally, check that there are no unexpected elements marked to be updated.
        # If there are, they should be added to the test above.
        self.assertEqual(len(expected_elements),
                         len(q('.agenda-link.filterable')),
                         'Unexpected elements updated')

    @override_settings(MEETING_MATERIALS_SERVE_LOCALLY=False, MEETING_DOC_HREFS = settings.MEETING_DOC_CDN_HREFS)
    def test_materials_through_cdn(self):
        meeting = make_meeting_test_data(create_interims=True)

        session107 = SessionFactory(meeting__number='172',group__acronym='mars')
        doc = DocumentFactory.create(name='agenda-172-mars', type_id='agenda', title="Agenda",
            uploaded_filename="agenda-172-mars.txt", group=session107.group, rev='00', states=[('agenda','active')])
        pres = SessionPresentation.objects.create(session=session107,document=doc,rev=doc.rev)
        session107.sessionpresentation_set.add(pres) # 
        doc = DocumentFactory.create(name='minutes-172-mars', type_id='minutes', title="Minutes",
            uploaded_filename="minutes-172-mars.md", group=session107.group, rev='00', states=[('minutes','active')])
        pres = SessionPresentation.objects.create(session=session107,document=doc,rev=doc.rev)
        session107.sessionpresentation_set.add(pres)
        doc = DocumentFactory.create(name='slides-172-mars-1-active', type_id='slides', title="Slideshow",
            uploaded_filename="slides-172-mars.txt", group=session107.group, rev='00',
            states=[('slides','active'), ('reuse_policy', 'single')])
        pres = SessionPresentation.objects.create(session=session107,document=doc,rev=doc.rev)
        session107.sessionpresentation_set.add(pres)

        for session in (
            Session.objects.filter(meeting=meeting, group__acronym="mars").first(),
            session107,
            Session.objects.filter(meeting__type_id='interim', group__acronym='mars', schedulingevent__status='sched').first(),
        ):
            self.write_materials_files(session.meeting, session)
            for document in (session.agenda(),session.minutes(),session.slides()[0]):
                url = urlreverse("ietf.meeting.views.materials_document",
                                               kwargs=dict(num=session.meeting.number, document=document))
                r = self.client.get(url)
                if session.meeting.number.isdigit() and int(session.meeting.number)<=96:
                    self.assertEqual(r.status_code,200)
                else:
                    self.assertEqual(r.status_code,302)
                    self.assertEqual(r['Location'],document.get_href())
                    self.assertNotEqual(urlsplit(r['Location'])[2],url)

    def test_materials(self):
        meeting = make_meeting_test_data()
        session = Session.objects.filter(meeting=meeting, group__acronym="mars").first()
        self.do_test_materials(meeting, session)

    def test_interim_materials(self):
        make_meeting_test_data()
        group = Group.objects.get(acronym='mars')
        date = datetime.datetime.today() - datetime.timedelta(days=10)
        meeting = make_interim_meeting(group=group, date=date, status='sched')
        session = meeting.session_set.first()

        self.do_test_materials(meeting, session)

    @override_settings(MEETING_MATERIALS_SERVE_LOCALLY=True)
    def do_test_materials(self, meeting, session):

        self.write_materials_files(meeting, session)
        
        # session agenda
        document = session.agenda()
        url = urlreverse("ietf.meeting.views.materials_document",
                                       kwargs=dict(num=meeting.number, document=document))
        r = self.client.get(url)
        if r.status_code != 200:
            q = PyQuery(r.content)
            debug.show('q(".alert").text()')
        self.assertContains(r, "1. WG status")

        # session minutes
        url = urlreverse("ietf.meeting.views.materials_document",
                         kwargs=dict(num=meeting.number, document=session.minutes()))
        r = self.client.get(url)
        self.assertContains(r, "1. More work items underway")
        
        
        cont_disp = r._headers.get('content-disposition', ('Content-Disposition', ''))[1]
        cont_disp = re.split('; ?', cont_disp)
        cont_disp_settings = dict( e.split('=', 1) for e in cont_disp if '=' in e )
        filename = cont_disp_settings.get('filename', '').strip('"')
        if filename.endswith('.md'):
            for accept, cont_type, content in [
                    ('text/html,text/plain,text/markdown',  'text/html',     '<li><p>More work items underway</p></li>'),
                    ('text/markdown,text/html,text/plain',  'text/markdown', '1. More work items underway'),
                    ('text/plain,text/markdown, text/html', 'text/plain',    '1. More work items underway'),
                    ('text/html',                           'text/html',     '<li><p>More work items underway</p></li>'),
                    ('text/markdown',                       'text/markdown', '1. More work items underway'),
                    ('text/plain',                          'text/plain',    '1. More work items underway'),
                ]:
                client = Client(HTTP_ACCEPT=accept)
                r = client.get(url)
                rtype = r['Content-Type'].split(';')[0]
                self.assertEqual(cont_type, rtype)
                self.assertContains(r, content)

        # test with explicit meeting number in url
        if meeting.number.isdigit():
            url = urlreverse("ietf.meeting.views.materials", kwargs=dict(num=meeting.number))
            r = self.client.get(url)
            self.assertEqual(r.status_code, 200)
            q = PyQuery(r.content)
            row = q('#content #%s' % str(session.group.acronym)).closest("tr")
            self.assertTrue(row.find('a:contains("Agenda")'))
            self.assertTrue(row.find('a:contains("Minutes")'))
            self.assertTrue(row.find('a:contains("Slideshow")'))
            self.assertFalse(row.find("a:contains(\"Bad Slideshow\")"))

            # test with no meeting number in url
            url = urlreverse("ietf.meeting.views.materials", kwargs=dict())
            r = self.client.get(url)
            self.assertEqual(r.status_code, 200)
            q = PyQuery(r.content)
            row = q('#content #%s' % str(session.group.acronym)).closest("tr")
            self.assertTrue(row.find('a:contains("Agenda")'))
            self.assertTrue(row.find('a:contains("Minutes")'))
            self.assertTrue(row.find('a:contains("Slideshow")'))
            self.assertFalse(row.find("a:contains(\"Bad Slideshow\")"))

            # test with a loggged-in wg chair
            self.client.login(username="marschairman", password="marschairman+password")
            url = urlreverse("ietf.meeting.views.materials", kwargs=dict(num=meeting.number))
            r = self.client.get(url)
            self.assertEqual(r.status_code, 200)
            q = PyQuery(r.content)
            row = q('#content #%s' % str(session.group.acronym)).closest("tr")
            self.assertTrue(row.find('a:contains("Agenda")'))
            self.assertTrue(row.find('a:contains("Minutes")'))
            self.assertTrue(row.find('a:contains("Slideshow")'))
            self.assertFalse(row.find("a:contains(\"Bad Slideshow\")"))
            self.assertTrue(row.find('a:contains("Edit materials")'))
            # FIXME: missing tests of .pdf/.tar generation (some code can
            # probably be lifted from similar tests in iesg/tests.py)

            # document-specific urls
            for doc in session.materials.exclude(states__slug='deleted'):
                url = urlreverse('ietf.meeting.views.materials_document', kwargs=dict(num=meeting.number, document=doc.name))
                r = self.client.get(url)
                self.assertEqual(unicontent(r), doc.text())

    def test_materials_editable_groups(self):
        meeting = make_meeting_test_data()
        
        self.client.login(username="marschairman", password="marschairman+password")
        r = self.client.get(urlreverse("ietf.meeting.views.materials_editable_groups", kwargs={'num':meeting.number}))
        self.assertContains(r, meeting.number)
        self.assertContains(r, "mars")
        self.assertNotContains(r, "No session requested")

        self.client.login(username="ad", password="ad+password")
        r = self.client.get(urlreverse("ietf.meeting.views.materials_editable_groups", kwargs={'num':meeting.number}))
        self.assertContains(r, meeting.number)
        self.assertContains(r, "frfarea")
        self.assertContains(r, "No session requested")

        self.client.login(username="plain",password="plain+password")
        r = self.client.get(urlreverse("ietf.meeting.views.materials_editable_groups", kwargs={'num':meeting.number}))
        self.assertContains(r, meeting.number)
        self.assertContains(r, "You cannot manage the meeting materials for any groups")

    @override_settings(MEETING_MATERIALS_SERVE_LOCALLY=True)
    def test_materials_name_endswith_hyphen_number_number(self):
        sp = SessionPresentationFactory(document__name='slides-junk-15',document__type_id='slides',document__states=[('reuse_policy','single')])
        sp.document.uploaded_filename = '%s-%s.pdf'%(sp.document.name,sp.document.rev)
        sp.document.save()
        self.write_materials_file(sp.session.meeting, sp.document, 'Fake slide contents')
        url = urlreverse("ietf.meeting.views.materials_document", kwargs=dict(document=sp.document.name,num=sp.session.meeting.number))
        r = self.client.get(url)
        self.assertEqual(r.status_code, 200)

    def test_important_dates(self):
        meeting=MeetingFactory(type_id='ietf')
        meeting.show_important_dates = True
        meeting.save()
        populate_important_dates(meeting)
        url = urlreverse('ietf.meeting.views.important_dates',kwargs={'num':meeting.number})
        r = self.client.get(url)
        self.assertContains(r, str(meeting.importantdate_set.first().date))
        idn = ImportantDateName.objects.filter(used=True).first()
        pre_date = meeting.importantdate_set.get(name=idn).date
        idn.default_offset_days -= 1
        idn.save()
        update_important_dates(meeting)
        post_date =  meeting.importantdate_set.get(name=idn).date
        self.assertEqual(pre_date, post_date+datetime.timedelta(days=1))

    def test_important_dates_ical(self):
        meeting = MeetingFactory(type_id='ietf')
        meeting.show_important_dates = True
        meeting.save()
        populate_important_dates(meeting)
        url = urlreverse('ietf.meeting.views.important_dates', kwargs={'num': meeting.number, 'output_format': 'ics'})
        r = self.client.get(url)
        for d in meeting.importantdate_set.all():
            self.assertContains(r, d.date.isoformat())

    def test_group_ical(self):
        meeting = make_meeting_test_data()
        s1 = Session.objects.filter(meeting=meeting, group__acronym="mars").first()
        a1 = s1.official_timeslotassignment()
        t1 = a1.timeslot
        # Create an extra session
        t2 = TimeSlotFactory.create(meeting=meeting, time=datetime.datetime.combine(meeting.date, datetime.time(11, 30)))
        s2 = SessionFactory.create(meeting=meeting, group=s1.group, add_to_schedule=False)
        SchedTimeSessAssignment.objects.create(timeslot=t2, session=s2, schedule=meeting.schedule)
        #
        url = urlreverse('ietf.meeting.views.agenda_ical', kwargs={'num':meeting.number, 'acronym':s1.group.acronym, })
        r = self.client.get(url)
        assert_ical_response_is_valid(self,
                                      r,
                                      expected_event_summaries=['mars - Martian Special Interest Group'],
                                      expected_event_count=2)
        self.assertContains(r, t1.time.strftime('%Y%m%dT%H%M%S'))
        self.assertContains(r, t2.time.strftime('%Y%m%dT%H%M%S'))
        #
        url = urlreverse('ietf.meeting.views.agenda_ical', kwargs={'num':meeting.number, 'session_id':s1.id, })
        r = self.client.get(url)
        assert_ical_response_is_valid(self, r,
                                      expected_event_summaries=['mars - Martian Special Interest Group'],
                                      expected_event_count=1)
        self.assertContains(r, t1.time.strftime('%Y%m%dT%H%M%S'))
        self.assertNotContains(r, t2.time.strftime('%Y%m%dT%H%M%S'))

    def test_meeting_agenda_has_static_ical_links(self):
        """Links to the agenda_ical view must appear on the agenda page
        
        Confirms that these have the correct querystrings. Does not test the JS-based
        'Customized schedule' button.
        """
        meeting = make_meeting_test_data()

        # get the agenda
        url = urlreverse('ietf.meeting.views.agenda', kwargs=dict(num=meeting.number))
        r = self.client.get(url)
        
        # Check that it has the links we expect
        ical_url = urlreverse('ietf.meeting.views.agenda_ical', kwargs=dict(num=meeting.number))
        q = PyQuery(r.content)
        content = q('#content').html()

        assignments = meeting.schedule.assignments.exclude(timeslot__type__in=['lead', 'offagenda'])

        # Assume the test meeting is not using historic groups
        groups = [a.session.group for a in assignments if a.session is not None]
        for g in groups:
            if g.parent_id is not None:
                self.assertIn('%s?show=%s' % (ical_url, g.parent.acronym.lower()), content)

        # Should be a 'non-area events' link showing appropriate types        
        non_area_labels = [
            'BOF', 'EDU', 'Hackathon', 'IEPG', 'IESG', 'IETF', 'Plenary', 'Secretariat', 'Tools',
        ]
        self.assertIn('%s?show=%s' % (ical_url, ','.join(non_area_labels).lower()), content)

    def test_parse_agenda_filter_params(self):
        def _r(show=(), hide=(), showtypes=(), hidetypes=()):
            """Helper to create expected result dict"""
            return dict(show=set(show), hide=set(hide), showtypes=set(showtypes), hidetypes=set(hidetypes))

        self.assertIsNone(parse_agenda_filter_params(QueryDict('')))

        # test valid combos (not exhaustive)
        for qstr, expected in (
            ('show=', _r()), ('hide=', _r()), ('showtypes=', _r()), ('hidetypes=', _r()),
            ('show=x', _r(show=['x'])), ('hide=x', _r(hide=['x'])),
            ('showtypes=x', _r(showtypes=['x'])), ('hidetypes=x', _r(hidetypes=['x'])),
            ('show=x,y,z', _r(show=['x','y','z'])),
            ('hide=x,y,z', _r(hide=['x','y','z'])),
            ('showtypes=x,y,z', _r(showtypes=['x','y','z'])),
            ('hidetypes=x,y,z', _r(hidetypes=['x','y','z'])),
            ('show=a&hide=a', _r(show=['a'], hide=['a'])),
            ('show=a&hide=b', _r(show=['a'], hide=['b'])),
            ('show=a&hide=b&showtypes=c&hidetypes=d', _r(show=['a'], hide=['b'], showtypes=['c'], hidetypes=['d'])),
        ):
            self.assertEqual(
                parse_agenda_filter_params(QueryDict(qstr)),
                expected,
                'Parsed "%s" incorrectly' % qstr,
            )

    def do_ical_filter_test(self, meeting, querystring, expected_session_summaries):
        url = urlreverse('ietf.meeting.views.agenda_ical', kwargs={'num':meeting.number})
        r = self.client.get(url + querystring)
        self.assertEqual(r.status_code, 200)
        assert_ical_response_is_valid(self,
                                      r,
                                      expected_event_summaries=expected_session_summaries,
                                      expected_event_count=len(expected_session_summaries))

    def test_ical_filter(self):
        # Just a quick check of functionality - permutations tested via tests_js.AgendaTests
        meeting = make_meeting_test_data()
        self.do_ical_filter_test(
            meeting,
            querystring='',
            expected_session_summaries=[
                'Morning Break',
                'Registration',
                'IETF Plenary',
                'ames - Asteroid Mining Equipment Standardization Group',
                'mars - Martian Special Interest Group',
            ]
        )
        self.do_ical_filter_test(
            meeting,
            querystring='?show=plenary,secretariat,ames&hide=reg',
            expected_session_summaries=[
                'Morning Break',
                'IETF Plenary',
                'ames - Asteroid Mining Equipment Standardization Group',
            ]
        )

    def build_session_setup(self):
        # This setup is intentionally unusual - the session has one draft attached as a session presentation,
        # but lists a different on in its agenda. The expectation is that the pdf and tgz views will return both.
        session = SessionFactory(group__type_id='wg',meeting__type_id='ietf')
        draft1 = WgDraftFactory(group=session.group)
        session.sessionpresentation_set.create(document=draft1)
        draft2 = WgDraftFactory(group=session.group)
        agenda = DocumentFactory(type_id='agenda',group=session.group, uploaded_filename='agenda-%s-%s' % (session.meeting.number,session.group.acronym), states=[('agenda','active')])
        session.sessionpresentation_set.create(document=agenda)
        self.write_materials_file(session.meeting, session.materials.get(type="agenda"),
                                  "1. WG status (15 minutes)\n\n2. Status of %s\n\n" % draft2.name)
        filenames = []
        for d in (draft1, draft2):
            file,_ = submission_file(name=d.name,format='txt',templatename='test_submission.txt',group=session.group,rev="00")
            filename = os.path.join(d.get_file_path(),file.name)
            with io.open(filename,'w') as draftbits:
                draftbits.write(file.getvalue())
            filenames.append(filename)
        self.assertEqual( len(session_draft_list(session.meeting.number,session.group.acronym)), 2)
        return (session, filenames)

    def test_session_draft_tarfile(self):
        session, filenames = self.build_session_setup()
        url = urlreverse('ietf.meeting.views.session_draft_tarfile', kwargs={'num':session.meeting.number,'acronym':session.group.acronym})
        response = self.client.get(url)
        self.assertEqual(response.status_code, 200)
        self.assertEqual(response.get('Content-Type'), 'application/octet-stream')
        for filename in filenames:
            os.unlink(filename)

    @skipIf(skip_pdf_tests, skip_message)
    @skip_coverage
    def test_session_draft_pdf(self):
        session, filenames = self.build_session_setup()
        url = urlreverse('ietf.meeting.views.session_draft_pdf', kwargs={'num':session.meeting.number,'acronym':session.group.acronym})
        response = self.client.get(url)
        self.assertEqual(response.status_code, 200)
        self.assertEqual(response.get('Content-Type'), 'application/pdf')
        for filename in filenames:
            os.unlink(filename)

    def test_current_materials(self):
        url = urlreverse('ietf.meeting.views.current_materials')
        response = self.client.get(url)
        self.assertEqual(response.status_code, 404)
        MeetingFactory(type_id='ietf', date=datetime.date.today())
        response = self.client.get(url)
        self.assertEqual(response.status_code, 302)

    def test_edit_schedule_properties(self):
        self.client.login(username='secretary',password='secretary+password')
        url = urlreverse('ietf.meeting.views.edit_schedule_properties',kwargs={'owner':'does@notexist.example','name':'doesnotexist','num':00})
        response = self.client.get(url)
        self.assertEqual(response.status_code,404)
        self.client.logout()
        schedule = ScheduleFactory(meeting__type_id='ietf',visible=False,public=False)
        url = urlreverse('ietf.meeting.views.edit_schedule_properties',kwargs={'owner':schedule.owner.email(),'name':schedule.name,'num':schedule.meeting.number})
        response = self.client.get(url)
        self.assertEqual(response.status_code,302)
        self.client.login(username='secretary',password='secretary+password')
        response = self.client.get(url)
        self.assertEqual(response.status_code,200)

        new_base = Schedule.objects.create(name="newbase", owner=schedule.owner, meeting=schedule.meeting)
        response = self.client.post(url, {
                'name':schedule.name,
                'visible':True,
                'public':True,
                'notes': "New Notes",
                'base': new_base.pk,
            }
        )
        self.assertNoFormPostErrors(response)
        schedule.refresh_from_db()
        self.assertTrue(schedule.visible)
        self.assertTrue(schedule.public)
        self.assertEqual(schedule.notes, "New Notes")
        self.assertEqual(schedule.base_id, new_base.pk)

    def test_agenda_by_type_ics(self):
        session=SessionFactory(meeting__type_id='ietf',type_id='lead')
        url = urlreverse('ietf.meeting.views.agenda_by_type_ics',kwargs={'num':session.meeting.number,'type':'lead'})
        login_testing_unauthorized(self,"secretary",url)
        response = self.client.get(url)
        self.assertEqual(response.status_code,200)
        self.assertEqual(response.get('Content-Type'), 'text/calendar')

    def test_cancelled_ics(self):
        session=SessionFactory(meeting__type_id='ietf',status_id='canceled')
        url = urlreverse('ietf.meeting.views.agenda_ical', kwargs=dict(num=session.meeting.number))
        r = self.client.get(url)
        self.assertEqual(r.status_code,200)
        self.assertIn('STATUS:CANCELLED',unicontent(r))
        self.assertNotIn('STATUS:CONFIRMED',unicontent(r))

    def test_session_materials(self):
        meeting = make_meeting_test_data()
        session = Session.objects.filter(meeting=meeting, group__acronym="mars").first()

        url = urlreverse('ietf.meeting.views.session_materials', kwargs=dict(session_id=session.pk))
        r = self.client.get(url)
        self.assertEqual(r.status_code, 200)
        q = PyQuery(r.content)

        agenda_div = q('div.agenda-frame')
        self.assertIsNotNone(agenda_div)
        self.assertEqual(agenda_div.attr('data-src'), session.agenda().get_href())

        minutes_div = q('div.minutes-frame')
        self.assertIsNotNone(minutes_div)
        self.assertEqual(minutes_div.attr('data-src'), session.minutes().get_href())

        # Make sure undeleted slides are present and deleted slides are not
        not_deleted_slides = session.materials.filter(
            type='slides'
        ).exclude(
            states__type__slug='slides',states__slug='deleted'
        )
        self.assertGreater(not_deleted_slides.count(), 0)  # make sure this isn't a pointless test

        deleted_slides = session.materials.filter(
            type='slides', states__type__slug='slides', states__slug='deleted'
        )
        self.assertGreater(deleted_slides.count(), 0)  # make sure this isn't a pointless test

        # live slides should be found
        for slide in not_deleted_slides:
            self.assertTrue(q('ul li a:contains("%s")' % slide.title))

        # deleted slides should not be found
        for slide in deleted_slides:
            self.assertFalse(q('ul li a:contains("%s")' % slide.title))


@override_settings(MEETING_SESSION_LOCK_TIME=datetime.timedelta(minutes=10))
class EditMeetingScheduleTests(TestCase):
    """Tests of the meeting editor view

    This has tests in tests_js.py as well.
    """
    def test_room_grouping(self):
        """Blocks of rooms in the editor should have identical timeslots"""
        # set up a meeting, but we'll construct our own timeslots/rooms
        meeting = MeetingFactory(type_id='ietf', populate_schedule=False)
        sched = ScheduleFactory(meeting=meeting)

        # Make groups of rooms with timeslots identical within a group, distinct between groups
        times = [
            [datetime.time(11,0), datetime.time(12,0), datetime.time(13,0)],
            [datetime.time(11,0), datetime.time(12,0), datetime.time(13,0)],  # same times, but durations will differ
            [datetime.time(11,30), datetime.time(12, 0), datetime.time(13,0)],  # different time
            [datetime.time(12,0)],  # different number of timeslots
        ]
        durations = [
            [30, 60, 90],
            [60, 60, 90],
            [30, 60, 90],
            [60],
        ]
        # check that times and durations are same-sized arrays
        self.assertEqual(len(times), len(durations))
        for time_row, duration_row in zip(times, durations):
            self.assertEqual(len(time_row), len(duration_row))

        # Create an array of room groups, each with rooms_per_group Rooms in it.
        # Assign TimeSlots according to the times/durations above to each Room.
        room_groups = []
        rooms_in_group = 1  # will be incremented with each group
        for time_row, duration_row in zip(times, durations):
            room_groups.append(RoomFactory.create_batch(rooms_in_group, meeting=meeting))
            rooms_in_group += 1  # put a different number of rooms in each group to help identify errors in grouping
            for time, duration in zip(time_row, duration_row):
                for room in room_groups[-1]:
                    TimeSlotFactory(
                        meeting=meeting,
                        location=room,
                        time=datetime.datetime.combine(meeting.date, time),
                        duration=datetime.timedelta(minutes=duration),
                    )

        # Now retrieve the edit meeting schedule page
        url = urlreverse('ietf.meeting.views.edit_meeting_schedule',
                         kwargs=dict(num=meeting.number, owner=sched.owner.email(), name=sched.name))
        r = self.client.get(url)
        self.assertEqual(r.status_code, 200)

        q = PyQuery(r.content)
        day_divs = q('div.day')
        # There's only one day with TimeSlots. This means there will be two divs with class 'day':
        # the first is the room label column, the second is the TimeSlot grid.
        # Using eq() instead of [] gives us PyQuery objects instead of Elements
        label_divs = day_divs.eq(0).find('div.room-group')
        self.assertEqual(len(label_divs), len(room_groups))
        room_group_divs = day_divs.eq(1).find('div.room-group')
        self.assertEqual(len(room_group_divs), len(room_groups))
        for rg, l_div, rg_div in zip(
                room_groups,
                label_divs.items(),  # items() gives us PyQuery objects
                room_group_divs.items(),  # items() gives us PyQuery objects
        ):
            # Check that room labels are correctly grouped
            self.assertCountEqual(
                [div.text() for div in l_div.find('div.room-name').items()],
                [room.name for room in rg],
            )

            # And that the time labels are correct. Just check that the individual timeslot labels agree with
            # the time-header above each room group.
            time_header_labels = rg_div.find('div.time-header div.time-label').text()
            timeslot_rows = rg_div.find('div.timeslots')
            for row in timeslot_rows.items():
                time_labels = row.find('div.time-label div:not(.past-flag)').text()
                self.assertEqual(time_labels, time_header_labels)

    def test_bof_session_tag(self):
        """Sessions for BOF groups should be marked as such"""
        meeting = MeetingFactory(type_id='ietf')

        non_bof_session = SessionFactory(meeting=meeting)
        bof_session = SessionFactory(meeting=meeting, group__state_id='bof')

        url = urlreverse('ietf.meeting.views.edit_meeting_schedule',
                         kwargs=dict(num=meeting.number))

        self.client.login(username='secretary', password='secretary+password')
        r = self.client.get(url)
        self.assertEqual(r.status_code, 200)

        q = PyQuery(r.content)
        self.assertEqual(len(q('#session{} .bof-tag'.format(non_bof_session.pk))), 0,
                         'Non-BOF session should not be tagged as a BOF session')

        bof_tags = q('#session{} .bof-tag'.format(bof_session.pk))
        self.assertEqual(len(bof_tags), 1,
                         'BOF session should have one BOF session tag')
        self.assertIn('BOF', bof_tags.eq(0).text(),
                      'BOF tag should contain text "BOF"')

    def _setup_for_swap_timeslots(self):
        """Create a meeting, rooms, and schedule for swap_timeslots testing

        Creates two groups of rooms with disjoint timeslot sets, modeling the room grouping in
        the edit_meeting_schedule view.
        """
        # Meeting must be in the future so it can be edited
        meeting = MeetingFactory(
            type_id='ietf',
            date=datetime.date.today() + datetime.timedelta(days=7),
            populate_schedule=False,
        )
        meeting.schedule = ScheduleFactory(meeting=meeting)
        meeting.save()

        # Create room groups
        room_groups = [
            RoomFactory.create_batch(2, meeting=meeting),
            RoomFactory.create_batch(2, meeting=meeting),
        ]

        # Set up different sets of timeslots
        t0 = datetime.datetime.combine(meeting.date, datetime.time(11, 0))
        dur = datetime.timedelta(hours=2)
        for room in room_groups[0]:
            TimeSlotFactory(meeting=meeting, location=room, duration=dur, time=t0)
            TimeSlotFactory(meeting=meeting, location=room, duration=dur, time=t0 + datetime.timedelta(days=1, hours=2))
            TimeSlotFactory(meeting=meeting, location=room, duration=dur, time=t0 + datetime.timedelta(days=2, hours=4))

        for room in room_groups[1]:
            TimeSlotFactory(meeting=meeting, location=room, duration=dur, time=t0 + datetime.timedelta(hours=1))
            TimeSlotFactory(meeting=meeting, location=room, duration=dur, time=t0 + datetime.timedelta(days=1, hours=3))
            TimeSlotFactory(meeting=meeting, location=room, duration=dur, time=t0 + datetime.timedelta(days=2, hours=5))

        # And now put sessions in the timeslots
        for ts in meeting.timeslot_set.all():
            SessionFactory(
                meeting=meeting,
                name=str(ts.pk),  # label to identify where it started
                add_to_schedule=False,
            ).timeslotassignments.create(
                timeslot=ts,
                schedule=meeting.schedule,
            )
        return meeting, room_groups

    def test_swap_timeslots(self):
        """Schedule timeslot groups should swap properly

        This tests the case currently exercised by the UI - where the rooms are grouped according to
        entirely equivalent sets of timeslots. Thus, there is always a matching timeslot for every (or no)
        room as long as the rooms parameter to the ajax call includes only one group.
        """
        meeting, room_groups = self._setup_for_swap_timeslots()

        url = urlreverse('ietf.meeting.views.edit_meeting_schedule', kwargs=dict(num=meeting.number))
        username = meeting.schedule.owner.user.username
        self.client.login(username=username, password=username + '+password')

        # Swap group 0's first and last sessions
        r = self.client.post(
            url,
            dict(
                action='swaptimeslots',
                origin_timeslot=str(room_groups[0][0].timeslot_set.first().pk),
                target_timeslot=str(room_groups[0][0].timeslot_set.last().pk),
                rooms=','.join([str(room.pk) for room in room_groups[0]]),
            )
        )
        self.assertEqual(r.status_code, 302)

        # Validate results
        for index, room in enumerate(room_groups[0]):
            timeslots = list(room.timeslot_set.all())
            self.assertEqual(timeslots[0].session.name, str(timeslots[-1].pk),
                             'Session from last timeslot in room (0, {}) should now be in first'.format(index))
            self.assertEqual(timeslots[-1].session.name, str(timeslots[0].pk),
                             'Session from first timeslot in room (0, {}) should now be in last'.format(index))
            self.assertEqual(
                [ts.session.name for ts in timeslots[1:-1]],
                [str(ts.pk) for ts in timeslots[1:-1]],
                'Sessions in middle timeslots should be unchanged'
            )
        for index, room in enumerate(room_groups[1]):
            timeslots = list(room.timeslot_set.all())
            self.assertFalse(
                any(ts.session is None for ts in timeslots),
                "Sessions in other room group's timeslots should still be assigned"
            )
            self.assertEqual(
                [ts.session.name for ts in timeslots],
                [str(ts.pk) for ts in timeslots],
                "Sessions in other room group's timeslots should be unchanged"
            )

    def test_swap_timeslots_denies_past(self):
        """Swapping past timeslots is not allowed for an official schedule"""
        meeting, room_groups = self._setup_for_swap_timeslots()
        # clone official schedule as an unofficial schedule
        Schedule.objects.create(
            name='unofficial',
            owner=meeting.schedule.owner,
            meeting=meeting,
            base=meeting.schedule.base,
            origin=meeting.schedule,
        )


        official_url = urlreverse('ietf.meeting.views.edit_meeting_schedule', kwargs=dict(num=meeting.number))
        unofficial_url = urlreverse('ietf.meeting.views.edit_meeting_schedule',
                                    kwargs=dict(num=meeting.number,
                                                owner=str(meeting.schedule.owner.email()),
                                                name='unofficial'))
        username = meeting.schedule.owner.user.username
        self.client.login(username=username, password=username + '+password')

        # Swap group 0's first and last sessions, first in the past
        right_now = self._right_now_in(meeting.time_zone)
        for room in room_groups[0]:
            ts = room.timeslot_set.last()
            ts.time = right_now - datetime.timedelta(minutes=5)
            ts.save()
        # timeslot_set is ordered by -time, so check that we know which is past/future
        self.assertTrue(room_groups[0][0].timeslot_set.last().time < right_now)
        self.assertTrue(room_groups[0][0].timeslot_set.first().time > right_now)
        post_data = dict(
            action='swaptimeslots',
            origin_timeslot=str(room_groups[0][0].timeslot_set.first().pk),
            target_timeslot=str(room_groups[0][0].timeslot_set.last().pk),
            rooms=','.join([str(room.pk) for room in room_groups[0]]),
        )
        r = self.client.post(official_url, post_data)
        self.assertContains(r, "Can't swap these timeslots.", status_code=400)

        # same request should succeed for an unofficial schedule
        r = self.client.post(unofficial_url, post_data)
        self.assertEqual(r.status_code, 302)

        # now with origin/target reversed
        post_data = dict(
            action='swaptimeslots',
            origin_timeslot=str(room_groups[0][0].timeslot_set.last().pk),
            target_timeslot=str(room_groups[0][0].timeslot_set.first().pk),
            rooms=','.join([str(room.pk) for room in room_groups[0]]),
        )
        r = self.client.post(official_url, post_data)
        self.assertContains(r, "Can't swap these timeslots.", status_code=400)

        # same request should succeed for an unofficial schedule
        r = self.client.post(unofficial_url, post_data)
        self.assertEqual(r.status_code, 302)

        # now with the "past" timeslot less than MEETING_SESSION_LOCK_TIME in the future
        for room in room_groups[0]:
            ts = room.timeslot_set.last()
            ts.time = right_now + datetime.timedelta(minutes=9)  # must be < MEETING_SESSION_LOCK_TIME
            ts.save()
        self.assertTrue(room_groups[0][0].timeslot_set.last().time < right_now + settings.MEETING_SESSION_LOCK_TIME)
        self.assertTrue(room_groups[0][0].timeslot_set.first().time > right_now + settings.MEETING_SESSION_LOCK_TIME)
        post_data = dict(
            action='swaptimeslots',
            origin_timeslot=str(room_groups[0][0].timeslot_set.first().pk),
            target_timeslot=str(room_groups[0][0].timeslot_set.last().pk),
            rooms=','.join([str(room.pk) for room in room_groups[0]]),
        )
        r = self.client.post(official_url, post_data)
        self.assertContains(r, "Can't swap these timeslots.", status_code=400)

        # now with both in the past
        for room in room_groups[0]:
            ts = room.timeslot_set.last()
            ts.time = right_now - datetime.timedelta(minutes=5)
            ts.save()
            ts = room.timeslot_set.first()
            ts.time = right_now - datetime.timedelta(hours=1)
            ts.save()
        past_slots = room_groups[0][0].timeslot_set.filter(time__lt=right_now)
        self.assertEqual(len(past_slots), 2, 'Need two timeslots in the past!')
        post_data = dict(
            action='swaptimeslots',
            origin_timeslot=str(past_slots[0].pk),
            target_timeslot=str(past_slots[1].pk),
            rooms=','.join([str(room.pk) for room in room_groups[0]]),
        )
        r = self.client.post(official_url, post_data)
        self.assertContains(r, "Can't swap these timeslots.", status_code=400)

        # same request should succeed for an unofficial schedule
        r = self.client.post(unofficial_url, post_data)
        self.assertEqual(r.status_code, 302)

    def test_swap_timeslots_handles_unmatched(self):
        """Sessions in unmatched timeslots should be unassigned when swapped

        This more generally tests the back end by exercising the situation where a timeslot in the
        affected rooms does not have an equivalent timeslot target. This is not used by the UI as of
        now (2021-06-22), but should function correctly.
        """
        meeting, room_groups = self._setup_for_swap_timeslots()

        # Remove a timeslot and session from only one room in group 0
        ts_to_remove = room_groups[0][1].timeslot_set.last()
        ts_to_remove.session.delete()
        ts_to_remove.delete()  # our object still exists but has no db object

        # Add a matching timeslot to group 1 so we can be sure it's being ignored.
        # If not, this session will be unassigned when we swap timeslots on group 0.
        new_ts = TimeSlotFactory(
            meeting=meeting,
            location=room_groups[1][0],
            duration=ts_to_remove.duration,
            time=ts_to_remove.time,
        )
        SessionFactory(
            meeting=meeting,
            name=str(new_ts.pk),
            add_to_schedule=False,
        ).timeslotassignments.create(
            timeslot=new_ts,
            schedule=meeting.schedule,
        )

        url = urlreverse('ietf.meeting.views.edit_meeting_schedule', kwargs=dict(num=meeting.number))
        username = meeting.schedule.owner.user.username
        self.client.login(username=username, password=username + '+password')

        # Now swap between first and last timeslots in group 0
        r = self.client.post(
            url,
            dict(
                action='swaptimeslots',
                origin_timeslot=str(room_groups[0][0].timeslot_set.first().pk),
                target_timeslot=str(room_groups[0][0].timeslot_set.last().pk),
                rooms=','.join([str(room.pk) for room in room_groups[0]]),
            )
        )
        self.assertEqual(r.status_code, 302)

        # Validate results
        for index, room in enumerate(room_groups[0]):
            timeslots = list(room.timeslot_set.all())
            if index == 1:
                # special case - this has no matching timeslot because we deleted it above
                self.assertIsNone(timeslots[0].session, 'Unmatched timeslot should be empty after swap')
                session_that_should_be_unassigned = Session.objects.get(name=str(timeslots[0].pk))
                self.assertEqual(session_that_should_be_unassigned.timeslotassignments.count(), 0,
                                 'Session that was in an unmatched timeslot should now be unassigned')
                # check from 2nd timeslot to the last since we deleted the original last timeslot
                self.assertEqual(
                    [ts.session.name for ts in timeslots[1:]],
                    [str(ts.pk) for ts in timeslots[1:]],
                    'Sessions in middle timeslots should be unchanged'
                )
            else:
                self.assertEqual(timeslots[0].session.name, str(timeslots[-1].pk),
                                 'Session from last timeslot in room (0, {}) should now be in first'.format(index))
                self.assertEqual(timeslots[-1].session.name, str(timeslots[0].pk),
                                 'Session from first timeslot in room (0, {}) should now be in last'.format(index))
                self.assertEqual(
                    [ts.session.name for ts in timeslots[1:-1]],
                    [str(ts.pk) for ts in timeslots[1:-1]],
                    'Sessions in middle timeslots should be unchanged'
                )

        # Still should have no effect on other rooms, even if they matched a timeslot
        for index, room in enumerate(room_groups[1]):
            timeslots = list(room.timeslot_set.all())
            self.assertFalse(
                any(ts.session is None for ts in timeslots),
                "Sessions in other room group's timeslots should still be assigned"
            )
            self.assertEqual(
                [ts.session.name for ts in timeslots],
                [str(ts.pk) for ts in timeslots],
                "Sessions in other room group's timeslots should be unchanged"
            )

    def test_swap_days_denies_past(self):
        """Swapping past days is not allowed for an official schedule"""
        meeting, room_groups = self._setup_for_swap_timeslots()
        # clone official schedule as an unofficial schedule
        Schedule.objects.create(
            name='unofficial',
            owner=meeting.schedule.owner,
            meeting=meeting,
            base=meeting.schedule.base,
            origin=meeting.schedule,
        )


        official_url = urlreverse('ietf.meeting.views.edit_meeting_schedule', kwargs=dict(num=meeting.number))
        unofficial_url = urlreverse('ietf.meeting.views.edit_meeting_schedule',
                                    kwargs=dict(num=meeting.number,
                                                owner=str(meeting.schedule.owner.email()),
                                                name='unofficial'))
        username = meeting.schedule.owner.user.username
        self.client.login(username=username, password=username + '+password')

        # Swap group 0's first and last sessions, first in the past
        right_now = self._right_now_in(meeting.time_zone)
        yesterday = (right_now - datetime.timedelta(days=1)).date()
        day_before = (right_now - datetime.timedelta(days=2)).date()
        for room in room_groups[0]:
            ts = room.timeslot_set.last()
            ts.time = datetime.datetime.combine(yesterday, ts.time.time())
            ts.save()
        # timeslot_set is ordered by -time, so check that we know which is past/future
        self.assertTrue(room_groups[0][0].timeslot_set.last().time < right_now)
        self.assertTrue(room_groups[0][0].timeslot_set.first().time > right_now)
        post_data = dict(
            action='swapdays',
            source_day=yesterday.isoformat(),
            target_day=room_groups[0][0].timeslot_set.first().time.date().isoformat(),
        )
        r = self.client.post(official_url, post_data)
        self.assertContains(r, "Can't swap these days.", status_code=400)

        # same request should succeed for an unofficial schedule
        r = self.client.post(unofficial_url, post_data)
        self.assertEqual(r.status_code, 302)

        # now with origin/target reversed
        post_data = dict(
            action='swapdays',
            source_day=room_groups[0][0].timeslot_set.first().time.date().isoformat(),
            target_day=yesterday.isoformat(),
            rooms=','.join([str(room.pk) for room in room_groups[0]]),
        )
        r = self.client.post(official_url, post_data)
        self.assertContains(r, "Can't swap these days.", status_code=400)

        # same request should succeed for an unofficial schedule
        r = self.client.post(unofficial_url, post_data)
        self.assertEqual(r.status_code, 302)

        # now with both in the past
        for room in room_groups[0]:
            ts = room.timeslot_set.first()
            ts.time = datetime.datetime.combine(day_before, ts.time.time())
            ts.save()
        past_slots = room_groups[0][0].timeslot_set.filter(time__lt=right_now)
        self.assertEqual(len(past_slots), 2, 'Need two timeslots in the past!')
        post_data = dict(
            action='swapdays',
            source_day=yesterday.isoformat(),
            target_day=day_before.isoformat(),
        )
        r = self.client.post(official_url, post_data)
        self.assertContains(r, "Can't swap these days.", status_code=400)

        # same request should succeed for an unofficial schedule
        r = self.client.post(unofficial_url, post_data)
        self.assertEqual(r.status_code, 302)

    def _decode_json_response(self, r):
        try:
            return json.loads(r.content.decode())
        except json.JSONDecodeError as err:
            self.fail('Response was not valid JSON: {}'.format(err))

    @staticmethod
    def _right_now_in(tzname):
        right_now = now().astimezone(pytz.timezone(tzname))
        if not settings.USE_TZ:
            right_now = right_now.replace(tzinfo=None)
        return right_now

    def test_assign_session(self):
        """Allow assignment to future timeslots only for official schedule"""
        meeting = MeetingFactory(
            type_id='ietf',
            date=(datetime.datetime.today() - datetime.timedelta(days=1)).date(),
            days=3,
        )
        right_now = self._right_now_in(meeting.time_zone)

        schedules = dict(
            official=meeting.schedule,
            unofficial=ScheduleFactory(meeting=meeting, owner=meeting.schedule.owner),
        )

        timeslots = dict(
            past=TimeSlotFactory(meeting=meeting, time=right_now - datetime.timedelta(hours=1)),
            future=TimeSlotFactory(meeting=meeting, time=right_now + datetime.timedelta(hours=1)),
        )

        url_for = lambda sched: urlreverse(
            'ietf.meeting.views.edit_meeting_schedule',
            kwargs=dict(
                num=meeting.number,
                owner=str(sched.owner.email()),
                name=sched.name,
            )
        )

        post_data = lambda ts: dict(
            action='assign',
            session=str(SessionFactory(meeting=meeting, add_to_schedule=False).pk),
            timeslot=str(ts.pk),
        )

        username = meeting.schedule.owner.user.username
        self.assertTrue(self.client.login(username=username, password=username + '+password'))

        # past timeslot, official schedule: reject
        r = self.client.post(url_for(schedules['official']), post_data(timeslots['past']))
        self.assertEqual(r.status_code, 400)
        self.assertEqual(
            self._decode_json_response(r),
            dict(success=False, error="Can't assign to this timeslot."),
        )

        # past timeslot, unofficial schedule: allow
        r = self.client.post(url_for(schedules['unofficial']), post_data(timeslots['past']))
        self.assertEqual(r.status_code, 200)
        self.assertTrue(self._decode_json_response(r)['success'])

        # future timeslot, official schedule: allow
        r = self.client.post(url_for(schedules['official']), post_data(timeslots['future']))
        self.assertEqual(r.status_code, 200)
        self.assertTrue(self._decode_json_response(r)['success'])

        # future timeslot, unofficial schedule: allow
        r = self.client.post(url_for(schedules['unofficial']), post_data(timeslots['future']))
        self.assertEqual(r.status_code, 200)
        self.assertTrue(self._decode_json_response(r)['success'])

    def test_reassign_session(self):
        """Do not allow assignment of past sessions for official schedule"""
        meeting = MeetingFactory(
            type_id='ietf',
            date=(datetime.datetime.today() - datetime.timedelta(days=1)).date(),
            days=3,
        )
        right_now = self._right_now_in(meeting.time_zone)

        schedules = dict(
            official=meeting.schedule,
            unofficial=ScheduleFactory(meeting=meeting, owner=meeting.schedule.owner),
        )

        timeslots = dict(
            past=TimeSlotFactory(meeting=meeting, time=right_now - datetime.timedelta(hours=1)),
            other_past=TimeSlotFactory(meeting=meeting, time=right_now - datetime.timedelta(hours=2)),
            barely_future=TimeSlotFactory(meeting=meeting, time=right_now + datetime.timedelta(minutes=9)),
            future=TimeSlotFactory(meeting=meeting, time=right_now + datetime.timedelta(hours=1)),
            other_future=TimeSlotFactory(meeting=meeting, time=right_now + datetime.timedelta(hours=2)),
        )

        self.assertLess(
            timeslots['barely_future'].time - right_now,
            settings.MEETING_SESSION_LOCK_TIME,
            '"barely_future" timeslot is too far in the future. Check MEETING_SESSION_LOCK_TIME settings',
        )

        url_for = lambda sched: urlreverse(
            'ietf.meeting.views.edit_meeting_schedule',
            kwargs=dict(
                num=meeting.number,
                owner=str(sched.owner.email()),
                name=sched.name,
            )
        )

        def _new_session_in(timeslot, schedule):
            return SchedTimeSessAssignment.objects.create(
                schedule=schedule,
                session=SessionFactory(meeting=meeting, add_to_schedule=False),
                timeslot=timeslot,
            ).session

        post_data = lambda session, new_ts: dict(
            action='assign',
            session=str(session.pk),
            timeslot=str(new_ts.pk),
        )

        username = meeting.schedule.owner.user.username
        self.assertTrue(self.client.login(username=username, password=username + '+password'))

        # past session to past timeslot, official: not allowed
        session = _new_session_in(timeslots['past'], schedules['official'])
        r = self.client.post(url_for(schedules['official']), post_data(session, timeslots['other_past']))
        self.assertEqual(r.status_code, 400)
        self.assertEqual(
            self._decode_json_response(r),
            dict(success=False, error="Can't assign to this timeslot."),
        )
        session.delete()  # takes the SchedTimeSessAssignment with it

        # past session to future timeslot, official: not allowed
        session = _new_session_in(timeslots['past'], schedules['official'])
        r = self.client.post(url_for(schedules['official']), post_data(session, timeslots['future']))
        self.assertEqual(r.status_code, 400)
        self.assertEqual(
            self._decode_json_response(r),
            dict(success=False, error="Can't reassign this session."),
        )
        session.delete()  # takes the SchedTimeSessAssignment with it

        # future session to past, timeslot, official: not allowed
        session = _new_session_in(timeslots['future'], schedules['official'])
        r = self.client.post(url_for(schedules['official']), post_data(session, timeslots['past']))
        self.assertEqual(r.status_code, 400)
        self.assertEqual(
            self._decode_json_response(r),
            dict(success=False, error="Can't assign to this timeslot."),
        )
        session.delete()  # takes the SchedTimeSessAssignment with it

        # future session to future timeslot, unofficial: allowed
        session = _new_session_in(timeslots['future'], schedules['unofficial'])
        r = self.client.post(url_for(schedules['unofficial']), post_data(session, timeslots['other_future']))
        self.assertEqual(r.status_code, 200)
        self.assertTrue(self._decode_json_response(r)['success'])
        session.delete()  # takes the SchedTimeSessAssignment with it

        # future session to barely future timeslot, official: not allowed
        session = _new_session_in(timeslots['future'], schedules['official'])
        r = self.client.post(url_for(schedules['official']), post_data(session, timeslots['barely_future']))
        self.assertEqual(r.status_code, 400)
        self.assertEqual(
            self._decode_json_response(r),
            dict(success=False, error="Can't assign to this timeslot."),
        )
        session.delete()  # takes the SchedTimeSessAssignment with it

        # future session to future timeslot, unofficial: allowed
        session = _new_session_in(timeslots['future'], schedules['unofficial'])
        r = self.client.post(url_for(schedules['unofficial']), post_data(session, timeslots['barely_future']))
        self.assertEqual(r.status_code, 200)
        self.assertTrue(self._decode_json_response(r)['success'])
        session.delete()  # takes the SchedTimeSessAssignment with it

        # past session to past timeslot, unofficial: allowed
        session = _new_session_in(timeslots['past'], schedules['unofficial'])
        r = self.client.post(url_for(schedules['unofficial']), post_data(session, timeslots['other_past']))
        self.assertEqual(r.status_code, 200)
        self.assertTrue(self._decode_json_response(r)['success'])
        session.delete()  # takes the SchedTimeSessAssignment with it

        # past session to future timeslot, unofficial: allowed
        session = _new_session_in(timeslots['past'], schedules['unofficial'])
        r = self.client.post(url_for(schedules['unofficial']), post_data(session, timeslots['future']))
        self.assertEqual(r.status_code, 200)
        self.assertTrue(self._decode_json_response(r)['success'])
        session.delete()  # takes the SchedTimeSessAssignment with it

        # future session to past timeslot, unofficial: allowed
        session = _new_session_in(timeslots['future'], schedules['unofficial'])
        r = self.client.post(url_for(schedules['unofficial']), post_data(session, timeslots['past']))
        self.assertEqual(r.status_code, 200)
        self.assertTrue(self._decode_json_response(r)['success'])
        session.delete()  # takes the SchedTimeSessAssignment with it

        # future session to future timeslot, unofficial: allowed
        session = _new_session_in(timeslots['future'], schedules['unofficial'])
        r = self.client.post(url_for(schedules['unofficial']), post_data(session, timeslots['other_future']))
        self.assertEqual(r.status_code, 200)
        self.assertTrue(self._decode_json_response(r)['success'])
        session.delete()  # takes the SchedTimeSessAssignment with it

    def test_unassign_session(self):
        """Allow unassignment only of future timeslots for official schedule"""
        meeting = MeetingFactory(
            type_id='ietf',
            date=(datetime.datetime.today() - datetime.timedelta(days=1)).date(),
            days=3,
        )
        right_now = self._right_now_in(meeting.time_zone)

        schedules = dict(
            official=meeting.schedule,
            unofficial=ScheduleFactory(meeting=meeting, owner=meeting.schedule.owner),
        )

        timeslots = dict(
            past=TimeSlotFactory(meeting=meeting, time=right_now - datetime.timedelta(hours=1)),
            future=TimeSlotFactory(meeting=meeting, time=right_now + datetime.timedelta(hours=1)),
            barely_future=TimeSlotFactory(meeting=meeting, time=right_now + datetime.timedelta(minutes=9)),
        )

        self.assertLess(
            timeslots['barely_future'].time - right_now,
            settings.MEETING_SESSION_LOCK_TIME,
            '"barely_future" timeslot is too far in the future. Check MEETING_SESSION_LOCK_TIME settings',
        )

        url_for = lambda sched: urlreverse(
            'ietf.meeting.views.edit_meeting_schedule',
            kwargs=dict(
                num=meeting.number,
                owner=str(sched.owner.email()),
                name=sched.name,
            )
        )

        post_data = lambda ts, sched: dict(
            action='unassign',
            session=str(
                SchedTimeSessAssignment.objects.create(
                    schedule=sched,
                    timeslot=ts,
                    session=SessionFactory(meeting=meeting, add_to_schedule=False),
                ).session.pk
            ),
        )

        username = meeting.schedule.owner.user.username
        self.assertTrue(self.client.login(username=username, password=username + '+password'))

        # past session, official schedule: reject
        r = self.client.post(url_for(schedules['official']), post_data(timeslots['past'], schedules['official']))
        self.assertEqual(r.status_code, 400)
        self.assertEqual(
            self._decode_json_response(r),
            dict(success=False, error="Can't unassign this session."),
        )

        # past timeslot, unofficial schedule: allow
        r = self.client.post(url_for(schedules['unofficial']), post_data(timeslots['past'], schedules['unofficial']))
        self.assertEqual(r.status_code, 200)
        self.assertTrue(self._decode_json_response(r)['success'])

        # barely future session, official schedule: reject
        r = self.client.post(url_for(schedules['official']), post_data(timeslots['barely_future'], schedules['official']))
        self.assertEqual(r.status_code, 400)
        self.assertEqual(
            self._decode_json_response(r),
            dict(success=False, error="Can't unassign this session."),
        )

        # barely future timeslot, unofficial schedule: allow
        r = self.client.post(url_for(schedules['unofficial']), post_data(timeslots['barely_future'], schedules['unofficial']))
        self.assertEqual(r.status_code, 200)
        self.assertTrue(self._decode_json_response(r)['success'])

        # future timeslot, official schedule: allow
        r = self.client.post(url_for(schedules['official']), post_data(timeslots['future'], schedules['official']))
        self.assertEqual(r.status_code, 200)
        self.assertTrue(self._decode_json_response(r)['success'])

        # future timeslot, unofficial schedule: allow
        r = self.client.post(url_for(schedules['unofficial']), post_data(timeslots['future'], schedules['unofficial']))
        self.assertEqual(r.status_code, 200)
        self.assertTrue(self._decode_json_response(r)['success'])



class ReorderSlidesTests(TestCase):

    def test_add_slides_to_session(self):
        for type_id in ('ietf','interim'):
            chair_role = RoleFactory(name_id='chair')
            session = SessionFactory(group=chair_role.group, meeting__date=datetime.date.today()-datetime.timedelta(days=90), meeting__type_id=type_id)
            slides = DocumentFactory(type_id='slides')
            url = urlreverse('ietf.meeting.views.ajax_add_slides_to_session', kwargs={'session_id':session.pk, 'num':session.meeting.number})

            # Not a valid user
            r = self.client.post(url, {'order':1, 'name':slides.name })
            self.assertEqual(r.status_code, 403)
            self.assertIn('have permission', unicontent(r))

            self.client.login(username=chair_role.person.user.username, password=chair_role.person.user.username+"+password")

            # Past submission cutoff
            r = self.client.post(url, {'order':0, 'name':slides.name })
            self.assertEqual(r.status_code, 403)
            self.assertIn('materials cutoff', unicontent(r))

            session.meeting.date = datetime.date.today()
            session.meeting.save()

            # Invalid order
            r = self.client.post(url, {})
            self.assertEqual(r.status_code, 200)
            self.assertEqual(r.json()['success'],False)
            self.assertIn('No data',r.json()['error'])

            r = self.client.post(url, {'garbage':'garbage'})
            self.assertEqual(r.status_code, 200)
            self.assertEqual(r.json()['success'],False)
            self.assertIn('order is not valid',r.json()['error'])

            r = self.client.post(url, {'order':0, 'name':slides.name })
            self.assertEqual(r.status_code, 200)
            self.assertEqual(r.json()['success'],False)
            self.assertIn('order is not valid',r.json()['error'])

            r = self.client.post(url, {'order':2, 'name':slides.name })
            self.assertEqual(r.status_code, 200)
            self.assertEqual(r.json()['success'],False)
            self.assertIn('order is not valid',r.json()['error'])

            r = self.client.post(url, {'order':'garbage', 'name':slides.name })
            self.assertEqual(r.status_code, 200)
            self.assertEqual(r.json()['success'],False)
            self.assertIn('order is not valid',r.json()['error'])

            # Invalid name
            r = self.client.post(url, {'order':1 })
            self.assertEqual(r.status_code, 200)
            self.assertEqual(r.json()['success'],False)
            self.assertIn('name is not valid',r.json()['error'])

            r = self.client.post(url, {'order':1, 'name':'garbage' })
            self.assertEqual(r.status_code, 200)
            self.assertEqual(r.json()['success'],False)
            self.assertIn('name is not valid',r.json()['error'])

            # Valid post
            r = self.client.post(url, {'order':1, 'name':slides.name })
            self.assertEqual(r.status_code, 200)
            self.assertEqual(r.json()['success'],True)
            self.assertEqual(session.sessionpresentation_set.count(),1)

            # Ingore a request to add slides that are already in a session
            r = self.client.post(url, {'order':1, 'name':slides.name })
            self.assertEqual(r.status_code, 200)
            self.assertEqual(r.json()['success'],True)
            self.assertEqual(session.sessionpresentation_set.count(),1)


            session2 = SessionFactory(group=session.group, meeting=session.meeting)
            SessionPresentationFactory.create_batch(3, document__type_id='slides', session=session2)
            for num, sp in enumerate(session2.sessionpresentation_set.filter(document__type_id='slides'),start=1):
                sp.order = num
                sp.save()

            url = urlreverse('ietf.meeting.views.ajax_add_slides_to_session', kwargs={'session_id':session2.pk, 'num':session2.meeting.number})

            more_slides = DocumentFactory.create_batch(3, type_id='slides')

            # Insert at beginning
            r = self.client.post(url, {'order':1, 'name':more_slides[0].name})
            self.assertEqual(r.status_code, 200)
            self.assertEqual(r.json()['success'],True)
            self.assertEqual(session2.sessionpresentation_set.get(document=more_slides[0]).order,1)
            self.assertEqual(list(session2.sessionpresentation_set.order_by('order').values_list('order',flat=True)), list(range(1,5)))

            # Insert at end
            r = self.client.post(url, {'order':5, 'name':more_slides[1].name})
            self.assertEqual(r.status_code, 200)
            self.assertEqual(r.json()['success'],True)
            self.assertEqual(session2.sessionpresentation_set.get(document=more_slides[1]).order,5)
            self.assertEqual(list(session2.sessionpresentation_set.order_by('order').values_list('order',flat=True)), list(range(1,6)))

            # Insert in middle
            r = self.client.post(url, {'order':3, 'name':more_slides[2].name})
            self.assertEqual(r.status_code, 200)
            self.assertEqual(r.json()['success'],True)
            self.assertEqual(session2.sessionpresentation_set.get(document=more_slides[2]).order,3)
            self.assertEqual(list(session2.sessionpresentation_set.order_by('order').values_list('order',flat=True)), list(range(1,7)))

    def test_remove_slides_from_session(self):
        for type_id in ['ietf','interim']:
            chair_role = RoleFactory(name_id='chair')
            session = SessionFactory(group=chair_role.group, meeting__date=datetime.date.today()-datetime.timedelta(days=90), meeting__type_id=type_id)
            slides = DocumentFactory(type_id='slides')
            url = urlreverse('ietf.meeting.views.ajax_remove_slides_from_session', kwargs={'session_id':session.pk, 'num':session.meeting.number})

            # Not a valid user
            r = self.client.post(url, {'oldIndex':1, 'name':slides.name })
            self.assertEqual(r.status_code, 403)
            self.assertIn('have permission', unicontent(r))

            self.client.login(username=chair_role.person.user.username, password=chair_role.person.user.username+"+password")
            
            # Past submission cutoff
            r = self.client.post(url, {'oldIndex':0, 'name':slides.name })
            self.assertEqual(r.status_code, 403)
            self.assertIn('materials cutoff', unicontent(r))

            session.meeting.date = datetime.date.today()
            session.meeting.save()

            # Invalid order
            r = self.client.post(url, {})
            self.assertEqual(r.status_code, 200)
            self.assertEqual(r.json()['success'],False)
            self.assertIn('No data',r.json()['error'])

            r = self.client.post(url, {'garbage':'garbage'})
            self.assertEqual(r.status_code, 200)
            self.assertEqual(r.json()['success'],False)
            self.assertIn('index is not valid',r.json()['error'])

            r = self.client.post(url, {'oldIndex':0, 'name':slides.name })
            self.assertEqual(r.status_code, 200)
            self.assertEqual(r.json()['success'],False)
            self.assertIn('index is not valid',r.json()['error'])

            r = self.client.post(url, {'oldIndex':'garbage', 'name':slides.name })
            self.assertEqual(r.status_code, 200)
            self.assertEqual(r.json()['success'],False)
            self.assertIn('index is not valid',r.json()['error'])
           
            # No matching thing to delete
            r = self.client.post(url, {'oldIndex':1, 'name':slides.name })
            self.assertEqual(r.status_code, 200)
            self.assertEqual(r.json()['success'],False)
            self.assertIn('index is not valid',r.json()['error'])

            session.sessionpresentation_set.create(document=slides, rev=slides.rev, order=1)

            # Bad names
            r = self.client.post(url, {'oldIndex':1})
            self.assertEqual(r.status_code, 200)
            self.assertEqual(r.json()['success'],False)
            self.assertIn('name is not valid',r.json()['error'])

            r = self.client.post(url, {'oldIndex':1, 'name':'garbage' })
            self.assertEqual(r.status_code, 200)
            self.assertEqual(r.json()['success'],False)
            self.assertIn('name is not valid',r.json()['error'])

            slides2 = DocumentFactory(type_id='slides')

            # index/name mismatch
            r = self.client.post(url, {'oldIndex':1, 'name':slides2.name })
            self.assertEqual(r.status_code, 200)
            self.assertEqual(r.json()['success'],False)
            self.assertIn('SessionPresentation not found',r.json()['error'])

            session.sessionpresentation_set.create(document=slides2, rev=slides2.rev, order=2)
            r = self.client.post(url, {'oldIndex':1, 'name':slides2.name })
            self.assertEqual(r.status_code, 200)
            self.assertEqual(r.json()['success'],False)
            self.assertIn('Name does not match index',r.json()['error'])

            # valid removal
            r = self.client.post(url, {'oldIndex':1, 'name':slides.name })
            self.assertEqual(r.status_code, 200)
            self.assertEqual(r.json()['success'],True)
            self.assertEqual(session.sessionpresentation_set.count(),1)

            session2 = SessionFactory(group=session.group, meeting=session.meeting)
            sp_list = SessionPresentationFactory.create_batch(5, document__type_id='slides', session=session2)
            for num, sp in enumerate(session2.sessionpresentation_set.filter(document__type_id='slides'),start=1):
                sp.order = num
                sp.save()

            url = urlreverse('ietf.meeting.views.ajax_remove_slides_from_session', kwargs={'session_id':session2.pk, 'num':session2.meeting.number})

            # delete at first of list
            r = self.client.post(url, {'oldIndex':1, 'name':sp_list[0].document.name })
            self.assertEqual(r.status_code, 200)
            self.assertEqual(r.json()['success'],True)
            self.assertFalse(session2.sessionpresentation_set.filter(pk=sp_list[0].pk).exists())
            self.assertEqual(list(session2.sessionpresentation_set.order_by('order').values_list('order',flat=True)), list(range(1,5)))

            # delete in middle of list
            r = self.client.post(url, {'oldIndex':4, 'name':sp_list[4].document.name })
            self.assertEqual(r.status_code, 200)
            self.assertEqual(r.json()['success'],True)
            self.assertFalse(session2.sessionpresentation_set.filter(pk=sp_list[4].pk).exists())
            self.assertEqual(list(session2.sessionpresentation_set.order_by('order').values_list('order',flat=True)), list(range(1,4)))

            # delete at end of list
            r = self.client.post(url, {'oldIndex':2, 'name':sp_list[2].document.name })
            self.assertEqual(r.status_code, 200)
            self.assertEqual(r.json()['success'],True)
            self.assertFalse(session2.sessionpresentation_set.filter(pk=sp_list[2].pk).exists())
            self.assertEqual(list(session2.sessionpresentation_set.order_by('order').values_list('order',flat=True)), list(range(1,3)))


    def test_reorder_slides_in_session(self):
        chair_role = RoleFactory(name_id='chair')
        session = SessionFactory(group=chair_role.group, meeting__date=datetime.date.today()-datetime.timedelta(days=90))
        sp_list = SessionPresentationFactory.create_batch(5, document__type_id='slides', session=session)
        for num, sp in enumerate(sp_list, start=1):
            sp.order = num
            sp.save()
        url = urlreverse('ietf.meeting.views.ajax_reorder_slides_in_session', kwargs={'session_id':session.pk, 'num':session.meeting.number})

        for type_id in ['ietf','interim']:
            
            session.meeting.type_id = type_id
            session.meeting.date = datetime.date.today()-datetime.timedelta(days=90)
            session.meeting.save()

            # Not a valid user
            r = self.client.post(url, {'oldIndex':1, 'newIndex':2 })
            self.assertEqual(r.status_code, 403)
            self.assertIn('have permission', unicontent(r))

            self.client.login(username=chair_role.person.user.username, password=chair_role.person.user.username+"+password")

            # Past submission cutoff
            r = self.client.post(url, {'oldIndex':1, 'newIndex':2 })
            self.assertEqual(r.status_code, 403)
            self.assertIn('materials cutoff', unicontent(r))

            session.meeting.date = datetime.date.today()
            session.meeting.save()

            # Bad index values
            r = self.client.post(url, {'oldIndex':0, 'newIndex':2 })
            self.assertEqual(r.status_code, 200)
            self.assertEqual(r.json()['success'],False)
            self.assertIn('index is not valid',r.json()['error'])

            r = self.client.post(url, {'oldIndex':2, 'newIndex':6 })
            self.assertEqual(r.status_code, 200)
            self.assertEqual(r.json()['success'],False)
            self.assertIn('index is not valid',r.json()['error'])

            r = self.client.post(url, {'oldIndex':2, 'newIndex':2 })
            self.assertEqual(r.status_code, 200)
            self.assertEqual(r.json()['success'],False)
            self.assertIn('index is not valid',r.json()['error'])

            # Move from beginning
            r = self.client.post(url, {'oldIndex':1, 'newIndex':3})
            self.assertEqual(r.status_code, 200)
            self.assertEqual(r.json()['success'],True)
            self.assertEqual(list(session.sessionpresentation_set.order_by('order').values_list('pk',flat=True)),[2,3,1,4,5])

            # Move to beginning
            r = self.client.post(url, {'oldIndex':3, 'newIndex':1})
            self.assertEqual(r.status_code, 200)
            self.assertEqual(r.json()['success'],True)
            self.assertEqual(list(session.sessionpresentation_set.order_by('order').values_list('pk',flat=True)),[1,2,3,4,5])
            
            # Move from end
            r = self.client.post(url, {'oldIndex':5, 'newIndex':3})
            self.assertEqual(r.status_code, 200)
            self.assertEqual(r.json()['success'],True)
            self.assertEqual(list(session.sessionpresentation_set.order_by('order').values_list('pk',flat=True)),[1,2,5,3,4])

            # Move to end
            r = self.client.post(url, {'oldIndex':3, 'newIndex':5})
            self.assertEqual(r.status_code, 200)
            self.assertEqual(r.json()['success'],True)
            self.assertEqual(list(session.sessionpresentation_set.order_by('order').values_list('pk',flat=True)),[1,2,3,4,5])

            # Move beginning to end
            r = self.client.post(url, {'oldIndex':1, 'newIndex':5})
            self.assertEqual(r.status_code, 200)
            self.assertEqual(r.json()['success'],True)
            self.assertEqual(list(session.sessionpresentation_set.order_by('order').values_list('pk',flat=True)),[2,3,4,5,1])

            # Move middle to middle 
            r = self.client.post(url, {'oldIndex':3, 'newIndex':4})
            self.assertEqual(r.status_code, 200)
            self.assertEqual(r.json()['success'],True)
            self.assertEqual(list(session.sessionpresentation_set.order_by('order').values_list('pk',flat=True)),[2,3,5,4,1])

            r = self.client.post(url, {'oldIndex':3, 'newIndex':2})
            self.assertEqual(r.status_code, 200)
            self.assertEqual(r.json()['success'],True)
            self.assertEqual(list(session.sessionpresentation_set.order_by('order').values_list('pk',flat=True)),[2,5,3,4,1])

            # Reset for next iteration in the loop
            session.sessionpresentation_set.update(order=F('pk'))
            self.client.logout()


    def test_slide_order_reconditioning(self):
        chair_role = RoleFactory(name_id='chair')
        session = SessionFactory(group=chair_role.group, meeting__date=datetime.date.today()-datetime.timedelta(days=90))
        sp_list = SessionPresentationFactory.create_batch(5, document__type_id='slides', session=session)
        for num, sp in enumerate(sp_list, start=1):
            sp.order = 2*num
            sp.save()

        try:
            condition_slide_order(session)
        except AssertionError:
            pass

        self.assertEqual(list(session.sessionpresentation_set.order_by('order').values_list('order',flat=True)),list(range(1,6)))


class EditTests(TestCase):
    def setUp(self):
        # make sure we have the colors of the area
        from ietf.group.colors import fg_group_colors, bg_group_colors
        area_upper = "FARFUT"
        fg_group_colors[area_upper] = "#333"
        bg_group_colors[area_upper] = "#aaa"

    def test_edit_schedule(self):
        meeting = make_meeting_test_data()
 
        self.client.login(username="secretary", password="secretary+password")
        r = self.client.get(urlreverse("ietf.meeting.views.edit_schedule", kwargs=dict(num=meeting.number)))
        self.assertContains(r, "load_assignments")

    def test_official_record_schedule_is_read_only(self):
        def _set_date_offset_and_retrieve_page(meeting, days_offset, client):
            meeting.date = datetime.date.today() + datetime.timedelta(days=days_offset)
            meeting.save()
            client.login(username="secretary", password="secretary+password")
            url = urlreverse("ietf.meeting.views.edit_meeting_schedule", kwargs=dict(num=meeting.number)) 
            r = client.get(url)
            q = PyQuery(r.content)
            return(r, q)

        # Setup
        ####################################################################################

        # Basic test data
        meeting = make_meeting_test_data()

        # Set the secretary as the owner of the schedule
        schedule = meeting.schedule
        schedule.owner = Person.objects.get(user__username="secretary")
        schedule.save()

        # Tests
        ####################################################################################

        # 1) Check that we get told the page is not editable
        #######################################################
        r, q = _set_date_offset_and_retrieve_page(meeting,
                                                  0 - 2 - meeting.days, # Meeting ended 2 days ago
                                                  self.client)
        self.assertTrue(q("""em:contains("You can't edit this schedule")"""))
        self.assertTrue(q("""em:contains("This is the official schedule for a meeting in the past")"""))

        # 2) An ongoing meeting
        #######################################################
        r, q = _set_date_offset_and_retrieve_page(meeting,
                                                  0, # Meeting starts today
                                                  self.client)
        self.assertFalse(q("""em:contains("You can't edit this schedule")"""))
        self.assertFalse(q("""em:contains("This is the official schedule for a meeting in the past")"""))

        # 3) A meeting in the future
        #######################################################
        r, q = _set_date_offset_and_retrieve_page(meeting,
                                                  7, # Meeting starts next week
                                                  self.client)
        self.assertFalse(q("""em:contains("You can't edit this schedule")"""))
        self.assertFalse(q("""em:contains("This is the official schedule for a meeting in the past")"""))

    def test_edit_meeting_schedule(self):
        meeting = make_meeting_test_data()

        self.client.login(username="secretary", password="secretary+password")

        s1 = Session.objects.filter(meeting=meeting, type='regular').first()
        s2 = Session.objects.filter(meeting=meeting, type='regular').exclude(group=s1.group).first()
        s1.comments = "Hello world!"
        s1.attendees = 1234
        s1.save()

        Constraint.objects.create(
            meeting=meeting,
            source=s1.group,
            target=s2.group,
            name=ConstraintName.objects.get(slug="conflict"),
        )

        p = Person.objects.order_by('pk')[1]

        Constraint.objects.create(
            meeting=meeting,
            source=s1.group,
            person=p,
            name=ConstraintName.objects.get(slug="bethere"),
        )
        
        Constraint.objects.create(
            meeting=meeting,
            source=s2.group,
            person=p,
            name=ConstraintName.objects.get(slug="bethere"),
        )

        room = Room.objects.get(meeting=meeting, session_types='regular')
        base_timeslot = TimeSlot.objects.create(meeting=meeting, type_id='regular', location=room,
                                                duration=datetime.timedelta(minutes=50),
                                                time=datetime.datetime.combine(meeting.date + datetime.timedelta(days=2), datetime.time(9, 30)))

        timeslots = list(TimeSlot.objects.filter(meeting=meeting, type='regular').order_by('time'))

        base_session = Session.objects.create(meeting=meeting, group=Group.objects.get(acronym="irg"),
                                              attendees=20, requested_duration=datetime.timedelta(minutes=30),
                                              type_id='regular')
        SchedulingEvent.objects.create(session=base_session, status_id='schedw', by=Person.objects.get(user__username='secretary'))
        SchedTimeSessAssignment.objects.create(timeslot=base_timeslot, session=base_session, schedule=meeting.schedule.base)


        # check we have the grid and everything set up as a baseline -
        # the Javascript tests check that the Javascript can work with
        # it
        url = urlreverse("ietf.meeting.views.edit_meeting_schedule", kwargs=dict(num=meeting.number))
        r = self.client.get(url)
        q = PyQuery(r.content)

        self.assertTrue(q(".room-name:contains(\"{}\")".format(room.name)))
        self.assertTrue(q(".room-name:contains(\"{}\")".format(room.capacity)))

        self.assertTrue(q("#timeslot{}".format(timeslots[0].pk)))

        for s in [s1, s2]:
            e = q("#session{}".format(s.pk))

            # info in the item representing the session that can be moved around
            self.assertIn(s.group.acronym, e.find(".session-label").text())
            if s.comments:
                self.assertTrue(e.find(".comments"))
            if s.attendees is not None:
                self.assertIn(str(s.attendees), e.find(".attendees").text())
            self.assertTrue(e.hasClass("parent-{}".format(s.group.parent.acronym)))

            constraints = e.find(".constraints > span")
            s_other = s2 if s == s1 else s1
            self.assertEqual(len(constraints), 3)
            self.assertEqual(constraints.eq(0).attr("data-sessions"), str(s_other.pk))
            self.assertEqual(constraints.eq(0).find(".fa-user-o").parent().text(), "1") # 1 person in the constraint
            self.assertEqual(constraints.eq(1).attr("data-sessions"), str(s_other.pk))
            self.assertEqual(constraints.eq(1).find(".encircled").text(), "1" if s_other == s2 else "-1")
            self.assertEqual(constraints.eq(2).attr("data-sessions"), str(s_other.pk))
            self.assertEqual(constraints.eq(2).find(".encircled").text(), "AD")

            # session info for the panel
            self.assertIn(str(round(s.requested_duration.total_seconds() / 60.0 / 60, 1)), e.find(".session-info .title").text())

            event = SchedulingEvent.objects.filter(session=s).order_by("id").first()
            if event:
                self.assertTrue(e.find("div:contains(\"{}\")".format(event.by.plain_name())))

            if s.comments:
                self.assertIn(s.comments, e.find(".comments").text())

        formatted_constraints1 = q("#session{} .session-info .formatted-constraints > *".format(s1.pk))
        self.assertIn(s2.group.acronym, formatted_constraints1.eq(0).html())
        self.assertIn(p.name, formatted_constraints1.eq(1).html())

        formatted_constraints2 = q("#session{} .session-info .formatted-constraints > *".format(s2.pk))
        self.assertIn(p.name, formatted_constraints2.eq(0).html())

        self.assertEqual(len(q("#session{}.readonly".format(base_session.pk))), 1)

        self.assertTrue(q("em:contains(\"You can't edit this schedule\")"))

        # can't change anything
        r = self.client.post(url, {
            'action': 'assign',
            'timeslot': timeslots[0].pk,
            'session': s1.pk,
        })
        self.assertEqual(r.status_code, 403)
        
        # turn us into owner
        schedule = meeting.schedule
        schedule.owner = Person.objects.get(user__username="secretary")
        schedule.save()

        meeting.schedule = None
        meeting.save()

        url = urlreverse("ietf.meeting.views.edit_meeting_schedule", kwargs=dict(num=meeting.number, owner=schedule.owner_email(), name=schedule.name))
        r = self.client.get(url)
        q = PyQuery(r.content)
        self.assertTrue(not q("em:contains(\"You can't edit this schedule\")"))

        SchedTimeSessAssignment.objects.filter(session=s1).delete()

        # assign
        r = self.client.post(url, {
            'action': 'assign',
            'timeslot': timeslots[0].pk,
            'session': s1.pk,
        })
        self.assertEqual(json.loads(r.content)['success'], True)
        self.assertEqual(SchedTimeSessAssignment.objects.get(schedule=schedule, session=s1).timeslot, timeslots[0])

        # move assignment on unofficial schedule
        r = self.client.post(url, {
            'action': 'assign',
            'timeslot': timeslots[1].pk,
            'session': s1.pk,
        })
        self.assertEqual(json.loads(r.content)['success'], True)
        self.assertEqual(SchedTimeSessAssignment.objects.get(schedule=schedule, session=s1).timeslot, timeslots[1])

        # move assignment on official schedule, leaving tombstone
        meeting.schedule = schedule
        meeting.save()
        SchedulingEvent.objects.create(
            session=s1,
            status=SessionStatusName.objects.get(slug='sched'),
            by=Person.objects.get(name='(System)')
        )
        r = self.client.post(url, {
            'action': 'assign',
            'timeslot': timeslots[0].pk,
            'session': s1.pk,
        })
        json_content = json.loads(r.content)
        self.assertEqual(json_content['success'], True)
        self.assertEqual(SchedTimeSessAssignment.objects.get(schedule=schedule, session=s1).timeslot, timeslots[0])

        sessions_for_group = Session.objects.filter(group=s1.group, meeting=meeting)
        self.assertEqual(len(sessions_for_group), 2)
        s_tombstone = [s for s in sessions_for_group if s != s1][0]
        self.assertEqual(s_tombstone.tombstone_for, s1)
        tombstone_event = SchedulingEvent.objects.get(session=s_tombstone)
        self.assertEqual(tombstone_event.status_id, 'resched')

        self.assertEqual(SchedTimeSessAssignment.objects.get(schedule=schedule, session=s_tombstone).timeslot, timeslots[1])
        self.assertTrue(PyQuery(json_content['tombstone'])("#session{}.readonly".format(s_tombstone.pk)).html())

        # unassign
        r = self.client.post(url, {
            'action': 'unassign',
            'session': s1.pk,
        })
        self.assertEqual(json.loads(r.content)['success'], True)
        self.assertEqual(list(SchedTimeSessAssignment.objects.filter(schedule=schedule, session=s1)), [])

        # try swapping days
        SchedTimeSessAssignment.objects.create(schedule=schedule, session=s1, timeslot=timeslots[0])
        self.assertEqual(len(SchedTimeSessAssignment.objects.filter(schedule=schedule, session=s1, timeslot=timeslots[0])), 1)
        self.assertEqual(len(SchedTimeSessAssignment.objects.filter(schedule=schedule, session=s2, timeslot=timeslots[1])), 1)
        self.assertEqual(list(SchedTimeSessAssignment.objects.filter(schedule=schedule, timeslot=timeslots[2])), [])

        r = self.client.post(url, {
            'action': 'swapdays',
            'source_day': timeslots[0].time.date().isoformat(),
            'target_day': timeslots[2].time.date().isoformat(),
        })
        self.assertEqual(r.status_code, 302)

        self.assertEqual(list(SchedTimeSessAssignment.objects.filter(schedule=schedule, timeslot=timeslots[0])), [])
        self.assertEqual(list(SchedTimeSessAssignment.objects.filter(schedule=schedule, timeslot=timeslots[1])), [])
        self.assertEqual(len(SchedTimeSessAssignment.objects.filter(schedule=schedule, session=s1, timeslot=timeslots[2])), 1)
        self.assertEqual(list(SchedTimeSessAssignment.objects.filter(schedule=schedule, session=s2)), [])

        # swap back
        r = self.client.post(url, {
            'action': 'swapdays',
            'source_day': timeslots[2].time.date().isoformat(),
            'target_day': timeslots[0].time.date().isoformat(),
        })
        self.assertEqual(r.status_code, 302)

        self.assertEqual(len(SchedTimeSessAssignment.objects.filter(schedule=schedule, session=s1, timeslot=timeslots[0])), 1)
        self.assertEqual(list(SchedTimeSessAssignment.objects.filter(schedule=schedule, timeslot=timeslots[1])), [])
        self.assertEqual(list(SchedTimeSessAssignment.objects.filter(schedule=schedule, timeslot=timeslots[2])), [])
        
    def test_edit_meeting_timeslots_and_misc_sessions(self):
        meeting = make_meeting_test_data()

        self.client.login(username="secretary", password="secretary+password")

        # check we have the grid and everything set up as a baseline -
        # the Javascript tests check that the Javascript can work with
        # it
        url = urlreverse("ietf.meeting.views.edit_meeting_timeslots_and_misc_sessions", kwargs=dict(num=meeting.number, owner=meeting.schedule.base.owner_email(), name=meeting.schedule.base.name))
        r = self.client.get(url)
        q = PyQuery(r.content)

        breakfast_room = Room.objects.get(meeting=meeting, name="Breakfast Room")
        break_room = Room.objects.get(meeting=meeting, name="Break Area")
        reg_room = Room.objects.get(meeting=meeting, name="Registration Area")

        for i in range(meeting.days):
            self.assertTrue(q("[data-day=\"{}\"]".format((meeting.date + datetime.timedelta(days=i)).isoformat())))

        self.assertTrue(q(".room-label:contains(\"{}\")".format(breakfast_room.name)))
        self.assertTrue(q(".room-label:contains(\"{}\")".format(break_room.name)))
        self.assertTrue(q(".room-label:contains(\"{}\")".format(reg_room.name)))

        break_slot = TimeSlot.objects.get(location=break_room, type='break')

        room_row = q(".room-row[data-day=\"{}\"][data-room=\"{}\"]".format(break_slot.time.date().isoformat(), break_slot.location_id))
        self.assertTrue(room_row)
        self.assertTrue(room_row.find("#timeslot{}".format(break_slot.pk)))

        self.assertTrue(q(".timeslot-form"))

        # add timeslot
        ietf_group = Group.objects.get(acronym='ietf')

        r = self.client.post(url, {
            'day': meeting.date,
            'time': '08:30',
            'duration': '1:30',
            'location': break_room.pk,
            'show_location': 'on',
            'type': 'other',
            'group': ietf_group.pk,
            'name': "IETF Testing",
            'short': "ietf-testing",
            'scroll': 1234,
            'action': 'add-timeslot',
        })
        self.assertNoFormPostErrors(r)
        self.assertIn("#scroll=1234", r['Location'])

        test_timeslot = TimeSlot.objects.get(meeting=meeting, name="IETF Testing")
        self.assertEqual(test_timeslot.time, datetime.datetime.combine(meeting.date, datetime.time(8, 30)))
        self.assertEqual(test_timeslot.duration, datetime.timedelta(hours=1, minutes=30))
        self.assertEqual(test_timeslot.location_id, break_room.pk)
        self.assertEqual(test_timeslot.show_location, True)
        self.assertEqual(test_timeslot.type_id, 'other')

        test_session = Session.objects.get(meeting=meeting, timeslotassignments__timeslot=test_timeslot)
        self.assertEqual(test_session.short, 'ietf-testing')
        self.assertEqual(test_session.group, ietf_group)

        self.assertTrue(SchedulingEvent.objects.filter(session=test_session, status='sched'))

        # edit timeslot
        r = self.client.get(url, {
            'timeslot': test_timeslot.pk,
            'action': 'edit-timeslot',
        })
        self.assertEqual(r.status_code, 200)
        edit_form_html = json.loads(r.content)['form']
        q = PyQuery(edit_form_html)
        self.assertEqual(q("[name=name]").val(), test_timeslot.name)
        self.assertEqual(q("[name=location]").val(), str(test_timeslot.location_id))
        self.assertEqual(q("[name=timeslot]").val(), str(test_timeslot.pk))
        self.assertEqual(q("[name=type]").val(), str(test_timeslot.type_id))
        self.assertEqual(q("[name=group]").val(), str(ietf_group.pk))

        iab_group = Group.objects.get(acronym='iab')

        r = self.client.post(url, {
            'timeslot': test_timeslot.pk,
            'day': meeting.date,
            'time': '09:30',
            'duration': '1:00',
            'location': breakfast_room.pk,
            'type': 'other',
            'group': iab_group.pk,
            'name': "IETF Testing 2",
            'short': "ietf-testing2",
            'action': 'edit-timeslot',
        })
        self.assertNoFormPostErrors(r)
        test_timeslot.refresh_from_db()
        self.assertEqual(test_timeslot.time, datetime.datetime.combine(meeting.date, datetime.time(9, 30)))
        self.assertEqual(test_timeslot.duration, datetime.timedelta(hours=1))
        self.assertEqual(test_timeslot.location_id, breakfast_room.pk)
        self.assertEqual(test_timeslot.show_location, False)
        self.assertEqual(test_timeslot.type_id, 'other')

        test_session.refresh_from_db()
        self.assertEqual(test_session.short, 'ietf-testing2')
        self.assertEqual(test_session.group, iab_group)

        # cancel timeslot
        r = self.client.post(url, {
            'timeslot': test_timeslot.pk,
            'action': 'cancel-timeslot',
        })
        self.assertNoFormPostErrors(r)

        event = SchedulingEvent.objects.filter(
            session__timeslotassignments__timeslot=test_timeslot
        ).order_by('-id').first()
        self.assertEqual(event.status_id, 'canceled')

        # delete timeslot
        test_presentation = Document.objects.create(name='slides-test', type_id='slides')
        SessionPresentation.objects.create(
            document=test_presentation,
            rev='1',
            session=test_session
        )

        r = self.client.post(url, {
            'timeslot': test_timeslot.pk,
            'action': 'delete-timeslot',
        })
        self.assertNoFormPostErrors(r)

        self.assertEqual(list(TimeSlot.objects.filter(pk=test_timeslot.pk)), [])
        self.assertEqual(list(Session.objects.filter(pk=test_session.pk)), [])
        self.assertEqual(test_presentation.get_state_slug(), 'deleted')

        # set agenda note
        assignment = SchedTimeSessAssignment.objects.filter(session__group__acronym='mars', schedule=meeting.schedule).first()

        url = urlreverse("ietf.meeting.views.edit_meeting_timeslots_and_misc_sessions", kwargs=dict(num=meeting.number, owner=meeting.schedule.owner_email(), name=meeting.schedule.name))

        r = self.client.post(url, {
            'timeslot': assignment.timeslot_id,
            'day': assignment.timeslot.time.date().isoformat(),
            'time': assignment.timeslot.time.time().isoformat(),
            'duration': assignment.timeslot.duration,
            'location': assignment.timeslot.location_id,
            'type': assignment.timeslot.type_id,
            'name': assignment.timeslot.name,
            'agenda_note': "New Test Note",
            'action': 'edit-timeslot',
        })
        self.assertNoFormPostErrors(r)

        assignment.session.refresh_from_db()
        self.assertEqual(assignment.session.agenda_note, "New Test Note")

    def test_edit_meeting_schedule_conflict_types(self):
        """The meeting schedule editor should show the constraint types enabled for the meeting"""
        meeting = MeetingFactory(
            type_id='ietf',
            group_conflicts=[],  # show none to start with
        )
        s1 = SessionFactory(
            meeting=meeting,
            type_id='regular',
            attendees=12,
            comments='chair conflict',
        )

        s2 = SessionFactory(
            meeting=meeting,
            type_id='regular',
            attendees=34,
            comments='old-fashioned conflict',
        )

        Constraint.objects.create(
            meeting=meeting,
            source=s1.group,
            target=s2.group,
            name=ConstraintName.objects.get(slug="chair_conflict"),
        )

        Constraint.objects.create(
            meeting=meeting,
            source=s2.group,
            target=s1.group,
            name=ConstraintName.objects.get(slug="conflict"),
        )


        # log in as secretary so we have access
        self.client.login(username="secretary", password="secretary+password")

        url = urlreverse("ietf.meeting.views.edit_meeting_schedule", kwargs=dict(num=meeting.number))

        # Should have no conflict constraints listed because the meeting has all disabled
        r = self.client.get(url)
        q = PyQuery(r.content)

        self.assertEqual(len(q('#session{} span.constraints > span'.format(s1.pk))), 0)
        self.assertEqual(len(q('#session{} span.constraints > span'.format(s2.pk))), 0)

        # Now enable the 'chair_conflict' constraint only
        chair_conflict = ConstraintName.objects.get(slug='chair_conflict')
        chair_conf_label = b'<i class="fa fa-gavel"/>'  # result of etree.tostring(etree.fromstring(editor_label))
        meeting.group_conflict_types.add(chair_conflict)
        r = self.client.get(url)
        q = PyQuery(r.content)

        # verify that there is a constraint pointing from 1 to 2
        #
        # The constraint is represented in the HTML as
        # <div id="session<pk>">
        #   [...]
        #   <span class="constraints">
        #     <span data-sessions="<other pk>">[constraint label]</span>
        #   </span>
        # </div>
        #
        # Where the constraint label is the editor_label for the ConstraintName.
        # If this pk is the constraint target, the editor_label includes a
        # '-' prefix, which may be before the editor_label or inserted inside
        # it.
        #
        # For simplicity, this test is tied to the current values of editor_label.
        # It also assumes the order of constraints will be constant.
        # If those change, the test will need to be updated.
        s1_constraints = q('#session{} span.constraints > span'.format(s1.pk))
        s2_constraints = q('#session{} span.constraints > span'.format(s2.pk))

        # Check the forward constraint
        self.assertEqual(len(s1_constraints), 1)
        self.assertEqual(s1_constraints[0].attrib['data-sessions'], str(s2.pk))
        self.assertEqual(s1_constraints[0].text, None)  # no '-' prefix on the source
        self.assertEqual(tostring(s1_constraints[0][0]), chair_conf_label)  # [0][0] is the innermost <span>

        # And the reverse constraint
        self.assertEqual(len(s2_constraints), 1)
        self.assertEqual(s2_constraints[0].attrib['data-sessions'], str(s1.pk))
        self.assertEqual(s2_constraints[0].text, '-')  # '-' prefix on the target
        self.assertEqual(tostring(s2_constraints[0][0]), chair_conf_label)  # [0][0] is the innermost <span>

        # Now also enable the 'conflict' constraint
        conflict = ConstraintName.objects.get(slug='conflict')
        conf_label = b'<span class="encircled">1</span>'
        conf_label_reversed = b'<span class="encircled">-1</span>'  # the '-' is inside the span!
        meeting.group_conflict_types.add(conflict)
        r = self.client.get(url)
        q = PyQuery(r.content)

        s1_constraints = q('#session{} span.constraints > span'.format(s1.pk))
        s2_constraints = q('#session{} span.constraints > span'.format(s2.pk))

        # Check the forward constraint
        self.assertEqual(len(s1_constraints), 2)
        self.assertEqual(s1_constraints[0].attrib['data-sessions'], str(s2.pk))
        self.assertEqual(s1_constraints[0].text, None)  # no '-' prefix on the source
        self.assertEqual(tostring(s1_constraints[0][0]), chair_conf_label)  # [0][0] is the innermost <span>

        self.assertEqual(s1_constraints[1].attrib['data-sessions'], str(s2.pk))
        self.assertEqual(tostring(s1_constraints[1][0]), conf_label_reversed)  # [0][0] is the innermost <span>

        # And the reverse constraint
        self.assertEqual(len(s2_constraints), 2)
        self.assertEqual(s2_constraints[0].attrib['data-sessions'], str(s1.pk))
        self.assertEqual(s2_constraints[0].text, '-')  # '-' prefix on the target
        self.assertEqual(tostring(s2_constraints[0][0]), chair_conf_label)  # [0][0] is the innermost <span>

        self.assertEqual(s2_constraints[1].attrib['data-sessions'], str(s1.pk))
        self.assertEqual(tostring(s2_constraints[1][0]), conf_label)  # [0][0] is the innermost <span>

    def test_new_meeting_schedule(self):
        meeting = make_meeting_test_data()

        self.client.login(username="secretary", password="secretary+password")

        # new from scratch
        url = urlreverse("ietf.meeting.views.new_meeting_schedule", kwargs=dict(num=meeting.number))
        r = self.client.get(url)
        self.assertEqual(r.status_code, 200)

        r = self.client.post(url, {
            'name': "scratch",
            'public': "on",
            'visible': "on",
            'notes': "New scratch",
            'base': meeting.schedule.base_id,
        })
        self.assertNoFormPostErrors(r)

        new_schedule = Schedule.objects.get(meeting=meeting, owner__user__username='secretary', name='scratch')
        self.assertEqual(new_schedule.public, True)
        self.assertEqual(new_schedule.visible, True)
        self.assertEqual(new_schedule.notes, "New scratch")
        self.assertEqual(new_schedule.origin, None)
        self.assertEqual(new_schedule.base_id, meeting.schedule.base_id)

        # copy
        url = urlreverse("ietf.meeting.views.new_meeting_schedule", kwargs=dict(num=meeting.number, owner=meeting.schedule.owner_email(), name=meeting.schedule.name))
        r = self.client.get(url)
        self.assertEqual(r.status_code, 200)

        r = self.client.post(url, {
            'name': "copy",
            'public': "on",
            'notes': "New copy",
            'base': meeting.schedule.base_id,
        })
        self.assertNoFormPostErrors(r)

        new_schedule = Schedule.objects.get(meeting=meeting, owner__user__username='secretary', name='copy')
        self.assertEqual(new_schedule.public, True)
        self.assertEqual(new_schedule.visible, False)
        self.assertEqual(new_schedule.notes, "New copy")
        self.assertEqual(new_schedule.origin, meeting.schedule)
        self.assertEqual(new_schedule.base_id, meeting.schedule.base_id)

        old_assignments = {(a.session_id, a.timeslot_id) for a in SchedTimeSessAssignment.objects.filter(schedule=meeting.schedule)}
        for a in SchedTimeSessAssignment.objects.filter(schedule=new_schedule):
            self.assertIn((a.session_id, a.timeslot_id), old_assignments)

    def test_save_agenda_as_and_read_permissions(self):
        meeting = make_meeting_test_data()

        # try to get non-existing agenda
        url = urlreverse("ietf.meeting.views.edit_schedule", kwargs=dict(num=meeting.number,
                                                                       owner=meeting.schedule.owner_email(),
                                                                       name="foo"))
        r = self.client.get(url)
        self.assertEqual(r.status_code, 404)

        # save as new name (requires valid existing agenda)
        url = urlreverse("ietf.meeting.views.edit_schedule", kwargs=dict(num=meeting.number,
                                                                       owner=meeting.schedule.owner_email(),
                                                                       name=meeting.schedule.name))
        self.client.login(username="ad", password="ad+password")
        r = self.client.post(url, {
            'savename': "foo",
            'saveas': "saveas",
            })
        self.assertEqual(r.status_code, 302)
        # Verify that we actually got redirected to a new place.
        self.assertNotEqual(urlparse(r.url).path, url)

        # get
        schedule = meeting.get_schedule_by_name("foo")
        url = urlreverse("ietf.meeting.views.edit_schedule", kwargs=dict(num=meeting.number,
                                                                       owner=schedule.owner_email(),
                                                                       name="foo"))
        r = self.client.get(url)
        self.assertEqual(r.status_code, 200)

        schedule.visible = True
        schedule.public = False
        schedule.save()

        # get as anonymous doesn't work
        self.client.logout()
        r = self.client.get(url)
        self.assertEqual(r.status_code, 403)

        # public, now anonymous works
        schedule.public = True
        schedule.save()
        r = self.client.get(url)
        self.assertEqual(r.status_code, 200)

        # Secretariat can always see it
        schedule.visible = False
        schedule.public = False
        schedule.save()
        self.client.login(username="secretary", password="secretary+password")
        r = self.client.get(url)
        self.assertEqual(r.status_code, 200)

    def test_save_agenda_broken_names(self):
        meeting = make_meeting_test_data()

        # save as new name (requires valid existing agenda)
        url = urlreverse("ietf.meeting.views.edit_schedule", kwargs=dict(num=meeting.number,
                                                                       owner=meeting.schedule.owner_email(),
                                                                       name=meeting.schedule.name))
        self.client.login(username="ad", password="ad+password")
        r = self.client.post(url, {
            'savename': "/no/this/should/not/work/it/is/too/long",
            'saveas': "saveas",
            })
        self.assertEqual(r.status_code, 302)
        self.assertEqual(urlparse(r.url).path, url)
        # TODO: Verify that an error message was in fact returned.

        r = self.client.post(url, {
            'savename': "/invalid/chars/",
            'saveas': "saveas",
            })
        # TODO: Verify that an error message was in fact returned.
        self.assertEqual(r.status_code, 302)
        self.assertEqual(urlparse(r.url).path, url)

        # Non-ASCII alphanumeric characters
        r = self.client.post(url, {
            'savename': "f\u00E9ling",
            'saveas': "saveas",
            })
        # TODO: Verify that an error message was in fact returned.
        self.assertEqual(r.status_code, 302)
        self.assertEqual(urlparse(r.url).path, url)
        

    def test_edit_timeslots(self):
        meeting = make_meeting_test_data()

        self.client.login(username="secretary", password="secretary+password")
        r = self.client.get(urlreverse("ietf.meeting.views.edit_timeslots", kwargs=dict(num=meeting.number)))
        self.assertContains(r, meeting.room_set.all().first().name)

    def test_edit_timeslot_type(self):
        timeslot = TimeSlotFactory(meeting__type_id='ietf')
        url = urlreverse('ietf.meeting.views.edit_timeslot_type', kwargs=dict(num=timeslot.meeting.number,slot_id=timeslot.id))
        login_testing_unauthorized(self,"secretary",url)
        r = self.client.get(url)
        self.assertEqual(r.status_code, 200)
        r = self.client.post(url,{'type':'other',})
        self.assertEqual(r.status_code, 302)
        timeslot = TimeSlot.objects.get(id=timeslot.id)
        self.assertEqual(timeslot.type.slug,'other')

    def test_slot_to_the_right(self):
        meeting = make_meeting_test_data()
        session = Session.objects.filter(meeting=meeting, group__acronym="mars").first()
        mars_scheduled = session.timeslotassignments.get(schedule__name='test-schedule')
        mars_slot = TimeSlot.objects.get(sessionassignments__session=session,sessionassignments__schedule__name='test-schedule')
        mars_ends = mars_slot.time + mars_slot.duration

        session = Session.objects.filter(meeting=meeting, group__acronym="ames").first()
        ames_slot_qs = TimeSlot.objects.filter(sessionassignments__session=session,sessionassignments__schedule__name='test-schedule')

        ames_slot_qs.update(time=mars_ends + datetime.timedelta(seconds=11 * 60))
        self.assertTrue(not mars_slot.slot_to_the_right)
        self.assertTrue(not mars_scheduled.slot_to_the_right)

        ames_slot_qs.update(time=mars_ends + datetime.timedelta(seconds=10 * 60))
        self.assertTrue(mars_slot.slot_to_the_right)
        self.assertTrue(mars_scheduled.slot_to_the_right)

class SessionDetailsTests(TestCase):

    def test_session_details(self):

        group = GroupFactory.create(type_id='wg',state_id='active')
        session = SessionFactory.create(meeting__type_id='ietf',group=group, meeting__date=datetime.date.today()+datetime.timedelta(days=90))
        SessionPresentationFactory.create(session=session,document__type_id='draft',rev=None)
        SessionPresentationFactory.create(session=session,document__type_id='minutes')
        SessionPresentationFactory.create(session=session,document__type_id='slides')
        SessionPresentationFactory.create(session=session,document__type_id='agenda')

        url = urlreverse('ietf.meeting.views.session_details', kwargs=dict(num=session.meeting.number, acronym=group.acronym))
        r = self.client.get(url)
        self.assertTrue(all([x in unicontent(r) for x in ('slides','agenda','minutes','draft')]))
        self.assertNotContains(r, 'deleted')

        q = PyQuery(r.content)
        self.assertTrue(q('h2#session_%s span#session-buttons-%s' % (session.id, session.id)), 
                               'Session detail page does not contain session tool buttons') 
        self.assertFalse(q('h2#session_%s div#session-buttons-%s span.fa-arrows-alt' % (session.id, session.id)), 
                         'The session detail page is incorrectly showing the "Show meeting materials" button')

    def test_session_details_past_interim(self):
        group = GroupFactory.create(type_id='wg',state_id='active')
        chair = RoleFactory(name_id='chair',group=group)
        session = SessionFactory.create(meeting__type_id='interim',group=group, meeting__date=datetime.date.today()-datetime.timedelta(days=90))
        SessionPresentationFactory.create(session=session,document__type_id='draft',rev=None)
        SessionPresentationFactory.create(session=session,document__type_id='minutes')
        SessionPresentationFactory.create(session=session,document__type_id='slides')
        SessionPresentationFactory.create(session=session,document__type_id='agenda')

        url = urlreverse('ietf.meeting.views.session_details', kwargs=dict(num=session.meeting.number, acronym=group.acronym))
        r = self.client.get(url)
        self.assertEqual(r.status_code,200)
        self.assertNotIn('The materials upload cutoff date for this session has passed', unicontent(r))
        r = self.client.get(url)
        self.assertEqual(r.status_code,200)
        self.client.login(username=chair.person.user.username,password=chair.person.user.username+'+password')
        self.assertTrue(all([x in unicontent(r) for x in ('slides','agenda','minutes','draft')]))
        
    def test_add_session_drafts(self):
        group = GroupFactory.create(type_id='wg',state_id='active')
        group_chair = PersonFactory.create()
        group.role_set.create(name_id='chair',person = group_chair, email = group_chair.email())
        session = SessionFactory.create(meeting__type_id='ietf',group=group, meeting__date=datetime.date.today()+datetime.timedelta(days=90))
        SessionPresentationFactory.create(session=session,document__type_id='draft',rev=None)
        old_draft = session.sessionpresentation_set.filter(document__type='draft').first().document
        new_draft = DocumentFactory(type_id='draft')

        url = urlreverse('ietf.meeting.views.add_session_drafts', kwargs=dict(num=session.meeting.number, session_id=session.pk))

        r = self.client.get(url)
        self.assertEqual(r.status_code, 404)

        self.client.login(username="plain",password="plain+password")
        r = self.client.get(url)
        self.assertEqual(r.status_code, 404)

        self.client.login(username=group_chair.user.username, password='%s+password'%group_chair.user.username)
        r = self.client.get(url)
        self.assertContains(r, old_draft.name)

        r = self.client.post(url,dict(drafts=[new_draft.pk, old_draft.pk]))
        self.assertTrue(r.status_code, 200)
        q = PyQuery(r.content)
        self.assertIn("Already linked:", q('form .alert-danger').text())

        self.assertEqual(1,session.sessionpresentation_set.count())
        r = self.client.post(url,dict(drafts=[new_draft.pk,]))
        self.assertTrue(r.status_code, 302)
        self.assertEqual(2,session.sessionpresentation_set.count())

        session.meeting.date -= datetime.timedelta(days=180)
        session.meeting.save()
        r = self.client.get(url)
        self.assertEqual(r.status_code,404)
        self.client.login(username='secretary',password='secretary+password')
        r = self.client.get(url)
        self.assertEqual(r.status_code,200)
        q = PyQuery(r.content)
        self.assertEqual(1,len(q(".alert-warning:contains('may affect published proceedings')")))

class EditScheduleListTests(TestCase):
    def setUp(self):
        self.mtg = MeetingFactory(type_id='ietf')
        ScheduleFactory(meeting=self.mtg, name='secretary1')

    def test_list_schedules(self):
        url = urlreverse('ietf.meeting.views.list_schedules',kwargs={'num':self.mtg.number})
        login_testing_unauthorized(self,"secretary",url)
        r = self.client.get(url)
        self.assertTrue(r.status_code, 200)

    def test_diff_schedules(self):
        meeting = make_meeting_test_data()

        url = urlreverse('ietf.meeting.views.diff_schedules',kwargs={'num':meeting.number})
        login_testing_unauthorized(self,"secretary", url)
        r = self.client.get(url)
        self.assertTrue(r.status_code, 200)

        from_schedule = Schedule.objects.get(meeting=meeting, name="test-unofficial-schedule")

        session1 = Session.objects.filter(meeting=meeting, group__acronym='mars').first()
        session2 = Session.objects.filter(meeting=meeting, group__acronym='ames').first()
        session3 = Session.objects.create(meeting=meeting, group=Group.objects.get(acronym='mars'),
                               attendees=10, requested_duration=datetime.timedelta(minutes=70),
                               type_id='regular')
        SchedulingEvent.objects.create(session=session3, status_id='schedw', by=Person.objects.first())

        slot2 = TimeSlot.objects.filter(meeting=meeting, type='regular').order_by('-time').first()
        slot3 = TimeSlot.objects.create(
            meeting=meeting, type_id='regular', location=slot2.location,
            duration=datetime.timedelta(minutes=60),
            time=slot2.time + datetime.timedelta(minutes=60),
        )

        # copy
        new_url = urlreverse("ietf.meeting.views.new_meeting_schedule", kwargs=dict(num=meeting.number, owner=from_schedule.owner_email(), name=from_schedule.name))
        r = self.client.post(new_url, {
            'name': "newtest",
            'public': "on",
        })
        self.assertNoFormPostErrors(r)

        to_schedule = Schedule.objects.get(meeting=meeting, name='newtest')

        # make some changes

        edit_url = urlreverse("ietf.meeting.views.edit_meeting_schedule", kwargs=dict(num=meeting.number, owner=to_schedule.owner_email(), name=to_schedule.name))

        # schedule session
        r = self.client.post(edit_url, {
            'action': 'assign',
            'timeslot': slot3.pk,
            'session': session3.pk,
        })
        self.assertEqual(json.loads(r.content)['success'], True)
        # unschedule session
        r = self.client.post(edit_url, {
            'action': 'unassign',
            'session': session1.pk,
        })
        self.assertEqual(json.loads(r.content)['success'], True)
        # move session
        r = self.client.post(edit_url, {
            'action': 'assign',
            'timeslot': slot2.pk,
            'session': session2.pk,
        })
        self.assertEqual(json.loads(r.content)['success'], True)

        # now get differences
        r = self.client.get(url, {
            'from_schedule': from_schedule.name,
            'to_schedule': to_schedule.name,
        })
        self.assertTrue(r.status_code, 200)

        q = PyQuery(r.content)
        self.assertEqual(len(q(".schedule-diffs tr")), 3)

    def test_delete_schedule(self):
        url = urlreverse('ietf.meeting.views.delete_schedule',
                         kwargs={'num':self.mtg.number,
                                 'owner':self.mtg.schedule.owner.email_address(),
                                 'name':self.mtg.schedule.name,
                         })
        login_testing_unauthorized(self,"secretary",url)
        r = self.client.get(url)
        self.assertTrue(r.status_code, 403)
        r = self.client.post(url,{'save':1})
        self.assertTrue(r.status_code, 403)
        self.assertEqual(self.mtg.schedule_set.count(),2)
        self.mtg.schedule=None
        self.mtg.save()
        r = self.client.get(url)
        self.assertTrue(r.status_code, 200)
        r = self.client.post(url,{'save':1})
        self.assertTrue(r.status_code, 302)
        self.assertEqual(self.mtg.schedule_set.count(),1)

    def test_make_schedule_official(self):
        schedule = self.mtg.schedule_set.exclude(id=self.mtg.schedule.id).first()
        url = urlreverse('ietf.meeting.views.make_schedule_official',
                         kwargs={'num':self.mtg.number,
                                 'owner':schedule.owner.email_address(),
                                 'name':schedule.name,
                         })
        login_testing_unauthorized(self,"secretary",url)
        r = self.client.get(url)
        self.assertTrue(r.status_code, 200)
        r = self.client.post(url,{'save':1})
        self.assertTrue(r.status_code, 302)
        mtg = Meeting.objects.get(number=self.mtg.number)
        self.assertEqual(mtg.schedule,schedule)

# -------------------------------------------------
# Interim Meeting Tests
# -------------------------------------------------

class InterimTests(TestCase):
    def setUp(self):
        self.materials_dir = self.tempdir('materials')
        self.saved_agenda_path = settings.AGENDA_PATH
        settings.AGENDA_PATH = self.materials_dir

    def tearDown(self):
        settings.AGENDA_PATH = self.saved_agenda_path
        shutil.rmtree(self.materials_dir)

    # test_interim_announce subsumed by test_appears_on_announce

    def do_interim_skip_announcement_test(self, base_session=False, extra_session=False, canceled_session=False):
        make_meeting_test_data()
        group = Group.objects.get(acronym='irg')
        date = datetime.date.today() + datetime.timedelta(days=30)
        meeting = make_interim_meeting(group=group, date=date, status='scheda')
        session = meeting.session_set.first()
        if base_session:
            base_session = SessionFactory(meeting=meeting, status_id='apprw', add_to_schedule=False)
            meeting.schedule.base = Schedule.objects.create(
                meeting=meeting, owner=PersonFactory(), name="base", visible=True, public=True
            )
            SchedTimeSessAssignment.objects.create(
                timeslot=TimeSlotFactory.create(meeting=meeting),
                session=base_session,
                schedule=meeting.schedule.base,
            )
            meeting.schedule.save()
        if extra_session:
            extra_session = SessionFactory(meeting=meeting, status_id='scheda')
        if canceled_session:
            canceled_session = SessionFactory(meeting=meeting, status_id='canceledpa')
        url = urlreverse("ietf.meeting.views.interim_skip_announcement", kwargs={'number': meeting.number})
        login_testing_unauthorized(self, "secretary", url)
        r = self.client.get(url)
        self.assertEqual(r.status_code, 200)

        # check post
        len_before = len(outbox)
        r = self.client.post(url)
        self.assertRedirects(r, urlreverse('ietf.meeting.views.interim_announce'))
        meeting_sessions = meeting.session_set.with_current_status()
        self.assertEqual(meeting_sessions.get(pk=session.pk).current_status, 'sched')
        if base_session:
            self.assertEqual(meeting_sessions.get(pk=base_session.pk).current_status, 'sched')            
        if extra_session:
            self.assertEqual(meeting_sessions.get(pk=extra_session.pk).current_status, 'sched')
        if canceled_session:
            self.assertEqual(meeting_sessions.get(pk=canceled_session.pk).current_status, 'canceledpa')
        self.assertEqual(len(outbox), len_before)

    def test_interim_skip_announcement(self):
        """skip_announcement should move single session to sched state"""
        self.do_interim_skip_announcement_test()

    def test_interim_skip_announcement_with_base_sched(self):
        """skip_announcement should move single session to sched state"""
        self.do_interim_skip_announcement_test(base_session=True)

    def test_interim_skip_announcement_with_extra_session(self):
        """skip_announcement should move multiple sessions to sched state"""
        self.do_interim_skip_announcement_test(extra_session=True)

    def test_interim_skip_announcement_with_extra_session_and_base_sched(self):
        """skip_announcement should move multiple sessions to sched state"""
        self.do_interim_skip_announcement_test(extra_session=True, base_session=True)

    def test_interim_skip_announcement_with_canceled_session(self):
        """skip_announcement should not schedule a canceled session"""
        self.do_interim_skip_announcement_test(canceled_session=True)

    def test_interim_skip_announcement_with_canceled_session_and_base_sched(self):
        """skip_announcement should not schedule a canceled session"""
        self.do_interim_skip_announcement_test(canceled_session=True, base_session=True)

    def test_interim_skip_announcement_with_extra_and_canceled_sessions(self):
        """skip_announcement should schedule multiple sessions and leave canceled session alone"""
        self.do_interim_skip_announcement_test(extra_session=True, canceled_session=True)

    def test_interim_skip_announcement_with_extra_and_canceled_sessions_and_base_sched(self):
        """skip_announcement should schedule multiple sessions and leave canceled session alone"""
        self.do_interim_skip_announcement_test(extra_session=True, canceled_session=True, base_session=True)

    def do_interim_send_announcement_test(self, base_session=False, extra_session=False, canceled_session=False):
        make_interim_test_data()
        session = Session.objects.with_current_status().filter(
            meeting__type='interim', group__acronym='mars', current_status='apprw').first()
        meeting = session.meeting
        meeting.time_zone = 'America/Los_Angeles'
        meeting.save()

        if base_session:
            base_session = SessionFactory(meeting=meeting, status_id='apprw', add_to_schedule=False)
            meeting.schedule.base = Schedule.objects.create(
                meeting=meeting, owner=PersonFactory(), name="base", visible=True, public=True
            )
            SchedTimeSessAssignment.objects.create(
                timeslot=TimeSlotFactory.create(meeting=meeting),
                session=base_session,
                schedule=meeting.schedule.base,
            )
            meeting.schedule.save()
        if extra_session:
            extra_session = SessionFactory(meeting=meeting, status_id='apprw')
        if canceled_session:
            canceled_session = SessionFactory(meeting=meeting, status_id='canceledpa')

        url = urlreverse("ietf.meeting.views.interim_send_announcement", kwargs={'number': meeting.number})
        login_testing_unauthorized(self, "secretary", url)
        r = self.client.get(url)
        self.assertEqual(r.status_code, 200)
        initial = r.context['form'].initial

        # send announcement
        len_before = len(outbox)
        r = self.client.post(url, initial)
        self.assertRedirects(r, urlreverse('ietf.meeting.views.interim_announce'))
        self.assertEqual(len(outbox), len_before + 1)
        announcement_msg = outbox[-1]
        announcement_text = get_payload_text(announcement_msg)
        self.assertIn('WG Virtual Meeting', announcement_msg['Subject'])
        self.assertIn('09:00 to 09:20 America/Los_Angeles', announcement_text)
        for sess in [session, base_session, extra_session]:
            if sess:
                timeslot = sess.official_timeslotassignment().timeslot
                self.assertIn(timeslot.time.strftime('%Y-%m-%d'), announcement_text)
                self.assertIn(
                    '(%s to %s UTC)' % (
                        timeslot.utc_start_time().strftime('%H:%M'),timeslot.utc_end_time().strftime('%H:%M')
                    ), announcement_text)
        # Count number of sessions listed
        if base_session and extra_session:
            expected_session_matches = 3
        elif base_session or extra_session:
            expected_session_matches = 2
        else:
            expected_session_matches = 0  # no session list when only one session
        session_matches = re.findall(r'Session \d+:', announcement_text)
        self.assertEqual(len(session_matches), expected_session_matches) 

        meeting_sessions = meeting.session_set.with_current_status()
        self.assertEqual(meeting_sessions.get(pk=session.pk).current_status, 'sched')
        if base_session:
            self.assertEqual(meeting_sessions.get(pk=base_session.pk).current_status, 'sched')
        if extra_session:
            self.assertEqual(meeting_sessions.get(pk=extra_session.pk).current_status, 'sched')
        if canceled_session:
            self.assertEqual(meeting_sessions.get(pk=canceled_session.pk).current_status, 'canceledpa')

    def test_interim_send_announcement(self):
        self.do_interim_send_announcement_test()

    def test_interim_send_announcement_with_base_sched(self):
        self.do_interim_send_announcement_test(base_session=True)

    def test_interim_send_announcement_with_extra_session(self):
        self.do_interim_send_announcement_test(extra_session=True)

    def test_interim_send_announcement_with_extra_session_and_base_sched(self):
        self.do_interim_send_announcement_test(extra_session=True, base_session=True)

    def test_interim_send_announcement_with_canceled_session(self):
        self.do_interim_send_announcement_test(canceled_session=True)

    def test_interim_send_announcement_with_canceled_session_and_base_sched(self):
        self.do_interim_send_announcement_test(canceled_session=True, base_session=True)

    def test_interim_send_announcement_with_extra_and_canceled_sessions(self):
        self.do_interim_send_announcement_test(extra_session=True, canceled_session=True)

    def test_interim_send_announcement_with_extra_and_canceled_sessions_and_base_sched(self):
        self.do_interim_send_announcement_test(extra_session=True, canceled_session=True, base_session=True)

    def do_interim_approve_by_ad_test(self, base_session=False, extra_session=False, canceled_session=False):
        make_interim_test_data()
        session = Session.objects.with_current_status().filter(
            meeting__type='interim', group__acronym='mars', current_status='apprw').first()
        meeting = session.meeting

        if base_session:
            base_session = SessionFactory(meeting=meeting, status_id='apprw', add_to_schedule=False)
            meeting.schedule.base = Schedule.objects.create(
                meeting=meeting, owner=PersonFactory(), name="base", visible=True, public=True
            )
            SchedTimeSessAssignment.objects.create(
                timeslot=TimeSlotFactory.create(meeting=meeting),
                session=base_session,
                schedule=meeting.schedule.base,
            )
            meeting.schedule.save()
        if extra_session:
            extra_session = SessionFactory(meeting=meeting, status_id='apprw')
        if canceled_session:
            canceled_session = SessionFactory(meeting=meeting, status_id='canceledpa')

        url = urlreverse('ietf.meeting.views.interim_request_details', kwargs={'number': meeting.number})
        length_before = len(outbox)
        login_testing_unauthorized(self, "ad", url)
        r = self.client.post(url, {'approve': 'approve'})
        self.assertRedirects(r, urlreverse('ietf.meeting.views.interim_pending'))

        for sess in [session, base_session, extra_session]:
            if sess:
                self.assertEqual(Session.objects.with_current_status().get(pk=sess.pk).current_status,
                                 'scheda')
        if canceled_session:
            self.assertEqual(Session.objects.with_current_status().get(pk=canceled_session.pk).current_status,
                             'canceledpa')
        self.assertEqual(len(outbox), length_before + 1)
        self.assertIn('ready for announcement', outbox[-1]['Subject'])

    def test_interim_approve_by_ad(self):
        self.do_interim_approve_by_ad_test()

    def test_interim_approve_by_ad_with_base_sched(self):
        self.do_interim_approve_by_ad_test(base_session=True)

    def test_interim_approve_by_ad_with_extra_session(self):
        self.do_interim_approve_by_ad_test(extra_session=True)

    def test_interim_approve_by_ad_with_extra_session_and_base_sched(self):
        self.do_interim_approve_by_ad_test(extra_session=True, base_session=True)

    def test_interim_approve_by_ad_with_canceled_session(self):
        self.do_interim_approve_by_ad_test(canceled_session=True)

    def test_interim_approve_by_ad_with_canceled_session_and_base_sched(self):
        self.do_interim_approve_by_ad_test(canceled_session=True, base_session=True)

    def test_interim_approve_by_ad_with_extra_and_canceled_sessions(self):
        self.do_interim_approve_by_ad_test(extra_session=True, canceled_session=True)

    def test_interim_approve_by_ad_with_extra_and_canceled_sessions_and_base_sched(self):
        self.do_interim_approve_by_ad_test(extra_session=True, canceled_session=True, base_session=True)

    def do_interim_approve_by_secretariat_test(self, base_session=False, extra_session=False, canceled_session=False):
        make_interim_test_data()
        session = Session.objects.with_current_status().filter(
            meeting__type='interim', group__acronym='mars', current_status='apprw').first()
        meeting = session.meeting
        if base_session:
            base_session = SessionFactory(meeting=meeting, status_id='apprw', add_to_schedule=False)
            meeting.schedule.base = Schedule.objects.create(
                meeting=meeting, owner=PersonFactory(), name="base", visible=True, public=True
            )
            SchedTimeSessAssignment.objects.create(
                timeslot=TimeSlotFactory.create(meeting=meeting),
                session=base_session,
                schedule=meeting.schedule.base,
            )
            meeting.schedule.save()
        if extra_session:
            extra_session = SessionFactory(meeting=meeting, status_id='apprw')
        if canceled_session:
            canceled_session = SessionFactory(meeting=meeting, status_id='canceledpa')

        url = urlreverse('ietf.meeting.views.interim_request_details', kwargs={'number': meeting.number})
        length_before = len(outbox)
        login_testing_unauthorized(self, "secretary", url)
        r = self.client.post(url, {'approve': 'approve'})
        self.assertRedirects(r, urlreverse('ietf.meeting.views.interim_send_announcement', kwargs={'number': meeting.number}))
        for sess in [session, base_session, extra_session]:
            if sess:
                self.assertEqual(Session.objects.with_current_status().get(pk=sess.pk).current_status,
                                 'scheda')
        if canceled_session:
            self.assertEqual(Session.objects.with_current_status().get(pk=canceled_session.pk).current_status,
                             'canceledpa')
        self.assertEqual(len(outbox), length_before)

    def test_interim_approve_by_secretariat(self):
        self.do_interim_approve_by_secretariat_test()

    def test_interim_approve_by_secretariat_with_base_sched(self):
        self.do_interim_approve_by_secretariat_test(base_session=True)

    def test_interim_approve_by_secretariat_with_extra_session(self):
        self.do_interim_approve_by_secretariat_test(extra_session=True)

    def test_interim_approve_by_secretariat_with_extra_session_and_base_sched(self):
        self.do_interim_approve_by_secretariat_test(extra_session=True, base_session=True)

    def test_interim_approve_by_secretariat_with_canceled_session(self):
        self.do_interim_approve_by_secretariat_test(canceled_session=True)

    def test_interim_approve_by_secretariat_with_canceled_session_and_base_sched(self):
        self.do_interim_approve_by_secretariat_test(canceled_session=True, base_session=True)

    def test_interim_approve_by_secretariat_with_extra_and_canceled_sessions(self):
        self.do_interim_approve_by_secretariat_test(extra_session=True, canceled_session=True)

    def test_interim_approve_by_secretariat_with_extra_and_canceled_sessions_and_base_sched(self):
        self.do_interim_approve_by_secretariat_test(extra_session=True, canceled_session=True, base_session=True)

    def test_past(self):
        today = datetime.date.today()
        last_week = today - datetime.timedelta(days=7)
        ietf = SessionFactory(meeting__type_id='ietf',meeting__date=last_week,group__state_id='active',group__parent=GroupFactory(state_id='active'))
        SessionFactory(meeting__type_id='interim',meeting__date=last_week,status_id='canceled',group__state_id='active',group__parent=GroupFactory(state_id='active'))
        url = urlreverse('ietf.meeting.views.past')
        r = self.client.get(url)
        self.assertContains(r, 'IETF - %02d'%int(ietf.meeting.number))
        q = PyQuery(r.content)
        #id="-%s" % interim.group.acronym
        #self.assertIn('CANCELLED', q('[id*="'+id+'"]').text())
        self.assertIn('CANCELLED', q('tr>td>a>span').text())

    def do_upcoming_test(self, querystring=None, create_meeting=True):
        if create_meeting:
            make_meeting_test_data(create_interims=True)
        url = urlreverse("ietf.meeting.views.upcoming")
        if querystring is not None:
            url += '?' + querystring

        today = datetime.date.today()
        interims = dict(
            mars=add_event_info_to_session_qs(Session.objects.filter(meeting__type='interim', meeting__date__gt=today, group__acronym='mars')).filter(current_status='sched').first().meeting,
            ames=add_event_info_to_session_qs(Session.objects.filter(meeting__type='interim', meeting__date__gt=today, group__acronym='ames')).filter(current_status='canceled').first().meeting,
        )
        return self.client.get(url), interims

    def test_upcoming(self):
        r, interims = self.do_upcoming_test()
        self.assertContains(r, interims['mars'].number)
        self.assertContains(r, interims['ames'].number)
        self.assertContains(r, 'IETF 72')
        # cancelled session
        q = PyQuery(r.content)
        self.assertIn('CANCELLED', q('tr>td.text-right>span').text())

    # test_upcoming_filters_ignored removed - we _don't_ want to ignore filters now, and the test passed because it wasn't testing the filtering anyhow (which requires testing the js).

    def test_upcoming_ical(self):
        meeting = make_meeting_test_data(create_interims=True)
        populate_important_dates(meeting)
        url = urlreverse("ietf.meeting.views.upcoming_ical")
        
        r = self.client.get(url)

        self.assertEqual(r.status_code, 200)
        # Expect events 3 sessions - one for each WG and one for the IETF meeting
        assert_ical_response_is_valid(self, r,
                                      expected_event_summaries=[
                                          'ames - Asteroid Mining Equipment Standardization Group',
                                          'mars - Martian Special Interest Group',
                                          'IETF 72',
                                      ],
                                      expected_event_count=3)

    def test_upcoming_ical_filter(self):
        # Just a quick check of functionality - details tested by test_js.InterimTests
        make_meeting_test_data(create_interims=True)
        url = urlreverse("ietf.meeting.views.upcoming_ical")
        r = self.client.get(url + '?show=mars')

        self.assertEqual(r.status_code, 200)
        assert_ical_response_is_valid(self, r,
                                      expected_event_summaries=[
                                          'mars - Martian Special Interest Group',
                                          'IETF 72',
                                      ],
                                      expected_event_count=2)


    def test_upcoming_json(self):
        make_meeting_test_data(create_interims=True)
        url = urlreverse("ietf.meeting.views.upcoming_json")
        r = self.client.get(url)
        self.assertEqual(r.status_code, 200)
        self.assertEqual(r.get('Content-Type'), "application/json;charset=utf-8")
        data = r.json()
        self.assertEqual(len(data), 3)

    def test_interim_request_permissions(self):
        '''Ensure only authorized users see link to request interim meeting'''
        make_meeting_test_data()

        # test unauthorized not logged in
        upcoming_url = urlreverse("ietf.meeting.views.upcoming")
        request_url = urlreverse("ietf.meeting.views.interim_request")
        r = self.client.get(upcoming_url)
        self.assertNotContains(r,'Request new interim meeting')

        # test unauthorized user
        login_testing_unauthorized(self,"plain",request_url)
        r = self.client.get(upcoming_url)
        self.assertNotContains(r,'Request new interim meeting')
        r = self.client.get(request_url)
        self.assertEqual(r.status_code, 403) 
        self.client.logout()

        # test authorized
        for username in ('secretary','ad','marschairman','irtf-chair','irgchairman'):
            self.client.login(username=username, password= username + "+password")
            r = self.client.get(upcoming_url)
            self.assertContains(r,'Request new interim meeting')
            r = self.client.get(request_url)
            self.assertEqual(r.status_code, 200)
            self.client.logout()

    def test_interim_request_options(self):
        make_meeting_test_data()

        # secretariat can request for any group
        self.client.login(username="secretary", password="secretary+password")
        r = self.client.get("/meeting/interim/request/")
        self.assertEqual(r.status_code, 200)
        q = PyQuery(r.content)
        Group.objects.filter(type_id__in=GroupFeatures.objects.filter(has_meetings=True).values_list('type_id',flat=True), state__in=('active', 'proposed', 'bof'))
        self.assertEqual(Group.objects.filter(type_id__in=GroupFeatures.objects.filter(has_meetings=True).values_list('type_id',flat=True), state__in=('active', 'proposed', 'bof')).count(),
            len(q("#id_group option")) - 1)  # -1 for options placeholder
        self.client.logout()

        # wg chair
        self.client.login(username="marschairman", password="marschairman+password")
        r = self.client.get("/meeting/interim/request/")
        self.assertEqual(r.status_code, 200)
        q = PyQuery(r.content)
        user = User.objects.get(username='marschairman')
        person = user.person
        count = person.role_set.filter(name='chair',group__type__in=('wg', 'rg'), group__state__in=('active', 'proposed')).count()
        self.assertEqual(count, len(q("#id_group option")) - 1)  # -1 for options placeholder
        
        # wg AND rg chair
        group = Group.objects.get(acronym='irg')
        Role.objects.create(name_id='chair',group=group,person=person,email=person.email())
        r = self.client.get("/meeting/interim/request/")
        self.assertEqual(r.status_code, 200)
        q = PyQuery(r.content)
        count = person.role_set.filter(name='chair',group__type__in=('wg', 'rg'), group__state__in=('active', 'proposed')).count()
        self.assertEqual(count, len(q("#id_group option")) - 1)  # -1 for options placeholder

    def do_interim_request_single_virtual(self, emails_expected):
        make_meeting_test_data()
        group = Group.objects.get(acronym='mars')
        date = datetime.date.today() + datetime.timedelta(days=30)
        time = datetime.datetime.now().time().replace(microsecond=0,second=0)
        dt = datetime.datetime.combine(date, time)
        duration = datetime.timedelta(hours=3)
        remote_instructions = 'Use webex'
        agenda = 'Intro. Slides. Discuss.'
        agenda_note = 'On second level'
        length_before = len(outbox)
        meeting_count = Meeting.objects.filter(number__contains='-%s-'%group.acronym, date__year=date.year).count()
        next_num = "%02d" % (meeting_count+1)
        self.client.login(username="marschairman", password="marschairman+password")
        data = {'group':group.pk,
                'meeting_type':'single',
                'city':'',
                'country':'',
                'time_zone':'UTC',
                'session_set-0-date':date.strftime("%Y-%m-%d"),
                'session_set-0-time':time.strftime('%H:%M'),
                'session_set-0-requested_duration':'03:00:00',
                'session_set-0-remote_instructions':remote_instructions,
                'session_set-0-agenda':agenda,
                'session_set-0-agenda_note':agenda_note,
                'session_set-TOTAL_FORMS':1,
                'session_set-INITIAL_FORMS':0,
                'session_set-MIN_NUM_FORMS':0,
                'session_set-MAX_NUM_FORMS':1000}

        r = self.client.post(urlreverse("ietf.meeting.views.interim_request"),data)
        self.assertRedirects(r,urlreverse('ietf.meeting.views.upcoming'))
        meeting = Meeting.objects.order_by('id').last()
        self.assertEqual(meeting.type_id,'interim')
        self.assertEqual(meeting.date,date)
        self.assertEqual(meeting.number,'interim-%s-%s-%s' % (date.year, group.acronym, next_num))
        self.assertEqual(meeting.city,'')
        self.assertEqual(meeting.country,'')
        self.assertEqual(meeting.time_zone,'UTC')
        session = meeting.session_set.first()
        self.assertEqual(session.remote_instructions,remote_instructions)
        self.assertEqual(session.agenda_note,agenda_note)
        timeslot = session.official_timeslotassignment().timeslot
        self.assertEqual(timeslot.time,dt)
        self.assertEqual(timeslot.duration,duration)
        # ensure agenda document was created
        self.assertEqual(session.materials.count(),1)
        doc = session.materials.first()
        path = os.path.join(doc.get_file_path(),doc.filename_with_rev())
        self.assertTrue(os.path.exists(path))
        # check notices to secretariat and chairs
        self.assertEqual(len(outbox), length_before + emails_expected)
        return meeting

    @override_settings(VIRTUAL_INTERIMS_REQUIRE_APPROVAL = True)
    def test_interim_request_single_virtual_settings_approval_required(self):
        meeting = self.do_interim_request_single_virtual(emails_expected=1)
        self.assertEqual(meeting.session_set.last().schedulingevent_set.last().status_id,'apprw')
        self.assertIn('New Interim Meeting Request', outbox[-1]['Subject'])
        self.assertIn('session-request@ietf.org', outbox[-1]['To'])
        self.assertIn('aread@example.org', outbox[-1]['Cc'])

    @override_settings(VIRTUAL_INTERIMS_REQUIRE_APPROVAL = False)
    def test_interim_request_single_virtual_settings_approval_not_required(self):
        meeting = self.do_interim_request_single_virtual(emails_expected=2)
        self.assertEqual(meeting.session_set.last().schedulingevent_set.last().status_id,'scheda')
        self.assertIn('iesg-secretary@ietf.org', outbox[-1]['To'])
        self.assertIn('interim meeting ready for announcement', outbox[-1]['Subject'])

    def test_interim_request_single_in_person(self):
        make_meeting_test_data()
        group = Group.objects.get(acronym='mars')
        date = datetime.date.today() + datetime.timedelta(days=30)
        time = datetime.datetime.now().time().replace(microsecond=0,second=0)
        dt = datetime.datetime.combine(date, time)
        duration = datetime.timedelta(hours=3)
        city = 'San Francisco'
        country = 'US'
        time_zone = 'America/Los_Angeles'
        remote_instructions = 'Use webex'
        agenda = 'Intro. Slides. Discuss.'
        agenda_note = 'On second level'
        meeting_count = Meeting.objects.filter(number__contains='-%s-'%group.acronym, date__year=date.year).count()
        next_num = "%02d" % (meeting_count+1)
        self.client.login(username="secretary", password="secretary+password")
        data = {'group':group.pk,
                'meeting_type':'single',
                'city':city,
                'country':country,
                'time_zone':time_zone,
                'session_set-0-date':date.strftime("%Y-%m-%d"),
                'session_set-0-time':time.strftime('%H:%M'),
                'session_set-0-requested_duration':'03:00:00',
                'session_set-0-remote_instructions':remote_instructions,
                'session_set-0-agenda':agenda,
                'session_set-0-agenda_note':agenda_note,
                'session_set-TOTAL_FORMS':1,
                'session_set-INITIAL_FORMS':0}

        r = self.client.post(urlreverse("ietf.meeting.views.interim_request"),data)
        self.assertRedirects(r,urlreverse('ietf.meeting.views.upcoming'))
        meeting = Meeting.objects.order_by('id').last()
        self.assertEqual(meeting.type_id,'interim')
        self.assertEqual(meeting.date,date)
        self.assertEqual(meeting.number,'interim-%s-%s-%s' % (date.year, group.acronym, next_num))
        self.assertEqual(meeting.city,city)
        self.assertEqual(meeting.country,country)
        self.assertEqual(meeting.time_zone,time_zone)
        session = meeting.session_set.first()
        self.assertEqual(session.remote_instructions,remote_instructions)
        self.assertEqual(session.agenda_note,agenda_note)
        timeslot = session.official_timeslotassignment().timeslot
        self.assertEqual(timeslot.time,dt)
        self.assertEqual(timeslot.duration,duration)

    def test_interim_request_multi_day(self):
        make_meeting_test_data()
        date = datetime.date.today() + datetime.timedelta(days=30)
        date2 = date + datetime.timedelta(days=1)
        time = datetime.datetime.now().time().replace(microsecond=0,second=0)
        dt = datetime.datetime.combine(date, time)
        dt2 = datetime.datetime.combine(date2, time)
        duration = datetime.timedelta(hours=3)
        group = Group.objects.get(acronym='mars')
        city = 'San Francisco'
        country = 'US'
        time_zone = 'America/Los_Angeles'
        remote_instructions = 'Use webex'
        agenda = 'Intro. Slides. Discuss.'
        agenda_note = 'On second level'
        meeting_count = Meeting.objects.filter(number__contains='-%s-'%group.acronym, date__year=date.year).count()
        next_num = "%02d" % (meeting_count+1)
        self.client.login(username="secretary", password="secretary+password")
        data = {'group':group.pk,
                'meeting_type':'multi-day',
                'city':city,
                'country':country,
                'time_zone':time_zone,
                'session_set-0-date':date.strftime("%Y-%m-%d"),
                'session_set-0-time':time.strftime('%H:%M'),
                'session_set-0-requested_duration':'03:00:00',
                'session_set-0-remote_instructions':remote_instructions,
                'session_set-0-agenda':agenda,
                'session_set-0-agenda_note':agenda_note,
                'session_set-1-date':date2.strftime("%Y-%m-%d"),
                'session_set-1-time':time.strftime('%H:%M'),
                'session_set-1-requested_duration':'03:00:00',
                'session_set-1-remote_instructions':remote_instructions,
                'session_set-1-agenda':agenda,
                'session_set-1-agenda_note':agenda_note,
                'session_set-TOTAL_FORMS':2,
                'session_set-INITIAL_FORMS':0}

        r = self.client.post(urlreverse("ietf.meeting.views.interim_request"),data)

        self.assertRedirects(r,urlreverse('ietf.meeting.views.upcoming'))
        meeting = Meeting.objects.order_by('id').last()
        self.assertEqual(meeting.type_id,'interim')
        self.assertEqual(meeting.date,date)
        self.assertEqual(meeting.number,'interim-%s-%s-%s' % (date.year, group.acronym, next_num))
        self.assertEqual(meeting.city,city)
        self.assertEqual(meeting.country,country)
        self.assertEqual(meeting.time_zone,time_zone)
        self.assertEqual(meeting.session_set.count(),2)
        # first sesstion
        session = meeting.session_set.all()[0]
        self.assertEqual(session.remote_instructions,remote_instructions)
        timeslot = session.official_timeslotassignment().timeslot
        self.assertEqual(timeslot.time,dt)
        self.assertEqual(timeslot.duration,duration)
        self.assertEqual(session.agenda_note,agenda_note)
        # second sesstion
        session = meeting.session_set.all()[1]
        self.assertEqual(session.remote_instructions,remote_instructions)
        timeslot = session.official_timeslotassignment().timeslot
        self.assertEqual(timeslot.time,dt2)
        self.assertEqual(timeslot.duration,duration)
        self.assertEqual(session.agenda_note,agenda_note)

    def test_interim_request_multi_day_non_consecutive(self):
        make_meeting_test_data()
        date = datetime.date.today() + datetime.timedelta(days=30)
        date2 = date + datetime.timedelta(days=2)
        time = datetime.datetime.now().time().replace(microsecond=0,second=0)
        group = Group.objects.get(acronym='mars')
        city = 'San Francisco'
        country = 'US'
        time_zone = 'America/Los_Angeles'
        remote_instructions = 'Use webex'
        agenda = 'Intro. Slides. Discuss.'
        agenda_note = 'On second level'
        self.client.login(username="secretary", password="secretary+password")
        data = {'group':group.pk,
                'meeting_type':'multi-day',
                'city':city,
                'country':country,
                'time_zone':time_zone,
                'session_set-0-date':date.strftime("%Y-%m-%d"),
                'session_set-0-time':time.strftime('%H:%M'),
                'session_set-0-requested_duration':'03:00:00',
                'session_set-0-remote_instructions':remote_instructions,
                'session_set-0-agenda':agenda,
                'session_set-0-agenda_note':agenda_note,
                'session_set-1-date':date2.strftime("%Y-%m-%d"),
                'session_set-1-time':time.strftime('%H:%M'),
                'session_set-1-requested_duration':'03:00:00',
                'session_set-1-remote_instructions':remote_instructions,
                'session_set-1-agenda':agenda,
                'session_set-1-agenda_note':agenda_note,
                'session_set-TOTAL_FORMS':2,
                'session_set-INITIAL_FORMS':0}

        r = self.client.post(urlreverse("ietf.meeting.views.interim_request"),data)
        self.assertContains(r, 'days must be consecutive')

    def test_interim_request_multi_day_cancel(self):
        """All sessions of a multi-day interim request should be canceled"""
        length_before = len(outbox)
        date = datetime.date.today()+datetime.timedelta(days=15)

        # Set up an interim request with several sessions 
        num_sessions = 3
        meeting = MeetingFactory(type_id='interim', date=date)
        for _ in range(num_sessions):
            SessionFactory(meeting=meeting)

        # Cancel the interim request
        url = urlreverse('ietf.meeting.views.interim_request_cancel', kwargs={'number': meeting.number})
        self.client.login(username="secretary", password="secretary+password")
        r = self.client.post(url)
        
        # Verify results
        self.assertRedirects(r, urlreverse('ietf.meeting.views.upcoming'))
        for session in add_event_info_to_session_qs(meeting.session_set.all()):
            self.assertEqual(session.current_status, 'canceled')
        self.assertEqual(len(outbox), length_before + 1)
        self.assertIn('Interim Meeting Cancelled', outbox[-1]['Subject'])

    def test_interim_request_series(self):
        make_meeting_test_data()
        meeting_count_before = Meeting.objects.filter(type='interim').count()
        date = datetime.date.today() + datetime.timedelta(days=30)
        if (date.month, date.day) == (12, 31):
            # Avoid date and date2 in separate years
            # (otherwise the test will fail if run on December 1st)
            date += datetime.timedelta(days=1)
        date2 = date + datetime.timedelta(days=1)
        # ensure dates are in the same year
        if date.year != date2.year:
            date += datetime.timedelta(days=1)
            date2 += datetime.timedelta(days=1)
        time = datetime.datetime.now().time().replace(microsecond=0,second=0)
        dt = datetime.datetime.combine(date, time)
        dt2 = datetime.datetime.combine(date2, time)
        duration = datetime.timedelta(hours=3)
        group = Group.objects.get(acronym='mars')
        city = ''
        country = ''
        time_zone = 'America/Los_Angeles'
        remote_instructions = 'Use webex'
        agenda = 'Intro. Slides. Discuss.'
        agenda_note = 'On second level'
        meeting_count = Meeting.objects.filter(number__contains='-%s-'%group.acronym, date__year=date.year).count()
        next_num = "%02d" % (meeting_count+1)
        next_num2 = "%02d" % (meeting_count+2)
        self.client.login(username="secretary", password="secretary+password")
        r = self.client.get(urlreverse("ietf.meeting.views.interim_request"))
        self.assertEqual(r.status_code, 200)

        data = {'group':group.pk,
                'meeting_type':'series',
                'city':city,
                'country':country,
                'time_zone':time_zone,
                'session_set-0-date':date.strftime("%Y-%m-%d"),
                'session_set-0-time':time.strftime('%H:%M'),
                'session_set-0-requested_duration':'03:00:00',
                'session_set-0-remote_instructions':remote_instructions,
                'session_set-0-agenda':agenda,
                'session_set-0-agenda_note':agenda_note,
                'session_set-1-date':date2.strftime("%Y-%m-%d"),
                'session_set-1-time':time.strftime('%H:%M'),
                'session_set-1-requested_duration':'03:00:00',
                'session_set-1-remote_instructions':remote_instructions,
                'session_set-1-agenda':agenda,
                'session_set-1-agenda_note':agenda_note,
                'session_set-TOTAL_FORMS':2,
                'session_set-INITIAL_FORMS':0}

        r = self.client.post(urlreverse("ietf.meeting.views.interim_request"),data)
        
        self.assertRedirects(r,urlreverse('ietf.meeting.views.upcoming'))
        meeting_count_after = Meeting.objects.filter(type='interim').count()
        self.assertEqual(meeting_count_after,meeting_count_before + 2)
        meetings = Meeting.objects.order_by('-id')[:2]
        # first meeting
        meeting = meetings[1]
        self.assertEqual(meeting.type_id,'interim')
        self.assertEqual(meeting.date,date)
        self.assertEqual(meeting.number,'interim-%s-%s-%s' % (date.year, group.acronym, next_num))
        self.assertEqual(meeting.city,city)
        self.assertEqual(meeting.country,country)
        self.assertEqual(meeting.time_zone,time_zone)
        self.assertEqual(meeting.session_set.count(),1)
        session = meeting.session_set.first()
        self.assertEqual(session.remote_instructions,remote_instructions)
        timeslot = session.official_timeslotassignment().timeslot
        self.assertEqual(timeslot.time,dt)
        self.assertEqual(timeslot.duration,duration)
        self.assertEqual(session.agenda_note,agenda_note)
        # second meeting
        meeting = meetings[0]
        self.assertEqual(meeting.type_id,'interim')
        self.assertEqual(meeting.date,date2)
        self.assertEqual(meeting.number,'interim-%s-%s-%s' % (date2.year, group.acronym, next_num2))
        self.assertEqual(meeting.city,city)
        self.assertEqual(meeting.country,country)
        self.assertEqual(meeting.time_zone,time_zone)
        self.assertEqual(meeting.session_set.count(),1)
        session = meeting.session_set.first()
        self.assertEqual(session.remote_instructions,remote_instructions)
        timeslot = session.official_timeslotassignment().timeslot
        self.assertEqual(timeslot.time,dt2)
        self.assertEqual(timeslot.duration,duration)
        self.assertEqual(session.agenda_note,agenda_note)


    # test_interim_pending subsumed by test_appears_on_pending


    def test_can_approve_interim_request(self):
        make_interim_test_data()
        # unprivileged user
        user = User.objects.get(username='plain')
        group = Group.objects.get(acronym='mars')
        meeting = add_event_info_to_session_qs(Session.objects.filter(meeting__type='interim', group=group)).filter(current_status='apprw').first().meeting
        self.assertFalse(can_approve_interim_request(meeting=meeting,user=user))
        # Secretariat
        user = User.objects.get(username='secretary')
        self.assertTrue(can_approve_interim_request(meeting=meeting,user=user))
        # related AD
        user = User.objects.get(username='ad')
        self.assertTrue(can_approve_interim_request(meeting=meeting,user=user))
        # AD from other area
        user = User.objects.get(username='ops-ad')
        self.assertFalse(can_approve_interim_request(meeting=meeting,user=user))
        # AD from other area assigned as the WG AD anyhow (cross-area AD)
        user = RoleFactory(name_id='ad',group=group).person.user
        self.assertTrue(can_approve_interim_request(meeting=meeting,user=user))
        # WG Chair
        user = User.objects.get(username='marschairman')
        self.assertFalse(can_approve_interim_request(meeting=meeting,user=user))

    def test_can_view_interim_request(self):
        make_interim_test_data()
        # unprivileged user
        user = User.objects.get(username='plain')
        group = Group.objects.get(acronym='mars')
        meeting = add_event_info_to_session_qs(Session.objects.filter(meeting__type='interim', group=group)).filter(current_status='apprw').first().meeting
        self.assertFalse(can_view_interim_request(meeting=meeting,user=user))
        # Secretariat
        user = User.objects.get(username='secretary')
        self.assertTrue(can_view_interim_request(meeting=meeting,user=user))
        # related AD
        user = User.objects.get(username='ad')
        self.assertTrue(can_view_interim_request(meeting=meeting,user=user))
        # other AD
        user = User.objects.get(username='ops-ad')
        self.assertTrue(can_view_interim_request(meeting=meeting,user=user))
        # WG Chair
        user = User.objects.get(username='marschairman')
        self.assertTrue(can_view_interim_request(meeting=meeting,user=user))
        # Other WG Chair
        user = User.objects.get(username='ameschairman')
        self.assertFalse(can_view_interim_request(meeting=meeting,user=user))

    def test_can_manage_group(self):
        make_meeting_test_data()
        # unprivileged user
        user = User.objects.get(username='plain')
        group = Group.objects.get(acronym='mars')
        self.assertFalse(can_manage_group(user=user,group=group))
        # Secretariat
        user = User.objects.get(username='secretary')
        self.assertTrue(can_manage_group(user=user,group=group))
        # related AD
        user = User.objects.get(username='ad')
        self.assertTrue(can_manage_group(user=user,group=group))
        # other AD
        user = User.objects.get(username='ops-ad')
        self.assertTrue(can_manage_group(user=user,group=group))
        # WG Chair
        user = User.objects.get(username='marschairman')
        self.assertTrue(can_manage_group(user=user,group=group))
        # Other WG Chair
        user = User.objects.get(username='ameschairman')
        self.assertFalse(can_manage_group(user=user,group=group))

    def test_interim_request_details(self):
        make_interim_test_data()
        meeting = Session.objects.with_current_status().filter(
            meeting__type='interim', group__acronym='mars', current_status='apprw').first().meeting
        url = urlreverse('ietf.meeting.views.interim_request_details',kwargs={'number':meeting.number})
        login_testing_unauthorized(self,"secretary",url)
        r = self.client.get(url)
        self.assertEqual(r.status_code, 200)
        start_time = meeting.session_set.first().official_timeslotassignment().timeslot.time.strftime('%H:%M')
        utc_start_time = meeting.session_set.first().official_timeslotassignment().timeslot.utc_start_time().strftime('%H:%M')
        self.assertIn(start_time, unicontent(r))
        self.assertIn(utc_start_time, unicontent(r))

    def test_interim_request_details_announcement(self):
        '''Test access to Announce / Skip Announce features'''
        make_meeting_test_data()
        date = datetime.date.today() + datetime.timedelta(days=30)
        group = Group.objects.get(acronym='mars')
        meeting = make_interim_meeting(group=group, date=date, status='scheda')
        url = urlreverse('ietf.meeting.views.interim_request_details',kwargs={'number':meeting.number})

        # Chair, no access
        self.client.login(username="marschairman", password="marschairman+password")
        r = self.client.get(url)
        self.assertEqual(r.status_code, 200)
        q = PyQuery(r.content)
        self.assertEqual(len(q("a.btn:contains('Announce')")),0)

        # Secretariat has access
        self.client.login(username="secretary", password="secretary+password")
        r = self.client.get(url)
        self.assertEqual(r.status_code, 200)
        q = PyQuery(r.content)
        self.assertEqual(len(q("a.btn:contains('Announce')")),2)

    def test_interim_request_details_cancel(self):
        """Test access to cancel meeting / session features"""
        make_interim_test_data()
        mars_sessions = Session.objects.with_current_status(
        ).filter(
            meeting__type='interim',
            group__acronym='mars',
        )
        meeting_apprw = mars_sessions.filter(current_status='apprw').first().meeting
        meeting_sched = mars_sessions.filter(current_status='sched').first().meeting
        # All these roles should have access to cancel the request
        usernames_and_passwords = (
            ('marschairman', 'marschairman+password'),
            ('secretary', 'secretary+password')
        )
        
        # Start with one session - there should not be any cancel session buttons
        for meeting in (meeting_apprw, meeting_sched):
            url = urlreverse('ietf.meeting.views.interim_request_details', 
                             kwargs={'number': meeting.number})

            for username, password in usernames_and_passwords:
                self.client.login(username=username, password=password)
                r = self.client.get(url)
                self.assertEqual(r.status_code, 200)
                q = PyQuery(r.content)

                cancel_meeting_btns = q("a.btn:contains('Cancel Meeting')")
                self.assertEqual(len(cancel_meeting_btns), 1,
                                 'Should be exactly one cancel meeting button for user %s' % username)
                self.assertEqual(cancel_meeting_btns.eq(0).attr('href'),
                                 urlreverse('ietf.meeting.views.interim_request_cancel',
                                            kwargs={'number': meeting.number}),
                                 'Cancel meeting points to wrong URL')

                self.assertEqual(len(q("a.btn:contains('Cancel Session')")), 0,
                                 'Should be no cancel session buttons for user %s' % username)

        # Add a second session
        SessionFactory(meeting=meeting_apprw, status_id='apprw')
        SessionFactory(meeting=meeting_sched, status_id='sched')

        for meeting in (meeting_apprw, meeting_sched):
            url = urlreverse('ietf.meeting.views.interim_request_details',
                             kwargs={'number': meeting.number})

            for username, password in usernames_and_passwords:
                self.client.login(username=username, password=password)
                r = self.client.get(url)
                self.assertEqual(r.status_code, 200)
                q = PyQuery(r.content)
                cancel_meeting_btns = q("a.btn:contains('Cancel Meeting')")
                self.assertEqual(len(cancel_meeting_btns), 1,
                                 'Should be exactly one cancel meeting button for user %s' % username)
                self.assertEqual(cancel_meeting_btns.eq(0).attr('href'),
                                 urlreverse('ietf.meeting.views.interim_request_cancel',
                                            kwargs={'number': meeting.number}),
                                 'Cancel meeting button points to wrong URL')

                cancel_session_btns = q("a.btn:contains('Cancel Session')")
                self.assertEqual(len(cancel_session_btns), 2,
                                 'Should be two cancel session buttons for user %s' % username)
                hrefs = [btn.attr('href') for btn in cancel_session_btns.items()]
                for index, session in enumerate(meeting.session_set.all()):
                    self.assertIn(urlreverse('ietf.meeting.views.interim_request_session_cancel',
                                             kwargs={'sessionid': session.pk}),
                                  hrefs,
                                  'Session missing a link to its cancel URL')

    def test_interim_request_details_status(self):
        """Test statuses on the interim request details page"""
        make_interim_test_data()
        some_person = PersonFactory()
        self.client.login(username='marschairman', password='marschairman+password')
        # These are the first sessions for each meeting - hang on to them
        sessions = list(
            Session.objects.with_current_status().filter(meeting__type='interim', group__acronym='mars')
        )

        # Hack: change the name for the 'canceled' session status so we can tell it apart
        # from the 'canceledpa' session status more easily
        canceled_status = SessionStatusName.objects.get(slug='canceled')
        canceled_status.name = 'This is cancelled'
        canceled_status.save()
        canceledpa_status = SessionStatusName.objects.get(slug='canceledpa')
        notmeet_status = SessionStatusName.objects.get(slug='notmeet')

        # Simplest case - single session for each meeting
        for session in [Session.objects.with_current_status().get(pk=s.pk) for s in sessions]:
            url = urlreverse('ietf.meeting.views.interim_request_details',
                             kwargs={'number': session.meeting.number})
            r = self.client.get(url)
            self.assertEqual(r.status_code, 200)
            q = PyQuery(r.content)
            status = SessionStatusName.objects.get(slug=session.current_status)
            self.assertEqual(
                len(q("dd:contains('%s')" % status.name)),
                1  # once - for the meeting status, no session status shown when only one session
            )

        # Now add a second session with a different status - it should not change meeting status
        for session in [Session.objects.with_current_status().get(pk=s.pk) for s in sessions]:
            SessionFactory(meeting=session.meeting, status_id=notmeet_status.pk)
            url = urlreverse('ietf.meeting.views.interim_request_details',
                             kwargs={'number': session.meeting.number})
            r = self.client.get(url)
            self.assertEqual(r.status_code, 200)
            q = PyQuery(r.content)
            status = SessionStatusName.objects.get(slug=session.current_status)
            self.assertEqual(
                len(q("dd:contains('%s')" % status.name)),
                2  # twice - once as the meeting status, once as the session status
            )
            self.assertEqual(
                len(q("dd:contains('%s')" % notmeet_status.name)),
                1  # only for the session status
            )

        # Now cancel the first session - second meeting status should be shown for meeting
        for session in [Session.objects.with_current_status().get(pk=s.pk) for s in sessions]:
            # Use 'canceledpa' here and 'canceled' later
            SchedulingEvent.objects.create(session=session,
                                           status=canceledpa_status,
                                           by=some_person)
            url = urlreverse('ietf.meeting.views.interim_request_details',
                             kwargs={'number': session.meeting.number})
            r = self.client.get(url)
            self.assertEqual(r.status_code, 200)
            q = PyQuery(r.content)
            self.assertEqual(
                len(q("dd:contains('%s')" % canceledpa_status.name)),
                1  # only for the session status
            )
            self.assertEqual(
                len(q("dd:contains('%s')" % notmeet_status.name)),
                2  # twice - once as the meeting status, once as the session status
            )

        # Now cancel the second session - first meeting status should be shown for meeting again
        for session in [Session.objects.with_current_status().get(pk=s.pk) for s in sessions]:
            second_session = session.meeting.session_set.exclude(pk=session.pk).first()
            # use canceled so we can differentiate between the first and second session statuses
            SchedulingEvent.objects.create(session=second_session,
                                           status=canceled_status,
                                           by=some_person)
            url = urlreverse('ietf.meeting.views.interim_request_details',
                             kwargs={'number': session.meeting.number})
            r = self.client.get(url)
            self.assertEqual(r.status_code, 200)
            q = PyQuery(r.content)
            self.assertEqual(
                len(q("dd:contains('%s')" % canceledpa_status.name)),
                2  # twice - once as the meeting status, once as the session status
            )
            self.assertEqual(
                len(q("dd:contains('%s')" % canceled_status.name)),
                1  # only as the session status
            )

    def do_interim_request_disapprove_test(self, extra_session=False, canceled_session=False):
        make_interim_test_data()
        session = Session.objects.with_current_status().filter(
            meeting__type='interim', group__acronym='mars', current_status='apprw').first()
        meeting = session.meeting
        if extra_session:
            extra_session = SessionFactory(meeting=meeting, status_id='apprw')
        if canceled_session:
            canceled_session = SessionFactory(meeting=meeting, status_id='canceledpa')

        url = urlreverse('ietf.meeting.views.interim_request_details',kwargs={'number':meeting.number})
        login_testing_unauthorized(self,"secretary",url)
        r = self.client.post(url,{'disapprove':'Disapprove'})
        self.assertRedirects(r, urlreverse('ietf.meeting.views.interim_pending'))
        for sess in [session, extra_session]:
            if sess:
                self.assertEqual(Session.objects.with_current_status().get(pk=sess.pk).current_status,
                                 'disappr')
        if canceled_session:
            self.assertEqual(Session.objects.with_current_status().get(pk=canceled_session.pk).current_status,
                             'canceledpa')

    def test_interim_request_disapprove(self):
        self.do_interim_request_disapprove_test()

    def test_interim_request_disapprove_with_extra_session(self):
        self.do_interim_request_disapprove_test(extra_session=True)

    def test_interim_request_disapprove_with_canceled_session(self):
        self.do_interim_request_disapprove_test(canceled_session=True)

    def test_interim_request_disapprove_with_extra_and_canceled_sessions(self):
        self.do_interim_request_disapprove_test(extra_session=True, canceled_session=True)

    def test_interim_request_cancel(self):
        """Test that interim request cancel function works
        
        Does not test that UI buttons are present, that is handled elsewhere.
        """
        make_interim_test_data()
        meeting = Session.objects.with_current_status(
        ).filter(
            meeting__type='interim',
            group__acronym='mars',
            current_status='apprw',
        ).first().meeting

        # ensure fail unauthorized
        url = urlreverse('ietf.meeting.views.interim_request_cancel', kwargs={'number': meeting.number})
        comments = 'Bob cannot make it'
        self.client.login(username="ameschairman", password="ameschairman+password")
        r = self.client.post(url, {'comments': comments})
        self.assertEqual(r.status_code, 403)

        # test cancelling before announcement
        self.client.login(username="marschairman", password="marschairman+password")
        length_before = len(outbox)
        r = self.client.post(url, {'comments': comments})
        self.assertRedirects(r, urlreverse('ietf.meeting.views.upcoming'))
        for session in meeting.session_set.with_current_status():
            self.assertEqual(session.current_status,'canceledpa')
            self.assertEqual(session.agenda_note, comments)
        self.assertEqual(len(outbox), length_before)     # no email notice

        # test cancelling after announcement
        meeting = add_event_info_to_session_qs(Session.objects.filter(meeting__type='interim', group__acronym='mars')).filter(current_status='sched').first().meeting
        url = urlreverse('ietf.meeting.views.interim_request_cancel', kwargs={'number': meeting.number})
        r = self.client.post(url, {'comments': comments})
        self.assertRedirects(r, urlreverse('ietf.meeting.views.upcoming'))
        for session in meeting.session_set.with_current_status():
            self.assertEqual(session.current_status,'canceled')
            self.assertEqual(session.agenda_note, comments)
        self.assertEqual(len(outbox), length_before + 1)
        self.assertIn('Interim Meeting Cancelled', outbox[-1]['Subject'])

    def test_interim_request_session_cancel(self):
        """Test that interim meeting session cancellation functions

        Does not test that UI buttons are present, that is handled elsewhere.
        """
        make_interim_test_data()
        session = Session.objects.with_current_status().filter(
            meeting__type='interim', group__acronym='mars', current_status='apprw',).first()
        meeting = session.meeting
        comments = 'Bob cannot make it'
        
        # Should not be able to cancel when there is only one session
        self.client.login(username="marschairman", password="marschairman+password")
        url = urlreverse('ietf.meeting.views.interim_request_session_cancel', kwargs={'sessionid': session.pk})
        r = self.client.post(url, {'comments': comments})
        self.assertEqual(r.status_code, 409)

        # Add a second session
        SessionFactory(meeting=meeting, status_id='apprw')

        # ensure fail unauthorized
        url = urlreverse('ietf.meeting.views.interim_request_session_cancel', kwargs={'sessionid': session.pk})
        self.client.login(username="ameschairman", password="ameschairman+password")
        r = self.client.post(url, {'comments': comments})
        self.assertEqual(r.status_code, 403)
        
        # test cancelling before announcement
        self.client.login(username="marschairman", password="marschairman+password")
        length_before = len(outbox)
        canceled_count_before = meeting.session_set.with_current_status().filter(
            current_status__in=['canceled', 'canceledpa']).count()
        r = self.client.post(url, {'comments': comments})
        self.assertRedirects(r, urlreverse('ietf.meeting.views.interim_request_details', 
                                           kwargs={'number': meeting.number}))
        # This session should be canceled...
        sessions = meeting.session_set.with_current_status()
        session = sessions.filter(id=session.pk).first()  # reload our session info
        self.assertEqual(session.current_status, 'canceledpa')
        self.assertEqual(session.agenda_note, comments)
        # But others should not - count should have changed by only 1
        self.assertEqual(
            sessions.filter(current_status__in=['canceled', 'canceledpa']).count(),
            canceled_count_before + 1
        )
        self.assertEqual(len(outbox), length_before)     # no email notice

        # test cancelling after announcement
        session = Session.objects.with_current_status().filter(
            meeting__type='interim', group__acronym='mars', current_status='sched').first()
        meeting = session.meeting
        
        # Try to cancel when there's only one session in the meeting
        url = urlreverse('ietf.meeting.views.interim_request_session_cancel', kwargs={'sessionid': session.pk})
        r = self.client.post(url, {'comments': comments})
        self.assertEqual(r.status_code, 409)

        # Add another session
        SessionFactory(meeting=meeting, status_id='sched')  # two sessions so canceling a session makes sense

        canceled_count_before = meeting.session_set.with_current_status().filter(
            current_status__in=['canceled', 'canceledpa']).count()
        r = self.client.post(url, {'comments': comments})
        self.assertRedirects(r, urlreverse('ietf.meeting.views.interim_request_details',
                                           kwargs={'number': meeting.number}))
        # This session should be canceled...
        sessions = meeting.session_set.with_current_status()
        session = sessions.filter(id=session.pk).first()  # reload our session info
        self.assertEqual(session.current_status, 'canceled')
        self.assertEqual(session.agenda_note, comments)
        # But others should not - count should have changed by only 1
        self.assertEqual(
            sessions.filter(current_status__in=['canceled', 'canceledpa']).count(),
            canceled_count_before + 1
        )
        self.assertEqual(len(outbox), length_before + 1)     # email notice sent
        self.assertIn('session cancelled', outbox[-1]['Subject'])

    def test_interim_request_edit_no_notice(self):
        '''Edit a request.  No notice should go out if it hasn't been announced yet'''
        make_interim_test_data()
        meeting = add_event_info_to_session_qs(Session.objects.filter(meeting__type='interim', group__acronym='mars')).filter(current_status='apprw').first().meeting
        group = meeting.session_set.first().group
        url = urlreverse('ietf.meeting.views.interim_request_edit', kwargs={'number': meeting.number})
        # test unauthorized access
        self.client.login(username="ameschairman", password="ameschairman+password")
        r = self.client.get(url)
        self.assertEqual(r.status_code, 403)
        # test authorized use
        login_testing_unauthorized(self, "secretary", url)
        r = self.client.get(url)
        self.assertEqual(r.status_code, 200)
        # post changes
        length_before = len(outbox)
        form_initial = r.context['form'].initial
        formset_initial =  r.context['formset'].forms[0].initial
        new_time = formset_initial['time'] + datetime.timedelta(hours=1)
        data = {'group':group.pk,
                'meeting_type':'single',
                'session_set-0-id':meeting.session_set.first().id,
                'session_set-0-date':formset_initial['date'].strftime('%Y-%m-%d'),
                'session_set-0-time':new_time.strftime('%H:%M'),
                'session_set-0-requested_duration': '00:30',
                'session_set-0-remote_instructions':formset_initial['remote_instructions'],
                #'session_set-0-agenda':formset_initial['agenda'],
                'session_set-0-agenda_note':formset_initial['agenda_note'],
                'session_set-TOTAL_FORMS':1,
                'session_set-INITIAL_FORMS':1}
        data.update(form_initial)
        r = self.client.post(url, data)
        self.assertRedirects(r, urlreverse('ietf.meeting.views.interim_request_details', kwargs={'number': meeting.number}))
        self.assertEqual(len(outbox),length_before)
        session = meeting.session_set.first()
        timeslot = session.official_timeslotassignment().timeslot
        self.assertEqual(timeslot.time,new_time)
        
    def test_interim_request_edit(self):
        '''Edit request.  Send notice of change'''
        make_interim_test_data()
        meeting = add_event_info_to_session_qs(Session.objects.filter(meeting__type='interim', group__acronym='mars')).filter(current_status='sched').first().meeting
        group = meeting.session_set.first().group
        url = urlreverse('ietf.meeting.views.interim_request_edit', kwargs={'number': meeting.number})
        # test unauthorized access
        self.client.login(username="ameschairman", password="ameschairman+password")
        r = self.client.get(url)
        self.assertEqual(r.status_code, 403)
        # test authorized use
        login_testing_unauthorized(self, "secretary", url)
        r = self.client.get(url)
        self.assertEqual(r.status_code, 200)
        # post changes
        length_before = len(outbox)
        form_initial = r.context['form'].initial
        formset_initial =  r.context['formset'].forms[0].initial
        new_time = formset_initial['time'] + datetime.timedelta(hours=1)
        new_duration = formset_initial['requested_duration'] + datetime.timedelta(hours=1)
        data = {'group':group.pk,
                'meeting_type':'single',
                'session_set-0-id':meeting.session_set.first().id,
                'session_set-0-date':formset_initial['date'].strftime('%Y-%m-%d'),
                'session_set-0-time':new_time.strftime('%H:%M'),
                'session_set-0-requested_duration':self.strfdelta(new_duration, '{hours}:{minutes}'),
                'session_set-0-remote_instructions':formset_initial['remote_instructions'],
                #'session_set-0-agenda':formset_initial['agenda'],
                'session_set-0-agenda_note':formset_initial['agenda_note'],
                'session_set-TOTAL_FORMS':1,
                'session_set-INITIAL_FORMS':1}
        data.update(form_initial)
        r = self.client.post(url, data)
        self.assertRedirects(r, urlreverse('ietf.meeting.views.interim_request_details', kwargs={'number': meeting.number}))
        self.assertEqual(len(outbox),length_before+1)
        self.assertIn('CHANGED', outbox[-1]['Subject'])
        session = meeting.session_set.first()
        timeslot = session.official_timeslotassignment().timeslot
        self.assertEqual(timeslot.time,new_time)
        self.assertEqual(timeslot.duration,new_duration)
    
    def strfdelta(self, tdelta, fmt):
        d = {"days": tdelta.days}
        d["hours"], rem = divmod(tdelta.seconds, 3600)
        d["minutes"], d["seconds"] = divmod(rem, 60)
        return fmt.format(**d)

    def test_interim_request_details_permissions(self):
        make_interim_test_data()
        meeting = add_event_info_to_session_qs(Session.objects.filter(meeting__type='interim', group__acronym='mars')).filter(current_status='apprw').first().meeting
        url = urlreverse('ietf.meeting.views.interim_request_details',kwargs={'number':meeting.number})

        # unprivileged user
        login_testing_unauthorized(self,"plain",url)
        r = self.client.get(url)
        self.assertEqual(r.status_code, 403)

    def test_send_interim_approval_request(self):
        make_interim_test_data()
        meeting = add_event_info_to_session_qs(Session.objects.filter(meeting__type='interim', group__acronym='mars')).filter(current_status='apprw').first().meeting
        length_before = len(outbox)
        send_interim_approval_request(meetings=[meeting])
        self.assertEqual(len(outbox),length_before+1)
        self.assertIn('New Interim Meeting Request', outbox[-1]['Subject'])

    def test_send_interim_meeting_cancellation_notice(self):
        make_interim_test_data()
        meeting = Session.objects.with_current_status(
        ).filter(
            meeting__type='interim',
            group__acronym='mars',
            current_status='sched',
        ).first().meeting
        length_before = len(outbox)
        send_interim_meeting_cancellation_notice(meeting)
        self.assertEqual(len(outbox),length_before + 1)
        self.assertIn('Interim Meeting Cancelled', outbox[-1]['Subject'])

    def test_send_interim_session_cancellation_notice(self):
        make_interim_test_data()
        session = Session.objects.with_current_status(
        ).filter(
            meeting__type='interim',
            group__acronym='mars',
            current_status='sched',
        ).first()
        length_before = len(outbox)
        send_interim_session_cancellation_notice(session)
        self.assertEqual(len(outbox), length_before + 1)
        self.assertIn('session cancelled', outbox[-1]['Subject'])

    def test_send_interim_minutes_reminder(self):
        make_meeting_test_data()
        group = Group.objects.get(acronym='mars')
        date = datetime.datetime.today() - datetime.timedelta(days=10)
        meeting = make_interim_meeting(group=group, date=date, status='sched')
        length_before = len(outbox)
        send_interim_minutes_reminder(meeting=meeting)
        self.assertEqual(len(outbox),length_before+1)
        self.assertIn('Action Required: Minutes', outbox[-1]['Subject'])


    def test_group_ical(self):
        make_interim_test_data()
        meeting = Meeting.objects.filter(type='interim', session__group__acronym='mars').first()
        s1 = Session.objects.filter(meeting=meeting, group__acronym="mars").first()
        a1 = s1.official_timeslotassignment()
        t1 = a1.timeslot
        # Create an extra session
        t2 = TimeSlotFactory.create(meeting=meeting, time=datetime.datetime.combine(meeting.date, datetime.time(11, 30)))
        s2 = SessionFactory.create(meeting=meeting, group=s1.group, add_to_schedule=False)
        SchedTimeSessAssignment.objects.create(timeslot=t2, session=s2, schedule=meeting.schedule)
        #
        url = urlreverse('ietf.meeting.views.agenda_ical', kwargs={'num':meeting.number, 'acronym':s1.group.acronym, })
        r = self.client.get(url)
        self.assertEqual(r.get('Content-Type'), "text/calendar")
        self.assertContains(r, 'BEGIN:VEVENT')
        self.assertEqual(r.content.count(b'UID'), 2)
        self.assertContains(r, 'SUMMARY:mars - Martian Special Interest Group')
        self.assertContains(r, t1.time.strftime('%Y%m%dT%H%M%S'))
        self.assertContains(r, t2.time.strftime('%Y%m%dT%H%M%S'))
        self.assertContains(r, 'END:VEVENT')
        #
        url = urlreverse('ietf.meeting.views.agenda_ical', kwargs={'num':meeting.number, 'session_id':s1.id, })
        r = self.client.get(url)
        self.assertEqual(r.get('Content-Type'), "text/calendar")
        self.assertContains(r, 'BEGIN:VEVENT')
        self.assertEqual(r.content.count(b'UID'), 1)
        self.assertContains(r, 'SUMMARY:mars - Martian Special Interest Group')
        self.assertContains(r, t1.time.strftime('%Y%m%dT%H%M%S'))
        self.assertNotContains(r, t2.time.strftime('%Y%m%dT%H%M%S'))
        self.assertContains(r, 'END:VEVENT')


class AjaxTests(TestCase):
    def test_ajax_get_utc(self):
        # test bad queries
        url = urlreverse('ietf.meeting.views.ajax_get_utc') + "?date=2016-1-1&time=badtime&timezone=UTC"
        r = self.client.get(url)
        self.assertEqual(r.status_code, 200)
        data = r.json()
        self.assertEqual(data["error"], True)
        url = urlreverse('ietf.meeting.views.ajax_get_utc') + "?date=2016-1-1&time=25:99&timezone=UTC"
        r = self.client.get(url)
        self.assertEqual(r.status_code, 200)
        data = r.json()
        self.assertEqual(data["error"], True)
        url = urlreverse('ietf.meeting.views.ajax_get_utc') + "?date=2016-1-1&time=10:00am&timezone=UTC"
        r = self.client.get(url)
        self.assertEqual(r.status_code, 200)
        data = r.json()
        self.assertEqual(data["error"], True)
        # test good query
        url = urlreverse('ietf.meeting.views.ajax_get_utc') + "?date=2016-1-1&time=12:00&timezone=America/Los_Angeles"
        r = self.client.get(url)
        self.assertEqual(r.status_code, 200)
        data = r.json()
        self.assertIn('timezone', data)
        self.assertIn('time', data)
        self.assertIn('utc', data)
        self.assertNotIn('error', data)
        self.assertEqual(data['utc'], '20:00')

class FloorPlanTests(TestCase):
    def setUp(self):
        pass

    def tearDown(self):
        pass

    def test_floor_plan_page(self):
        make_meeting_test_data()
        meeting = Meeting.objects.filter(type_id='ietf').order_by('id').last()
        floorplan = FloorPlanFactory.create(meeting=meeting)

        url = urlreverse('ietf.meeting.views.floor_plan')
        r = self.client.get(url)
        self.assertEqual(r.status_code, 200)

        url = urlreverse('ietf.meeting.views.floor_plan', kwargs={'floor': xslugify(floorplan.name)} )
        r = self.client.get(url)
        self.assertEqual(r.status_code, 200)

class IphoneAppJsonTests(TestCase):
    def setUp(self):
        pass

    def tearDown(self):
        pass

    def test_iphone_app_json_interim(self):
        make_interim_test_data()
        meeting = Meeting.objects.filter(type_id='interim').order_by('id').last()
        url = urlreverse('ietf.meeting.views.agenda_json',kwargs={'num':meeting.number})
        r = self.client.get(url)
        self.assertEqual(r.status_code,200)
        data = r.json()
        self.assertIn(meeting.number, data.keys())
        jsessions = [ s for s in data[meeting.number] if s['objtype'] == 'session' ]
        msessions = meeting.session_set.exclude(type__in=['lead','offagenda','break','reg'])
        self.assertEqual(len(jsessions), msessions.count())
        for s in jsessions:
            self.assertTrue(msessions.filter(group__acronym=s['group']['acronym']).exists())

    def test_iphone_app_json(self):
        make_meeting_test_data()
        meeting = Meeting.objects.filter(type_id='ietf').order_by('id').last()
        floorplan = FloorPlanFactory.create(meeting=meeting)
        for room in meeting.room_set.all():
            room.floorplan = floorplan
            room.x1 = random.randint(0,100)
            room.y1 = random.randint(0,100)
            room.x2 = random.randint(0,100)
            room.y2 = random.randint(0,100)
            room.save()
        url = urlreverse('ietf.meeting.views.agenda_json',kwargs={'num':meeting.number})
        r = self.client.get(url)
        self.assertEqual(r.status_code,200)
        data = r.json()
        self.assertIn(meeting.number, data.keys())
        jsessions = [ s for s in data[meeting.number] if s['objtype'] == 'session' ]
        msessions = meeting.session_set.exclude(type__in=['lead','offagenda','break','reg'])
        self.assertEqual(len(jsessions), msessions.count())
        for s in jsessions:
            self.assertTrue(msessions.filter(group__acronym=s['group']['acronym']).exists())

class FinalizeProceedingsTests(TestCase):
    @patch('urllib.request.urlopen')
    def test_finalize_proceedings(self, mock_urlopen):
        mock_urlopen.return_value = BytesIO(b'[{"LastName":"Smith","FirstName":"John","Company":"ABC","Country":"US"}]')
        make_meeting_test_data()
        meeting = Meeting.objects.filter(type_id='ietf').order_by('id').last()
        meeting.session_set.filter(group__acronym='mars').first().sessionpresentation_set.create(document=Document.objects.filter(type='draft').first(),rev=None)

        url = urlreverse('ietf.meeting.views.finalize_proceedings',kwargs={'num':meeting.number})
        login_testing_unauthorized(self,"secretary",url)
        r = self.client.get(url)
        self.assertEqual(r.status_code, 200)

        self.assertEqual(meeting.proceedings_final,False)
        self.assertEqual(meeting.session_set.filter(group__acronym="mars").first().sessionpresentation_set.filter(document__type="draft").first().rev,None)
        r = self.client.post(url,{'finalize':1})
        self.assertEqual(r.status_code, 302)
        meeting = Meeting.objects.get(pk=meeting.pk)
        self.assertEqual(meeting.proceedings_final,True)
        self.assertEqual(meeting.session_set.filter(group__acronym="mars").first().sessionpresentation_set.filter(document__type="draft").first().rev,'00')
 
class MaterialsTests(TestCase):

    def setUp(self):
        self.materials_dir = self.tempdir('materials')
        self.staging_dir = self.tempdir('staging')
        if not os.path.exists(self.materials_dir):
            os.mkdir(self.materials_dir)
        self.saved_agenda_path = settings.AGENDA_PATH
        settings.AGENDA_PATH = self.materials_dir
        self.saved_staging_path = settings.SLIDE_STAGING_PATH
        settings.SLIDE_STAGING_PATH = self.staging_dir

    def tearDown(self):
        settings.AGENDA_PATH = self.saved_agenda_path
        settings.SLIDE_STAGING_PATH = self.saved_staging_path
        shutil.rmtree(self.materials_dir)
        shutil.rmtree(self.staging_dir)

    def crawl_materials(self, url, top):
        seen = set()
        def follow(url):
            seen.add(url)
            r = self.client.get(url)
            self.assertEqual(r.status_code, 200)
            if not ('.' in url and url.rsplit('.', 1)[1] in ['tgz', 'pdf', ]):
                if r.content:
                    page = unicontent(r)
                    soup = BeautifulSoup(page, 'html.parser')
                    for a in soup('a'):
                        href = a.get('href')
                        path = urlparse(href).path
                        if (path and path not in seen and path.startswith(top)):
                            follow(path)
        follow(url)
    
    def test_upload_bluesheets(self):
        session = SessionFactory(meeting__type_id='ietf')
        url = urlreverse('ietf.meeting.views.upload_session_bluesheets',kwargs={'num':session.meeting.number,'session_id':session.id})
        login_testing_unauthorized(self,"secretary",url)
        r = self.client.get(url)
        self.assertEqual(r.status_code, 200)
        q = PyQuery(r.content)
        self.assertIn('Upload', str(q("title")))
        self.assertFalse(session.sessionpresentation_set.exists())
        test_file = StringIO('%PDF-1.4\n%âãÏÓ\nthis is some text for a test')
        test_file.name = "not_really.pdf"
        r = self.client.post(url,dict(file=test_file))
        self.assertEqual(r.status_code, 302)
        bs_doc = session.sessionpresentation_set.filter(document__type_id='bluesheets').first().document
        self.assertEqual(bs_doc.rev,'00')
        r = self.client.get(url)
        self.assertEqual(r.status_code, 200)
        q = PyQuery(r.content)
        self.assertIn('Revise', str(q("title")))
        test_file = StringIO('%PDF-1.4\n%âãÏÓ\nthis is some different text for a test')
        test_file.name = "also_not_really.pdf"
        r = self.client.post(url,dict(file=test_file))
        self.assertEqual(r.status_code, 302)
        bs_doc = Document.objects.get(pk=bs_doc.pk)
        self.assertEqual(bs_doc.rev,'01')
    
    def test_upload_bluesheets_chair_access(self):
        make_meeting_test_data()
        mars = Group.objects.get(acronym='mars')
        session=SessionFactory(meeting__type_id='ietf',group=mars)
        url = urlreverse('ietf.meeting.views.upload_session_bluesheets',kwargs={'num':session.meeting.number,'session_id':session.id})
        self.client.login(username="marschairman", password="marschairman+password")
        r = self.client.get(url)
        self.assertEqual(r.status_code, 403)

    def test_upload_bluesheets_interim(self):
        session=SessionFactory(meeting__type_id='interim')
        url = urlreverse('ietf.meeting.views.upload_session_bluesheets',kwargs={'num':session.meeting.number,'session_id':session.id})
        login_testing_unauthorized(self,"secretary",url)
        r = self.client.get(url)
        self.assertEqual(r.status_code, 200)
        q = PyQuery(r.content)
        self.assertIn('Upload', str(q("title")))
        self.assertFalse(session.sessionpresentation_set.exists())
        test_file = StringIO('%PDF-1.4\n%âãÏÓ\nthis is some text for a test')
        test_file.name = "not_really.pdf"
        r = self.client.post(url,dict(file=test_file))
        self.assertEqual(r.status_code, 302)
        bs_doc = session.sessionpresentation_set.filter(document__type_id='bluesheets').first().document
        self.assertEqual(bs_doc.rev,'00')

    def test_upload_bluesheets_interim_chair_access(self):
        make_meeting_test_data()
        mars = Group.objects.get(acronym='mars')
        session=SessionFactory(meeting__type_id='interim',group=mars, meeting__date = datetime.date.today())
        url = urlreverse('ietf.meeting.views.upload_session_bluesheets',kwargs={'num':session.meeting.number,'session_id':session.id})
        self.client.login(username="marschairman", password="marschairman+password")
        r = self.client.get(url)
        self.assertEqual(r.status_code, 200)
        q = PyQuery(r.content)
        self.assertIn('Upload', str(q("title")))
        

    def test_upload_minutes_agenda(self):
        for doctype in ('minutes','agenda'):
            session = SessionFactory(meeting__type_id='ietf')
            if doctype == 'minutes':
                url = urlreverse('ietf.meeting.views.upload_session_minutes',kwargs={'num':session.meeting.number,'session_id':session.id})
            else:
                url = urlreverse('ietf.meeting.views.upload_session_agenda',kwargs={'num':session.meeting.number,'session_id':session.id})
            self.client.logout()
            login_testing_unauthorized(self,"secretary",url)
            r = self.client.get(url)
            self.assertEqual(r.status_code, 200)
            q = PyQuery(r.content)
            self.assertIn('Upload', str(q("Title")))
            self.assertFalse(session.sessionpresentation_set.exists())
            self.assertFalse(q('form input[type="checkbox"]'))
    
            session2 = SessionFactory(meeting=session.meeting,group=session.group)
            r = self.client.get(url)
            self.assertEqual(r.status_code, 200)
            q = PyQuery(r.content)
            self.assertTrue(q('form input[type="checkbox"]'))
    
            test_file = BytesIO(b'this is some text for a test')
            test_file.name = "not_really.json"
            r = self.client.post(url,dict(file=test_file))
            self.assertEqual(r.status_code, 200)
            q = PyQuery(r.content)
            self.assertTrue(q('form .has-error'))
    
            test_file = BytesIO(b'this is some text for a test'*1510000)
            test_file.name = "not_really.pdf"
            r = self.client.post(url,dict(file=test_file))
            self.assertEqual(r.status_code, 200)
            q = PyQuery(r.content)
            self.assertTrue(q('form .has-error'))
    
            test_file = BytesIO(b'<html><frameset><frame src="foo.html"></frame><frame src="bar.html"></frame></frameset></html>')
            test_file.name = "not_really.html"
            r = self.client.post(url,dict(file=test_file))
            self.assertEqual(r.status_code, 200)
            q = PyQuery(r.content)
            self.assertTrue(q('form .has-error'))

            # Test html sanitization
            test_file = BytesIO(b'<html><head><title>Title</title></head><body><h1>Title</h1><section>Some text</section></body></html>')
            test_file.name = "some.html"
            r = self.client.post(url,dict(file=test_file))
            self.assertEqual(r.status_code, 302)
            doc = session.sessionpresentation_set.filter(document__type_id=doctype).first().document
            self.assertEqual(doc.rev,'00')
            text = doc.text()
            self.assertIn('Some text', text)
            self.assertNotIn('<section>', text)
            self.assertIn('charset="utf-8"', text)

            # txt upload
            test_file = BytesIO(b'This is some text for a test, with the word\nvirtual at the beginning of a line.')
            test_file.name = "some.txt"
            r = self.client.post(url,dict(file=test_file,apply_to_all=False))
            self.assertEqual(r.status_code, 302)
            doc = session.sessionpresentation_set.filter(document__type_id=doctype).first().document
            self.assertEqual(doc.rev,'01')
            self.assertFalse(session2.sessionpresentation_set.filter(document__type_id=doctype))
    
            r = self.client.get(url)
            self.assertEqual(r.status_code, 200)
            q = PyQuery(r.content)
            self.assertIn('Revise', str(q("Title")))
            test_file = BytesIO(b'this is some different text for a test')
            test_file.name = "also_some.txt"
            r = self.client.post(url,dict(file=test_file,apply_to_all=True))
            self.assertEqual(r.status_code, 302)
            doc = Document.objects.get(pk=doc.pk)
            self.assertEqual(doc.rev,'02')
            self.assertTrue(session2.sessionpresentation_set.filter(document__type_id=doctype))

            # Test bad encoding
            test_file = BytesIO('<html><h1>Title</h1><section>Some\x93text</section></html>'.encode('latin1'))
            test_file.name = "some.html"
            r = self.client.post(url,dict(file=test_file))
            self.assertContains(r, 'Could not identify the file encoding')
            doc = Document.objects.get(pk=doc.pk)
            self.assertEqual(doc.rev,'02')

            # Verify that we don't have dead links
            url = url=urlreverse('ietf.meeting.views.session_details', kwargs={'num':session.meeting.number, 'acronym': session.group.acronym})
            top = '/meeting/%s/' % session.meeting.number
            self.crawl_materials(url=url, top=top)

    def test_upload_minutes_agenda_unscheduled(self):
        for doctype in ('minutes','agenda'):
            session = SessionFactory(meeting__type_id='ietf', add_to_schedule=False)
            if doctype == 'minutes':
                url = urlreverse('ietf.meeting.views.upload_session_minutes',kwargs={'num':session.meeting.number,'session_id':session.id})
            else:
                url = urlreverse('ietf.meeting.views.upload_session_agenda',kwargs={'num':session.meeting.number,'session_id':session.id})
            self.client.logout()
            login_testing_unauthorized(self,"secretary",url)
            r = self.client.get(url)
            self.assertEqual(r.status_code, 200)
            q = PyQuery(r.content)
            self.assertIn('Upload', str(q("Title")))
            self.assertFalse(session.sessionpresentation_set.exists())
            self.assertFalse(q('form input[type="checkbox"]'))

            test_file = BytesIO(b'this is some text for a test')
            test_file.name = "not_really.txt"
            r = self.client.post(url,dict(file=test_file,apply_to_all=False))
            self.assertEqual(r.status_code, 410)

    @override_settings(MEETING_MATERIALS_SERVE_LOCALLY=True)
    def test_upload_minutes_agenda_interim(self):
        session=SessionFactory(meeting__type_id='interim')
        for doctype in ('minutes','agenda'):
            if doctype=='minutes':
                url = urlreverse('ietf.meeting.views.upload_session_minutes',kwargs={'num':session.meeting.number,'session_id':session.id})
            else:
                url = urlreverse('ietf.meeting.views.upload_session_agenda',kwargs={'num':session.meeting.number,'session_id':session.id})
            self.client.logout()
            login_testing_unauthorized(self,"secretary",url)
            r = self.client.get(url)
            self.assertEqual(r.status_code, 200)
            q = PyQuery(r.content)
            self.assertIn('Upload', str(q("title")))
            self.assertFalse(session.sessionpresentation_set.filter(document__type_id=doctype))
            test_file = BytesIO(b'this is some text for a test')
            test_file.name = "not_really.txt"
            r = self.client.post(url,dict(file=test_file))
            self.assertEqual(r.status_code, 302)
            doc = session.sessionpresentation_set.filter(document__type_id=doctype).first().document
            self.assertEqual(doc.rev,'00')

            # Verify that we don't have dead links
            url = url=urlreverse('ietf.meeting.views.session_details', kwargs={'num':session.meeting.number, 'acronym': session.group.acronym})
            top = '/meeting/%s/' % session.meeting.number
            self.crawl_materials(url=url, top=top)

    def test_upload_slides(self):

        session1 = SessionFactory(meeting__type_id='ietf')
        session2 = SessionFactory(meeting=session1.meeting,group=session1.group)
        url = urlreverse('ietf.meeting.views.upload_session_slides',kwargs={'num':session1.meeting.number,'session_id':session1.id})
        login_testing_unauthorized(self,"secretary",url)
        r = self.client.get(url)
        self.assertEqual(r.status_code, 200)
        q = PyQuery(r.content)
        self.assertIn('Upload', str(q("title")))
        self.assertFalse(session1.sessionpresentation_set.filter(document__type_id='slides'))
        test_file = BytesIO(b'this is not really a slide')
        test_file.name = 'not_really.txt'
        r = self.client.post(url,dict(file=test_file,title='a test slide file',apply_to_all=True))
        self.assertEqual(r.status_code, 302)
        self.assertEqual(session1.sessionpresentation_set.count(),1) 
        self.assertEqual(session2.sessionpresentation_set.count(),1) 
        sp = session2.sessionpresentation_set.first()
        self.assertEqual(sp.document.name, 'slides-%s-%s-a-test-slide-file' % (session1.meeting.number,session1.group.acronym ) )
        self.assertEqual(sp.order,1)

        url = urlreverse('ietf.meeting.views.upload_session_slides',kwargs={'num':session2.meeting.number,'session_id':session2.id})
        test_file = BytesIO(b'some other thing still not slidelike')
        test_file.name = 'also_not_really.txt'
        r = self.client.post(url,dict(file=test_file,title='a different slide file',apply_to_all=False))
        self.assertEqual(r.status_code, 302)
        self.assertEqual(session1.sessionpresentation_set.count(),1)
        self.assertEqual(session2.sessionpresentation_set.count(),2)
        sp = session2.sessionpresentation_set.get(document__name__endswith='-a-different-slide-file')
        self.assertEqual(sp.order,2)
        self.assertEqual(sp.rev,'00')
        self.assertEqual(sp.document.rev,'00')

        url = urlreverse('ietf.meeting.views.upload_session_slides',kwargs={'num':session2.meeting.number,'session_id':session2.id,'name':session2.sessionpresentation_set.get(order=2).document.name})
        r = self.client.get(url)
        self.assertTrue(r.status_code, 200)
        q = PyQuery(r.content)
        self.assertIn('Revise', str(q("title")))
        test_file = BytesIO(b'new content for the second slide deck')
        test_file.name = 'doesnotmatter.txt'
        r = self.client.post(url,dict(file=test_file,title='rename the presentation',apply_to_all=False))
        self.assertEqual(r.status_code, 302)
        self.assertEqual(session1.sessionpresentation_set.count(),1)
        self.assertEqual(session2.sessionpresentation_set.count(),2)
        sp = session2.sessionpresentation_set.get(order=2)
        self.assertEqual(sp.rev,'01')
        self.assertEqual(sp.document.rev,'01')
 
    def test_upload_slide_title_bad_unicode(self):
        session1 = SessionFactory(meeting__type_id='ietf')
        url = urlreverse('ietf.meeting.views.upload_session_slides',kwargs={'num':session1.meeting.number,'session_id':session1.id})
        login_testing_unauthorized(self,"secretary",url)
        r = self.client.get(url)
        self.assertEqual(r.status_code, 200)
        q = PyQuery(r.content)
        self.assertIn('Upload', str(q("title")))
        self.assertFalse(session1.sessionpresentation_set.filter(document__type_id='slides'))
        test_file = BytesIO(b'this is not really a slide')
        test_file.name = 'not_really.txt'
        r = self.client.post(url,dict(file=test_file,title='title with bad character \U0001fabc '))
        self.assertEqual(r.status_code, 200)
        q = PyQuery(r.content)
        self.assertTrue(q('form .has-error'))
        self.assertIn("Unicode BMP", q('form .has-error div').text())

    def test_remove_sessionpresentation(self):
        session = SessionFactory(meeting__type_id='ietf')
        doc = DocumentFactory(type_id='slides')
        session.sessionpresentation_set.create(document=doc)

        url = urlreverse('ietf.meeting.views.remove_sessionpresentation',kwargs={'num':session.meeting.number,'session_id':session.id,'name':'no-such-doc'})
        response = self.client.get(url)
        self.assertEqual(response.status_code, 404)

        url = urlreverse('ietf.meeting.views.remove_sessionpresentation',kwargs={'num':session.meeting.number,'session_id':0,'name':doc.name})
        response = self.client.get(url)
        self.assertEqual(response.status_code, 404)

        url = urlreverse('ietf.meeting.views.remove_sessionpresentation',kwargs={'num':session.meeting.number,'session_id':session.id,'name':doc.name})
        login_testing_unauthorized(self,"secretary",url)
        response = self.client.get(url)
        self.assertEqual(response.status_code, 200)

        self.assertEqual(1,session.sessionpresentation_set.count())
        response = self.client.post(url,{'remove_session':''})
        self.assertEqual(response.status_code, 302)
        self.assertEqual(0,session.sessionpresentation_set.count())
        self.assertEqual(2,doc.docevent_set.count())

    def test_propose_session_slides(self):
        for type_id in ['ietf','interim']:
            session = SessionFactory(meeting__type_id=type_id)
            chair = RoleFactory(group=session.group,name_id='chair').person
            session.meeting.importantdate_set.create(name_id='revsub',date=datetime.date.today()+datetime.timedelta(days=20))
            newperson = PersonFactory()
            
            session_overview_url = urlreverse('ietf.meeting.views.session_details',kwargs={'num':session.meeting.number,'acronym':session.group.acronym})
            propose_url = urlreverse('ietf.meeting.views.propose_session_slides', kwargs={'session_id':session.pk, 'num': session.meeting.number})    

            r = self.client.get(session_overview_url)
            self.assertEqual(r.status_code,200)
            q = PyQuery(r.content)
            self.assertFalse(q('#uploadslides'))
            self.assertFalse(q('#proposeslides'))

            self.client.login(username=newperson.user.username,password=newperson.user.username+"+password")
            r = self.client.get(session_overview_url)
            self.assertEqual(r.status_code,200)
            q = PyQuery(r.content)
            self.assertTrue(q('#proposeslides'))
            self.client.logout()

            login_testing_unauthorized(self,newperson.user.username,propose_url)
            r = self.client.get(propose_url)
            self.assertEqual(r.status_code,200)
            test_file = BytesIO(b'this is not really a slide')
            test_file.name = 'not_really.txt'
            empty_outbox()
            r = self.client.post(propose_url,dict(file=test_file,title='a test slide file',apply_to_all=True))
            self.assertEqual(r.status_code, 302)
            session = Session.objects.get(pk=session.pk)
            self.assertEqual(session.slidesubmission_set.count(),1)
            self.assertEqual(len(outbox),1)

            r = self.client.get(session_overview_url)
            self.assertEqual(r.status_code, 200)
            q = PyQuery(r.content)
            self.assertEqual(len(q('#proposedslidelist p')), 1)

            SlideSubmissionFactory(session = session)

            self.client.logout()
            self.client.login(username=chair.user.username, password=chair.user.username+"+password")
            r = self.client.get(session_overview_url)
            self.assertEqual(r.status_code, 200)
            q = PyQuery(r.content)
            self.assertEqual(len(q('#proposedslidelist p')), 2)
            self.client.logout()

    def test_disapprove_proposed_slides(self):
        submission = SlideSubmissionFactory()
        submission.session.meeting.importantdate_set.create(name_id='revsub',date=datetime.date.today()+datetime.timedelta(days=20))
        self.assertEqual(SlideSubmission.objects.filter(status__slug = 'pending').count(), 1)
        chair = RoleFactory(group=submission.session.group,name_id='chair').person
        url = urlreverse('ietf.meeting.views.approve_proposed_slides', kwargs={'slidesubmission_id':submission.pk,'num':submission.session.meeting.number})
        login_testing_unauthorized(self, chair.user.username, url)
        r = self.client.get(url)
        self.assertEqual(r.status_code,200)
        r = self.client.post(url,dict(title='some title',disapprove="disapprove"))
        self.assertEqual(r.status_code,302)
        self.assertEqual(SlideSubmission.objects.filter(status__slug = 'rejected').count(), 1)
        self.assertEqual(SlideSubmission.objects.filter(status__slug = 'pending').count(), 0)
        r = self.client.get(url)
        self.assertEqual(r.status_code, 200)
        self.assertContains(r, "These slides have already been  rejected")

    def test_approve_proposed_slides(self):
        submission = SlideSubmissionFactory()
        session = submission.session
        session.meeting.importantdate_set.create(name_id='revsub',date=datetime.date.today()+datetime.timedelta(days=20))
        chair = RoleFactory(group=submission.session.group,name_id='chair').person
        url = urlreverse('ietf.meeting.views.approve_proposed_slides', kwargs={'slidesubmission_id':submission.pk,'num':submission.session.meeting.number})
        login_testing_unauthorized(self, chair.user.username, url)
        self.assertEqual(submission.status_id, 'pending')
        self.assertIsNone(submission.doc)
        r = self.client.get(url)
        self.assertEqual(r.status_code,200)
        r = self.client.post(url,dict(title='different title',approve='approve'))
        self.assertEqual(r.status_code,302)
        self.assertEqual(SlideSubmission.objects.filter(status__slug = 'pending').count(), 0)
        self.assertEqual(SlideSubmission.objects.filter(status__slug = 'approved').count(), 1)
        submission = SlideSubmission.objects.get(id = submission.id)
        self.assertEqual(submission.status_id, 'approved')
        self.assertIsNotNone(submission.doc)
        self.assertEqual(session.sessionpresentation_set.count(),1)
        self.assertEqual(session.sessionpresentation_set.first().document.title,'different title')
        r = self.client.get(url)
        self.assertEqual(r.status_code, 200)
        self.assertContains(r, "These slides have already been  approved")

    def test_approve_proposed_slides_multisession_apply_one(self):
        submission = SlideSubmissionFactory(session__meeting__type_id='ietf')
        session1 = submission.session
        session2 = SessionFactory(group=submission.session.group, meeting=submission.session.meeting)
        submission.session.meeting.importantdate_set.create(name_id='revsub',date=datetime.date.today()+datetime.timedelta(days=20))
        chair = RoleFactory(group=submission.session.group,name_id='chair').person
        url = urlreverse('ietf.meeting.views.approve_proposed_slides', kwargs={'slidesubmission_id':submission.pk,'num':submission.session.meeting.number})
        login_testing_unauthorized(self, chair.user.username, url)
        r = self.client.get(url)
        self.assertEqual(r.status_code,200)
        q = PyQuery(r.content)
        self.assertTrue(q('#id_apply_to_all'))
        r = self.client.post(url,dict(title='yet another title',approve='approve'))
        self.assertEqual(r.status_code,302)
        self.assertEqual(session1.sessionpresentation_set.count(),1)
        self.assertEqual(session2.sessionpresentation_set.count(),0)

    def test_approve_proposed_slides_multisession_apply_all(self):
        submission = SlideSubmissionFactory(session__meeting__type_id='ietf')
        session1 = submission.session
        session2 = SessionFactory(group=submission.session.group, meeting=submission.session.meeting)
        submission.session.meeting.importantdate_set.create(name_id='revsub',date=datetime.date.today()+datetime.timedelta(days=20))
        chair = RoleFactory(group=submission.session.group,name_id='chair').person
        url = urlreverse('ietf.meeting.views.approve_proposed_slides', kwargs={'slidesubmission_id':submission.pk,'num':submission.session.meeting.number})
        login_testing_unauthorized(self, chair.user.username, url)
        r = self.client.get(url)
        self.assertEqual(r.status_code,200)
        r = self.client.post(url,dict(title='yet another title',apply_to_all=1,approve='approve'))
        self.assertEqual(r.status_code,302)
        self.assertEqual(session1.sessionpresentation_set.count(),1)
        self.assertEqual(session2.sessionpresentation_set.count(),1)

    def test_submit_and_approve_multiple_versions(self):
        session = SessionFactory(meeting__type_id='ietf')
        chair = RoleFactory(group=session.group,name_id='chair').person
        session.meeting.importantdate_set.create(name_id='revsub',date=datetime.date.today()+datetime.timedelta(days=20))
        newperson = PersonFactory()
        
        propose_url = urlreverse('ietf.meeting.views.propose_session_slides', kwargs={'session_id':session.pk, 'num': session.meeting.number})          
        
        login_testing_unauthorized(self,newperson.user.username,propose_url)
        test_file = BytesIO(b'this is not really a slide')
        test_file.name = 'not_really.txt'
        r = self.client.post(propose_url,dict(file=test_file,title='a test slide file',apply_to_all=True))
        self.assertEqual(r.status_code, 302)
        self.client.logout()

        submission = SlideSubmission.objects.get(session = session)

        approve_url = urlreverse('ietf.meeting.views.approve_proposed_slides', kwargs={'slidesubmission_id':submission.pk,'num':submission.session.meeting.number})
        login_testing_unauthorized(self, chair.user.username, approve_url)
        r = self.client.post(approve_url,dict(title=submission.title,approve='approve'))
        self.assertEqual(r.status_code,302)
        self.client.logout()

        self.assertEqual(session.sessionpresentation_set.first().document.rev,'00')

        login_testing_unauthorized(self,newperson.user.username,propose_url)
        test_file = BytesIO(b'this is not really a slide, but it is another version of it')
        test_file.name = 'not_really.txt'
        r = self.client.post(propose_url,dict(file=test_file,title='a test slide file',apply_to_all=True))
        self.assertEqual(r.status_code, 302)

        test_file = BytesIO(b'this is not really a slide, but it is third version of it')
        test_file.name = 'not_really.txt'
        r = self.client.post(propose_url,dict(file=test_file,title='a test slide file',apply_to_all=True))
        self.assertEqual(r.status_code, 302)
        self.client.logout()       

        (first_submission, second_submission) = SlideSubmission.objects.filter(session=session, status__slug = 'pending').order_by('id')

        approve_url = urlreverse('ietf.meeting.views.approve_proposed_slides', kwargs={'slidesubmission_id':second_submission.pk,'num':second_submission.session.meeting.number})
        login_testing_unauthorized(self, chair.user.username, approve_url)
        r = self.client.post(approve_url,dict(title=submission.title,approve='approve'))
        self.assertEqual(r.status_code,302)

        disapprove_url = urlreverse('ietf.meeting.views.approve_proposed_slides', kwargs={'slidesubmission_id':first_submission.pk,'num':first_submission.session.meeting.number})
        r = self.client.post(disapprove_url,dict(title='some title',disapprove="disapprove"))
        self.assertEqual(r.status_code,302)
        self.client.logout()

        self.assertEqual(SlideSubmission.objects.filter(status__slug = 'pending').count(),0)
        self.assertEqual(SlideSubmission.objects.filter(status__slug = 'rejected').count(),1)
        self.assertEqual(session.sessionpresentation_set.first().document.rev,'01')
        path = os.path.join(submission.session.meeting.get_materials_path(),'slides')
        filename = os.path.join(path,session.sessionpresentation_set.first().document.name+'-01.txt')
        self.assertTrue(os.path.exists(filename))
        contents = io.open(filename,'r').read()
        self.assertIn('third version', contents)


class SessionTests(TestCase):

    def test_meeting_requests(self):
        meeting = MeetingFactory(type_id='ietf')
        area = GroupFactory(type_id='area')
        requested_session = SessionFactory(meeting=meeting,group__parent=area,status_id='schedw',add_to_schedule=False)
        conflicting_session = SessionFactory(meeting=meeting,group__parent=area,status_id='schedw',add_to_schedule=False)
        ConstraintFactory(name_id='key_participant',meeting=meeting,source=requested_session.group,target=conflicting_session.group)
        not_meeting = SessionFactory(meeting=meeting,group__parent=area,status_id='notmeet',add_to_schedule=False)
        url = urlreverse('ietf.meeting.views.meeting_requests',kwargs={'num':meeting.number})
        r = self.client.get(url)
        self.assertContains(r, requested_session.group.acronym)
        self.assertContains(r, not_meeting.group.acronym)
        self.assertContains(r, requested_session.constraints().first().name)
        self.assertContains(r, conflicting_session.group.acronym)

    def test_request_minutes(self):
        meeting = MeetingFactory(type_id='ietf')
        area = GroupFactory(type_id='area')
        has_minutes = SessionFactory(meeting=meeting,group__parent=area)
        has_no_minutes = SessionFactory(meeting=meeting,group__parent=area)
        SessionPresentation.objects.create(session=has_minutes,document=DocumentFactory(type_id='minutes'))

        empty_outbox()
        url = urlreverse('ietf.meeting.views.request_minutes',kwargs={'num':meeting.number})
        login_testing_unauthorized(self,"secretary",url)
        r = self.client.get(url)
        self.assertNotContains(r, has_minutes.group.acronym.upper())
        self.assertContains(r, has_no_minutes.group.acronym.upper())
        r = self.client.post(url,{'to':'wgchairs@ietf.org',
                                  'cc': 'irsg@irtf.org',
                                  'subject': 'I changed the subject',
                                  'body': 'corpus',
                                 })
        self.assertEqual(r.status_code,302)
        self.assertEqual(len(outbox),1)

class HasMeetingsTests(TestCase):
    def setUp(self):
        self.materials_dir = self.tempdir('materials')
        #
        self.saved_agenda_path = settings.AGENDA_PATH
        #
        settings.AGENDA_PATH = self.materials_dir

    def tearDown(self):
        shutil.rmtree(self.materials_dir)
        #
        settings.AGENDA_PATH = self.saved_agenda_path

    def do_request_interim(self, url, group, user, meeting_count):
        login_testing_unauthorized(self,user.username, url)
        r = self.client.get(url) 
        self.assertEqual(r.status_code, 200)
        q = PyQuery(r.content)
        self.assertTrue(q('#id_group option[value="%d"]'%group.pk))
        date = datetime.date.today() + datetime.timedelta(days=30+meeting_count)
        time = datetime.datetime.now().time().replace(microsecond=0,second=0)
        remote_instructions = 'Use webex'
        agenda = 'Intro. Slides. Discuss.'
        agenda_note = 'On second level'
        meeting_count = Meeting.objects.filter(number__contains='-%s-'%group.acronym, date__year=date.year).count()
        next_num = "%02d" % (meeting_count+1)
        data = {'group':group.pk,
                'meeting_type':'single',
                'city':'',
                'country':'',
                'time_zone':'UTC',
                'session_set-0-date':date.strftime("%Y-%m-%d"),
                'session_set-0-time':time.strftime('%H:%M'),
                'session_set-0-requested_duration':'03:00:00',
                'session_set-0-remote_instructions':remote_instructions,
                'session_set-0-agenda':agenda,
                'session_set-0-agenda_note':agenda_note,
                'session_set-TOTAL_FORMS':1,
                'session_set-INITIAL_FORMS':0,
                'session_set-MIN_NUM_FORMS':0,
                'session_set-MAX_NUM_FORMS':1000}

        empty_outbox()
        r = self.client.post(urlreverse("ietf.meeting.views.interim_request"),data)
        self.assertRedirects(r,urlreverse('ietf.meeting.views.upcoming'))
        meeting = Meeting.objects.order_by('id').last()
        self.assertEqual(meeting.type_id,'interim')
        self.assertEqual(meeting.date,date)
        self.assertEqual(meeting.number,'interim-%s-%s-%s' % (date.year, group.acronym, next_num))
        self.assertTrue(len(outbox)>0)
        self.assertIn('interim approved',outbox[0]["Subject"])
        self.assertIn(user.person.email().address,outbox[0]["To"])
        self.client.logout()


    def create_role_for_authrole(self, authrole):
        role = None
        if authrole == 'Secretariat':
            role = RoleFactory.create(group__acronym='secretariat',name_id='secr')
        elif authrole == 'Area Director':
            role = RoleFactory.create(name_id='ad', group__type_id='area')
        elif authrole == 'IAB':
            role = RoleFactory.create(name_id='member', group__acronym='iab')
        elif authrole == 'IRTF Chair':
            role = RoleFactory.create(name_id='chair', group__acronym='irtf')
        if role is None:
            self.assertIsNone("Can't test authrole:"+authrole)
        self.assertNotEqual(role, None)                       
        return role


    def test_can_request_interim(self):

        url = urlreverse('ietf.meeting.views.interim_request')
        for gf in GroupFeatures.objects.filter(has_meetings=True):
            meeting_count = 0
            for role in gf.groupman_roles:
                role = RoleFactory(group__type_id=gf.type_id, name_id=role)
                self.do_request_interim(url, role.group, role.person.user, meeting_count)
            for authrole in gf.groupman_authroles:
                group = GroupFactory(type_id=gf.type_id)
                role = self.create_role_for_authrole(authrole)
                self.do_request_interim(url, group, role.person.user, 0)


    def test_cannot_request_interim(self):

        url = urlreverse('ietf.meeting.views.interim_request')

        self.client.login(username='secretary', password='secretary+password')
        nomeetings = []
        for gf in GroupFeatures.objects.exclude(has_meetings=True):
            nomeetings.append(GroupFactory(type_id=gf.type_id))
        r = self.client.get(url)
        self.assertEqual(r.status_code, 200)
        q = PyQuery(r.content)
        for group in nomeetings:
            self.assertFalse(q('#id_group option[value="%d"]'%group.pk))
        self.client.logout()

        all_role_names = set(RoleName.objects.values_list('slug',flat=True))
        for gf in GroupFeatures.objects.filter(has_meetings=True):
            for role_name in all_role_names - set(gf.groupman_roles):
                role = RoleFactory(group__type_id=gf.type_id,name_id=role_name)
                self.client.login(username=role.person.user.username, password=role.person.user.username+'+password')
                r = self.client.get(url)
                self.assertEqual(r.status_code, 403)
                self.client.logout()

    def test_appears_on_upcoming(self):
        url = urlreverse('ietf.meeting.views.upcoming')
        sessions=[]
        for gf in GroupFeatures.objects.filter(has_meetings=True):
            session = SessionFactory(
                group__type_id = gf.type_id,
                meeting__type_id='interim', 
                meeting__date = datetime.datetime.today()+datetime.timedelta(days=30),
                status_id='sched',
            )
            sessions.append(session)
        r = self.client.get(url)
        self.assertEqual(r.status_code, 200)
        q = PyQuery(r.content)
        for session in sessions:
            self.assertIn(session.meeting.number, q('.interim-meeting-link').text())


    def test_appears_on_pending(self):
        url = urlreverse('ietf.meeting.views.interim_pending')
        sessions=[]
        for gf in GroupFeatures.objects.filter(has_meetings=True):
            group = GroupFactory(type_id=gf.type_id)
            meeting_date = datetime.datetime.today() + datetime.timedelta(days=30)
            session = SessionFactory(
                group=group,
                meeting__type_id='interim', 
                meeting__date = meeting_date,
                meeting__number = 'interim-%d-%s-00'%(meeting_date.year,group.acronym),
                status_id='apprw',
            )
            sessions.append(session)
        r = self.client.get(url)
        self.assertEqual(r.status_code, 200)
        q = PyQuery(r.content)
        for session in sessions:
            self.assertIn(session.meeting.number, q('.interim-meeting-link').text())


    def test_appears_on_announce(self):
        url = urlreverse('ietf.meeting.views.interim_announce')
        sessions=[]
        for gf in GroupFeatures.objects.filter(has_meetings=True):
            group = GroupFactory(type_id=gf.type_id)
            meeting_date = datetime.datetime.today() + datetime.timedelta(days=30)
            session = SessionFactory(
                group=group,
                meeting__type_id='interim', 
                meeting__date = meeting_date,
                meeting__number = 'interim-%d-%s-00'%(meeting_date.year,group.acronym),
                status_id='scheda',
            )
            sessions.append(session)
        r = self.client.get(url)
        self.assertEqual(r.status_code, 200)
        q = PyQuery(r.content)
        for session in sessions:
            self.assertIn(session.meeting.number, q('.interim-meeting-link').text())


class AgendaFilterTests(TestCase):
    """Tests for the AgendaFilter template"""
    def test_agenda_width_scale_filter(self):
        """Test calculation of UI column width by agenda_width_scale filter"""
        template = Template('{% load agenda_filter_tags %}{{ categories|agenda_width_scale:spacing }}')

        # Should get '1' as min value when input is empty
        context = Context({'categories': [], 'spacing': 7})
        self.assertEqual(template.render(context), '1')

        # 3 columns, no spacers
        context = Context({'categories': [range(3)], 'spacing': 7})
        self.assertEqual(template.render(context), '21')

        # 6 columns, 1 spacer
        context = Context({'categories': [range(3), range(3)], 'spacing': 7})
        self.assertEqual(template.render(context), '43')

        # 10 columns, 2 spacers
        context = Context({'categories': [range(3), range(3), range(4)], 'spacing': 7})
        self.assertEqual(template.render(context), '72')

        # 10 columns, 2 spacers, different spacer scale
        context = Context({'categories': [range(3), range(3), range(4)], 'spacing': 5})
        self.assertEqual(template.render(context), '52')

    def test_agenda_filter_template(self):
        """Test rendering of input data by the agenda filter template"""
        def _assert_button_ok(btn, expected_label=None, expected_filter_item=None, 
                              expected_filter_keywords=None):
            """Test button properties"""
            self.assertIn(btn.text(), expected_label)
            self.assertEqual(btn.attr('data-filter-item'), expected_filter_item)
            self.assertEqual(btn.attr('data-filter-keywords'), expected_filter_keywords)

        template = Template('{% include "meeting/agenda_filter.html" %}')

        # Test with/without custom button text
        context = Context({'customize_button_text': None, 'filter_categories': []})
        q = PyQuery(template.render(context))
        self.assertIn('Customize...', q('h4.panel-title').text())
        self.assertEqual(q('table'), [])  # no filter_categories, so no button table

        context['customize_button_text'] = 'My custom text...'
        q = PyQuery(template.render(context))
        self.assertIn(context['customize_button_text'], q('h4.panel-title').text())
        self.assertEqual(q('table'), [])  # no filter_categories, so no button table
        
        # Now add a non-trivial set of filters
        context['filter_categories'] = [
            [  # first category
                dict(
                    label='area0',
                    keyword='keyword0',
                    children=[
                        dict(
                            label='child00',
                            keyword='keyword00',
                            is_bof=False,
                        ),
                        dict(
                            label='child01',
                            keyword='keyword01',
                            is_bof=True,
                        ),
                    ]),
                dict(
                    label='area1',
                    keyword='keyword1',
                    children=[
                        dict(
                            label='child10',
                            keyword='keyword10',
                            is_bof=False,
                        ),
                        dict(
                            label='child11',
                            keyword='keyword11',
                            is_bof=True,
                        ),
                    ]),
            ],
            [  # second category
                dict(
                    label='area2',
                    keyword='keyword2',
                    children=[
                        dict(
                            label='child20',
                            keyword='keyword20',
                            is_bof=True,
                        ),
                        dict(
                            label='child21',
                            keyword='keyword21',
                            is_bof=False,
                        ),
                    ]),
            ],
            [  # third category
                dict(
                    label=None,
                    keyword=None,
                    children=[
                        dict(
                            label='child30',
                            keyword='keyword30',
                            is_bof=False,
                        ),
                        dict(
                            label='child31',
                            keyword='keyword31',
                            is_bof=True,
                        ),
                    ]),
            ],
        ]

        q = PyQuery(template.render(context))
        self.assertIn(context['customize_button_text'], q('h4.panel-title').text())
        self.assertNotEqual(q('table'), [])  # should now have table
        
        # Check that buttons are present for the expected things
        header_row = q('thead tr')
        self.assertEqual(len(header_row), 1)
        button_row = q('tbody tr')
        self.assertEqual(len(button_row), 1)

        # verify correct headers
        header_cells = header_row('th')
        self.assertEqual(len(header_cells), 6)  # 4 columns and 2 spacers
        header_buttons = header_cells('button.pickview')
        self.assertEqual(len(header_buttons), 3)  # last column has blank header, so only 3
        
        # verify buttons
        button_cells = button_row('td')
    
        # area0
        _assert_button_ok(header_cells.eq(0)('button.keyword0'),
                          expected_label='area0',
                          expected_filter_item='keyword0')
        
        buttons = button_cells.eq(0)('button.pickview')
        self.assertEqual(len(buttons), 2)  # two children
        _assert_button_ok(buttons('.keyword00'),
                          expected_label='child00',
                          expected_filter_item='keyword00',
                          expected_filter_keywords='keyword0')
        _assert_button_ok(buttons('.keyword01'),
                          expected_label='child01',
                          expected_filter_item='keyword01',
                          expected_filter_keywords='keyword0,bof')

        # area1
        _assert_button_ok(header_cells.eq(1)('button.keyword1'),
                          expected_label='area1',
                          expected_filter_item='keyword1')

        buttons = button_cells.eq(1)('button.pickview')
        self.assertEqual(len(buttons), 2)  # two children
        _assert_button_ok(buttons('.keyword10'),
                          expected_label='child10',
                          expected_filter_item='keyword10',
                          expected_filter_keywords='keyword1')
        _assert_button_ok(buttons('.keyword11'),
                          expected_label='child11',
                          expected_filter_item='keyword11',
                          expected_filter_keywords='keyword1,bof')
        
        # area2
        # Skip column index 2, which is a spacer column
        _assert_button_ok(header_cells.eq(3)('button.keyword2'),
                          expected_label='area2',
                          expected_filter_item='keyword2')

        buttons = button_cells.eq(3)('button.pickview')
        self.assertEqual(len(buttons), 2)  # two children
        _assert_button_ok(buttons('.keyword20'),
                          expected_label='child20',
                          expected_filter_item='keyword20',
                          expected_filter_keywords='keyword2,bof')
        _assert_button_ok(buttons('.keyword21'),
                          expected_label='child21',
                          expected_filter_item='keyword21',
                          expected_filter_keywords='keyword2')

        # area3 (no label for this one)
        # Skip column index 4, which is a spacer column
        self.assertEqual([], header_cells.eq(5)('button'))  # no header button
        buttons = button_cells.eq(5)('button.pickview')
        self.assertEqual(len(buttons), 2)  # two children
        _assert_button_ok(buttons('.keyword30'),
                          expected_label='child30',
                          expected_filter_item='keyword30',
                          expected_filter_keywords=None)
        _assert_button_ok(buttons('.keyword31'),
                          expected_label='child31',
                          expected_filter_item='keyword31',
                          expected_filter_keywords='bof')


def logo_file(width=128, height=128, format='PNG', ext=None):
    img = Image.new('RGB', (width, height))  # just a black image
    data = BytesIO()
    img.save(data, format=format)
    data.seek(0)
    data.name = f'logo.{ext if ext is not None else format.lower()}'
    return data


class MeetingHostTests(BaseMeetingTestCase):
    def _assertHostFieldCountGreaterEqual(self, r, min_count):
        q = PyQuery(r.content)
        self.assertGreaterEqual(
            len(q('input[type="text"][name^="meetinghosts-"][name$="-name"]')),
            min_count,
            f'Must have at least {min_count} host name field(s)',
        )
        self.assertGreaterEqual(
            len(q('input[type="file"][name^="meetinghosts-"][name$="-logo"]')),
            min_count,
            f'Must have at least {min_count} host logo field(s)',
        )

    def _create_first_host(self, meeting, logo, url):
        """Helper to create a first host via POST"""
        return self.client.post(
            url,
            {
                'meetinghosts-TOTAL_FORMS': '2',
                'meetinghosts-INITIAL_FORMS': '0',
                'meetinghosts-MIN_NUM_FORMS': '0',
                'meetinghosts-MAX_NUM_FORMS': '1000',
                'meetinghosts-0-id': '',
                'meetinghosts-0-meeting': str(meeting.pk),
                'meetinghosts-0-name': 'Some Sponsor, Inc.',
                'meetinghosts-0-logo': logo,
                'meetinghosts-1-id': '',
                'meetinghosts-1-meeting': str(meeting.pk),
                'meetinghosts-1-name': '',
            },
        )

    def test_permissions(self):
        meeting = MeetingFactory(type_id='ietf')
        url = urlreverse('ietf.meeting.views_proceedings.edit_meetinghosts', kwargs=dict(num=meeting.number))
        self.client.logout()
        login_testing_unauthorized(self, 'ad', url)
        login_testing_unauthorized(self, 'secretary', url)
        r = self.client.get(url)
        self.assertEqual(r.status_code, 200)

        self.client.logout()
        login_testing_unauthorized(self, 'ad', url, method='post')
        login_testing_unauthorized(self, 'secretary', url, method='post')
        # don't bother checking a real post - it'll be tested in other methods

    def _assertMatch(self, value, pattern):
        self.assertIsNotNone(re.match(pattern, value))

    def test_add(self):
        """Can add a new meeting host"""
        meeting = MeetingFactory(type_id='ietf')
        url = urlreverse('ietf.meeting.views_proceedings.edit_meetinghosts', kwargs=dict(num=meeting.number))

        # get the edit page to check that it has the necessary fields
        self.client.login(username='secretary', password='secretary+password')
        r = self.client.get(url)
        self.assertEqual(r.status_code, 200)
        self._assertHostFieldCountGreaterEqual(r, 1)

        # post our response
        logos = [logo_file() for _ in range(2)]
        r = self._create_first_host(meeting, logos[0], url)
        self.assertRedirects(r, urlreverse('ietf.meeting.views.materials', kwargs=dict(num=meeting.number)))
        self.assertEqual(meeting.meetinghosts.count(), 1)
        host = meeting.meetinghosts.first()
        self.assertEqual(host.name, 'Some Sponsor, Inc.')
        logo_filename = Path(host.logo.path)
        self._assertMatch(logo_filename.name, r'logo-[a-z]+.png')
        self.assertCountEqual(
            logo_filename.parent.iterdir(),
            [logo_filename],
            'Unexpected or missing files in the output directory',
        )

        # retrieve the page again to ensure we have more fields
        r = self.client.get(url)
        self.assertEqual(r.status_code, 200)
        self._assertHostFieldCountGreaterEqual(r, 2)  # must have at least one extra

        # post our response to add an additional host
        r = self.client.post(
            url,
            {
                'meetinghosts-TOTAL_FORMS': '3',
                'meetinghosts-INITIAL_FORMS': '1',
                'meetinghosts-MIN_NUM_FORMS': '0',
                'meetinghosts-MAX_NUM_FORMS': '1000',
                'meetinghosts-0-id': str(host.pk),
                'meetinghosts-0-meeting': str(meeting.pk),
                'meetinghosts-0-name': 'Some Sponsor, Inc.',
                'meetinghosts-1-id':'',
                'meetinghosts-1-meeting': str(meeting.pk),
                'meetinghosts-1-name': 'Another Sponsor, Ltd.',
                'meetinghosts-1-logo': logos[1],
                'meetinghosts-2-id':'',
                'meetinghosts-2-meeting': str(meeting.pk),
                'meetinghosts-2-name': '',
            },
        )
        self.assertRedirects(r, urlreverse('ietf.meeting.views.materials', kwargs=dict(num=meeting.number)))
        self.assertEqual(meeting.meetinghosts.count(), 2)
        host = meeting.meetinghosts.first()
        self.assertEqual(host.name, 'Some Sponsor, Inc.')
        logo_filename = Path(host.logo.path)
        self._assertMatch(logo_filename.name, r'logo-[a-z]+.png')
        host = meeting.meetinghosts.last()
        self.assertEqual(host.name, 'Another Sponsor, Ltd.')
        logo2_filename = Path(host.logo.path)
        self._assertMatch(logo2_filename.name, r'logo-[a-z]+.png')
        self.assertCountEqual(
            logo_filename.parent.iterdir(),
            [logo_filename, logo2_filename],
            'Unexpected or missing files in the output directory',
        )

        # retrieve the page again to ensure we have yet more fields
        r = self.client.get(url)
        self.assertEqual(r.status_code, 200)
        self._assertHostFieldCountGreaterEqual(r, 3)  # must have at least one extra

    def test_edit_name(self):
        """Can change name of meeting host

        The main complication is checking that the file has been
        renamed to match the new host name.
        """
        meeting = MeetingFactory(type_id='ietf')
        url = urlreverse('ietf.meeting.views_proceedings.edit_meetinghosts', kwargs=dict(num=meeting.number))

        # create via UI so we don't have to deal with creating storage paths
        self.client.login(username='secretary', password='secretary+password')
        logo = logo_file()
        r = self._create_first_host(meeting, logo, url)
        self.assertRedirects(r, urlreverse('ietf.meeting.views.materials', kwargs=dict(num=meeting.number)))
        self.assertEqual(meeting.meetinghosts.count(), 1)
        host = meeting.meetinghosts.first()
        self.assertEqual(host.name, 'Some Sponsor, Inc.')
        orig_logopath = Path(host.logo.path)
        self._assertMatch(orig_logopath.name, r'logo-[a-z]+.png')
        self.assertTrue(orig_logopath.exists())

        # post our response to modify the name
        r = self.client.post(
            url,
            {
                'meetinghosts-TOTAL_FORMS': '3',
                'meetinghosts-INITIAL_FORMS': '1',
                'meetinghosts-MIN_NUM_FORMS': '0',
                'meetinghosts-MAX_NUM_FORMS': '1000',
                'meetinghosts-0-id': str(host.pk),
                'meetinghosts-0-meeting': str(meeting.pk),
                'meetinghosts-0-name': 'Modified Sponsor, Inc.',
                'meetinghosts-1-id':'',
                'meetinghosts-1-meeting': str(meeting.pk),
                'meetinghosts-1-name': '',
                'meetinghosts-2-id':'',
                'meetinghosts-2-meeting': str(meeting.pk),
                'meetinghosts-2-name': '',
            },
        )
        self.assertRedirects(r, urlreverse('ietf.meeting.views.materials', kwargs=dict(num=meeting.number)))
        self.assertEqual(meeting.meetinghosts.count(), 1)
        host = meeting.meetinghosts.first()
        self.assertEqual(host.name, 'Modified Sponsor, Inc.')
        second_logopath = Path(host.logo.path)
        self.assertEqual(second_logopath, orig_logopath)
        self.assertTrue(second_logopath.exists())
        with second_logopath.open('rb') as f:
            self.assertEqual(f.read(), logo.getvalue())

    def test_meeting_host_replace_logo(self):
        """Can replace logo of a meeting host"""
        meeting = MeetingFactory(type_id='ietf')
        url = urlreverse('ietf.meeting.views_proceedings.edit_meetinghosts', kwargs=dict(num=meeting.number))

        # create via UI so we don't have to deal with creating storage paths
        self.client.login(username='secretary', password='secretary+password')
        logo = logo_file()
        r = self._create_first_host(meeting, logo, url)
        self.assertRedirects(r, urlreverse('ietf.meeting.views.materials', kwargs=dict(num=meeting.number)))
        self.assertEqual(meeting.meetinghosts.count(), 1)
        host = meeting.meetinghosts.first()
        self.assertEqual(host.name, 'Some Sponsor, Inc.')
        orig_logopath = Path(host.logo.path)
        self._assertMatch(orig_logopath.name, r'logo-[a-z]+.png')
        self.assertTrue(orig_logopath.exists())

        # post our response to replace the logo
        new_logo = logo_file(200, 200)  # different size to distinguish images
        r = self.client.post(
            url,
            {
                'meetinghosts-TOTAL_FORMS': '3',
                'meetinghosts-INITIAL_FORMS': '1',
                'meetinghosts-MIN_NUM_FORMS': '0',
                'meetinghosts-MAX_NUM_FORMS': '1000',
                'meetinghosts-0-id': str(host.pk),
                'meetinghosts-0-meeting': str(meeting.pk),
                'meetinghosts-0-name': 'Some Sponsor, Inc.',
                'meetinghosts-0-logo': new_logo,
                'meetinghosts-1-id':'',
                'meetinghosts-1-meeting': str(meeting.pk),
                'meetinghosts-1-name': '',
                'meetinghosts-2-id':'',
                'meetinghosts-2-meeting': str(meeting.pk),
                'meetinghosts-2-name': '',
            },
        )
        self.assertRedirects(r, urlreverse('ietf.meeting.views.materials', kwargs=dict(num=meeting.number)))
        self.assertEqual(meeting.meetinghosts.count(), 1)
        host = meeting.meetinghosts.first()
        self.assertEqual(host.name, 'Some Sponsor, Inc.')
        second_logopath = Path(host.logo.path)
        self._assertMatch(second_logopath.name, r'logo-[a-z]+.png')
        self.assertTrue(second_logopath.exists())
        with second_logopath.open('rb') as f:
            self.assertEqual(f.read(), new_logo.getvalue())

    def test_change_name_and_replace_logo(self):
        """Can simultaneously change name and replace logo"""
        meeting = MeetingFactory(type_id='ietf')
        url = urlreverse('ietf.meeting.views_proceedings.edit_meetinghosts', kwargs=dict(num=meeting.number))

        # create via UI so we don't have to deal with creating storage paths
        self.client.login(username='secretary', password='secretary+password')
        logo = logo_file()
        r = self._create_first_host(meeting, logo, url)
        self.assertRedirects(r, urlreverse('ietf.meeting.views.materials', kwargs=dict(num=meeting.number)))
        self.assertEqual(meeting.meetinghosts.count(), 1)
        host = meeting.meetinghosts.first()
        self.assertEqual(host.name, 'Some Sponsor, Inc.')
        orig_logopath = Path(host.logo.path)
        self._assertMatch(orig_logopath.name, r'logo-[a-z]+.png')
        self.assertTrue(orig_logopath.exists())

        # post our response to replace the logo
        new_logo = logo_file(200, 200)  # different size to distinguish images
        r = self.client.post(
            url,
            {
                'meetinghosts-TOTAL_FORMS': '3',
                'meetinghosts-INITIAL_FORMS': '1',
                'meetinghosts-MIN_NUM_FORMS': '0',
                'meetinghosts-MAX_NUM_FORMS': '1000',
                'meetinghosts-0-id': str(host.pk),
                'meetinghosts-0-meeting': str(meeting.pk),
                'meetinghosts-0-name': 'Modified Sponsor, Ltd.',
                'meetinghosts-0-logo': new_logo,
                'meetinghosts-1-id':'',
                'meetinghosts-1-meeting': str(meeting.pk),
                'meetinghosts-1-name': '',
                'meetinghosts-2-id':'',
                'meetinghosts-2-meeting': str(meeting.pk),
                'meetinghosts-2-name': '',
            },
        )
        self.assertRedirects(r, urlreverse('ietf.meeting.views.materials', kwargs=dict(num=meeting.number)))
        self.assertEqual(meeting.meetinghosts.count(), 1)
        host = meeting.meetinghosts.first()
        self.assertEqual(host.name, 'Modified Sponsor, Ltd.')
        second_logopath = Path(host.logo.path)
        self._assertMatch(second_logopath.name, r'logo-[a-z]+.png')
        self.assertTrue(second_logopath.exists())
        with second_logopath.open('rb') as f:
            self.assertEqual(f.read(), new_logo.getvalue())
        self.assertFalse(orig_logopath.exists())

    def test_remove(self):
        """Can delete a meeting host and its logo"""
        meeting = MeetingFactory(type_id='ietf')
        url = urlreverse('ietf.meeting.views_proceedings.edit_meetinghosts', kwargs=dict(num=meeting.number))

        # create via UI so we don't have to deal with creating storage paths
        self.client.login(username='secretary', password='secretary+password')
        logo = logo_file()
        r = self._create_first_host(meeting, logo, url)
        self.assertRedirects(r, urlreverse('ietf.meeting.views.materials', kwargs=dict(num=meeting.number)))
        self.assertEqual(meeting.meetinghosts.count(), 1)
        host = meeting.meetinghosts.first()
        self.assertEqual(host.name, 'Some Sponsor, Inc.')
        logopath = Path(host.logo.path)
        self._assertMatch(logopath.name, r'logo-[a-z]+.png')
        self.assertTrue(logopath.exists())

        # now delete
        r = self.client.post(
            url,
            {
                'meetinghosts-TOTAL_FORMS': '3',
                'meetinghosts-INITIAL_FORMS': '1',
                'meetinghosts-MIN_NUM_FORMS': '0',
                'meetinghosts-MAX_NUM_FORMS': '1000',
                'meetinghosts-0-id': str(host.pk),
                'meetinghosts-0-meeting': str(meeting.pk),
                'meetinghosts-0-name': 'Modified Sponsor, Ltd.',
                'meetinghosts-0-DELETE': 'on',
                'meetinghosts-1-id':'',
                'meetinghosts-1-meeting': str(meeting.pk),
                'meetinghosts-1-name': '',
                'meetinghosts-2-id':'',
                'meetinghosts-2-meeting': str(meeting.pk),
                'meetinghosts-2-name': '',
            },
        )
        self.assertRedirects(r, urlreverse('ietf.meeting.views.materials', kwargs=dict(num=meeting.number)))
        self.assertEqual(meeting.meetinghosts.count(), 0)
        self.assertFalse(logopath.exists())

    def test_remove_with_selected_logo(self):
        """Can delete a meeting host after selecting a replacement file"""
        meeting = MeetingFactory(type_id='ietf')
        url = urlreverse('ietf.meeting.views_proceedings.edit_meetinghosts', kwargs=dict(num=meeting.number))

        # create via UI so we don't have to deal with creating storage paths
        self.client.login(username='secretary', password='secretary+password')
        logo = logo_file()
        r = self._create_first_host(meeting, logo, url)
        self.assertRedirects(r, urlreverse('ietf.meeting.views.materials', kwargs=dict(num=meeting.number)))
        self.assertEqual(meeting.meetinghosts.count(), 1)
        host = meeting.meetinghosts.first()
        self.assertEqual(host.name, 'Some Sponsor, Inc.')
        logopath = Path(host.logo.path)
        self._assertMatch(logopath.name, r'logo-[a-z]+.png')
        self.assertTrue(logopath.exists())

        # now delete
        r = self.client.post(
            url,
            {
                'meetinghosts-TOTAL_FORMS': '3',
                'meetinghosts-INITIAL_FORMS': '1',
                'meetinghosts-MIN_NUM_FORMS': '0',
                'meetinghosts-MAX_NUM_FORMS': '1000',
                'meetinghosts-0-id': str(host.pk),
                'meetinghosts-0-meeting': str(meeting.pk),
                'meetinghosts-0-name': 'Modified Sponsor, Ltd.',
                'meetinghosts-0-DELETE': 'on',
                'meetinghosts-0-logo': logo_file(format='JPEG'),
                'meetinghosts-1-id':'',
                'meetinghosts-1-meeting': str(meeting.pk),
                'meetinghosts-1-name': '',
                'meetinghosts-2-id':'',
                'meetinghosts-2-meeting': str(meeting.pk),
                'meetinghosts-2-name': '',
            },
        )
        self.assertRedirects(r, urlreverse('ietf.meeting.views.materials', kwargs=dict(num=meeting.number)))
        self.assertEqual(meeting.meetinghosts.count(), 0)
        self.assertFalse(logopath.exists())

    def test_logo_types_checked(self):
        """Only allowed image types should be accepted"""
        allowed_formats = [('JPEG', 'jpg'), ('JPEG', 'jpeg'), ('PNG', 'png')]

        meeting = MeetingFactory(type_id='ietf')
        url = urlreverse('ietf.meeting.views_proceedings.edit_meetinghosts', kwargs=dict(num=meeting.number))
        self.client.login(username='secretary', password='secretary+password')

        junk = BytesIO()
        junk.write(b'this is not an image')
        junk.seek(0)
        r = self._create_first_host(meeting, junk, url)
        self.assertContains(r, 'Upload a valid image', status_code=200)
        self.assertEqual(meeting.meetinghosts.count(), 0)

        for fmt, ext in allowed_formats:
            r = self._create_first_host(
                meeting,
                logo_file(format=fmt, ext=ext),
                url
            )
            self.assertRedirects(r, urlreverse('ietf.meeting.views.materials', kwargs=dict(num=meeting.number)))
            self.assertEqual(meeting.meetinghosts.count(), 1)
            meeting.meetinghosts.all().delete()


# Keep these settings consistent with the assumptions in these tests
@override_settings(PROCEEDINGS_VERSION_CHANGES=[0, 97, 111])
class ProceedingsTests(BaseMeetingTestCase):
    """Tests related to meeting proceedings display

    Fills in all material types
    """
    def _create_proceedings_materials(self, meeting):
        """Create various types of proceedings materials for meeting"""
        MeetingHostFactory.create_batch(2, meeting=meeting)  # create a couple of meeting hosts/logos
        ProceedingsMaterialFactory(
            # default title, not removed
            meeting=meeting,
            type=ProceedingsMaterialTypeName.objects.get(slug='supporters')
        )
        ProceedingsMaterialFactory(
            # custom title, not removed
            meeting=meeting,
            type=ProceedingsMaterialTypeName.objects.get(slug='host_speaker_series'),
            document__title='Speakers'
        )
        ProceedingsMaterialFactory(
            # default title, removed
            meeting=meeting,
            type=ProceedingsMaterialTypeName.objects.get(slug='social_event'),
            document__states=[('procmaterials', 'removed')]
        )
        ProceedingsMaterialFactory(
            # custom title, removed
            meeting=meeting,
            type=ProceedingsMaterialTypeName.objects.get(slug='additional_information'),
            document__title='Party', document__states=[('procmaterials', 'removed')]
        )
        ProceedingsMaterialFactory(
            # url
            meeting=meeting,
            type=ProceedingsMaterialTypeName.objects.get(slug='wiki'),
            document__external_url='https://example.com/wiki'
        )

    @staticmethod
    def _proceedings_file():
        """Get a file containing content suitable for a proceedings document

        Currently returns the same file every time.
        """
        path = Path(settings.BASE_DIR) / 'meeting/test_procmat.pdf'
        return path.open('rb')

    def _assertMeetingHostsDisplayed(self, response, meeting):
        pq = PyQuery(response.content)
        host_divs = pq('div.host-logo')
        self.assertEqual(len(host_divs), meeting.meetinghosts.count(), 'Should have a logo for every meeting host')
        self.assertEqual(
            [(img.attr('title'), img.attr('src')) for img in host_divs.items('img')],
            [
                (host.name,
                 urlreverse(
                     'ietf.meeting.views_proceedings.meetinghost_logo',
                     kwargs=dict(num=meeting.number, host_id=host.pk),
                 ))
                for host in meeting.meetinghosts.all()
            ],
            'Correct image and name for each host should appear in the correct order'
        )

    def _assertProceedingsMaterialsDisplayed(self, response, meeting):
        """Checks that all (and only) active materials are linked with correct href and title"""
        expected_materials = [
            m for m in meeting.proceedings_materials.order_by('type__order') if m.active()
        ]
        pq = PyQuery(response.content)
        links = pq('div.proceedings-material a')
        self.assertEqual(len(links), len(expected_materials), 'Should have an entry for each active ProceedingsMaterial')
        self.assertEqual(
            [(link.eq(0).text(), link.eq(0).attr('href')) for link in links.items()],
            [(str(pm), pm.get_href()) for pm in expected_materials],
            'Correct title and link for each ProceedingsMaterial should appear in the correct order'
        )

    def test_proceedings(self):
        """Proceedings should be displayed correctly"""
        meeting = make_meeting_test_data(meeting=MeetingFactory(type_id='ietf', number='100'))
        session = Session.objects.filter(meeting=meeting, group__acronym="mars").first()
        GroupEventFactory(group=session.group,type='status_update')
        SessionPresentationFactory(document__type_id='recording',session=session)
        SessionPresentationFactory(document__type_id='recording',session=session,document__title="Audio recording for tests")

        self.write_materials_files(meeting, session)
        self._create_proceedings_materials(meeting)

        url = urlreverse("ietf.meeting.views.proceedings", kwargs=dict(num=meeting.number))
        r = self.client.get(url)
        self.assertEqual(r.status_code, 200)

        if len(meeting.city) > 0:
            self.assertContains(r, meeting.city)
        if len(meeting.venue_name) > 0:
            self.assertContains(r, meeting.venue_name)

        # standard items on every proceedings
        pq = PyQuery(r.content)
        self.assertNotEqual(
            pq('a[href="{}"]'.format(
                urlreverse('ietf.meeting.views.proceedings_overview', kwargs=dict(num=meeting.number)))
            ),
            [],
            'Should have a link to IETF overview',
        )
        self.assertNotEqual(
            pq('a[href="{}"]'.format(
                urlreverse('ietf.meeting.views.proceedings_attendees', kwargs=dict(num=meeting.number)))
            ),
            [],
            'Should have a link to attendees',
        )
        self.assertNotEqual(
            pq('a[href="{}"]'.format(
                urlreverse('ietf.meeting.views.proceedings_progress_report', kwargs=dict(num=meeting.number)))
            ),
            [],
            'Should have a link to activity report',
        )
        self.assertNotEqual(
            pq('a[href="{}"]'.format(
                urlreverse('ietf.meeting.views.important_dates', kwargs=dict(num=meeting.number)))
            ),
            [],
            'Should have a link to important dates',
        )

        # configurable contents
        self._assertMeetingHostsDisplayed(r, meeting)
        self._assertProceedingsMaterialsDisplayed(r, meeting)

    def test_proceedings_no_agenda(self):
        # Meeting number must be larger than the last special-cased proceedings (currently 96)
        meeting = MeetingFactory(type_id='ietf',populate_schedule=False,date=datetime.date.today(), number='100')
        url = urlreverse('ietf.meeting.views.proceedings')
        r = self.client.get(url)
        self.assertRedirects(r, urlreverse('ietf.meeting.views.materials'))
        url = urlreverse('ietf.meeting.views.proceedings', kwargs=dict(num=meeting.number))
        r = self.client.get(url)
        self.assertRedirects(r, urlreverse('ietf.meeting.views.materials', kwargs=dict(num=meeting.number)))

    def test_proceedings_acknowledgements(self):
        make_meeting_test_data()
        meeting = MeetingFactory(type_id='ietf', date=datetime.date(2016,7,14), number="97")
        meeting.acknowledgements = 'test acknowledgements'
        meeting.save()
        url = urlreverse('ietf.meeting.views.proceedings_acknowledgements',kwargs={'num':meeting.number})
        response = self.client.get(url)
        self.assertContains(response, 'test acknowledgements')

    def test_proceedings_acknowledgements_link(self):
        """Link to proceedings_acknowledgements view should not appear for 'new' meetings

        With the PROCEEDINGS_VERSION_CHANGES settings value used here, expect the proceedings_acknowledgements
        view to be linked for meetings 95-110.
        """
        meeting_with_acks = MeetingFactory(type_id='ietf', date=datetime.date(2020,7,25), number='108')
        SessionFactory(meeting=meeting_with_acks)  # make sure meeting has a scheduled session
        meeting_with_acks.acknowledgements = 'these acknowledgements should appear'
        meeting_with_acks.save()
        url = urlreverse('ietf.meeting.views.proceedings',kwargs={'num':meeting_with_acks.number})
        response = self.client.get(url)
        self.assertEqual(response.status_code, 200)
        q = PyQuery(response.content)
        self.assertEqual(
            len(q('a[href="{}"]'.format(
                urlreverse('ietf.meeting.views.proceedings_acknowledgements',
                           kwargs={'num':meeting_with_acks.number})
            ))),
            1,
        )

        meeting_without_acks = MeetingFactory(type_id='ietf', date=datetime.date(2022,7,25), number='113')
        SessionFactory(meeting=meeting_without_acks)  # make sure meeting has a scheduled session
        meeting_without_acks.acknowledgements = 'these acknowledgements should not appear'
        meeting_without_acks.save()
        url = urlreverse('ietf.meeting.views.proceedings',kwargs={'num':meeting_without_acks.number})
        response = self.client.get(url)
        self.assertEqual(response.status_code, 200)
        q = PyQuery(response.content)
        self.assertEqual(
            len(q('a[href="{}"]'.format(
                urlreverse('ietf.meeting.views.proceedings_acknowledgements',
                           kwargs={'num':meeting_without_acks.number})
            ))),
            0,
        )

    @patch('ietf.meeting.utils.requests.get')
    def test_proceedings_attendees(self, mockobj):
        mockobj.return_value.text = b'[{"LastName":"Smith","FirstName":"John","Company":"ABC","Country":"US"}]'
        mockobj.return_value.json = lambda: json.loads(b'[{"LastName":"Smith","FirstName":"John","Company":"ABC","Country":"US"}]')
        make_meeting_test_data()
        meeting = MeetingFactory(type_id='ietf', date=datetime.date(2016,7,14), number="97")
        finalize(meeting)
        url = urlreverse('ietf.meeting.views.proceedings_attendees',kwargs={'num':97})
        response = self.client.get(url)
        self.assertContains(response, 'Attendee List')
        q = PyQuery(response.content)
        self.assertEqual(1,len(q("#id_attendees tbody tr")))

    @patch('urllib.request.urlopen')
    def test_proceedings_overview(self, mock_urlopen):
        '''Test proceedings IETF Overview page.
        Note: old meetings aren't supported so need to add a new meeting then test.
        '''
        mock_urlopen.return_value = BytesIO(b'[{"LastName":"Smith","FirstName":"John","Company":"ABC","Country":"US"}]')
        make_meeting_test_data()
        meeting = MeetingFactory(type_id='ietf', date=datetime.date(2016,7,14), number="97")
        finalize(meeting)
        url = urlreverse('ietf.meeting.views.proceedings_overview',kwargs={'num':97})
        response = self.client.get(url)
        self.assertContains(response, 'The Internet Engineering Task Force')

    def test_proceedings_progress_report(self):
        make_meeting_test_data()
        MeetingFactory(type_id='ietf', date=datetime.date(2016,4,3), number="96")
        MeetingFactory(type_id='ietf', date=datetime.date(2016,7,14), number="97")

        url = urlreverse('ietf.meeting.views.proceedings_progress_report',kwargs={'num':97})
        response = self.client.get(url)
        self.assertContains(response, 'Progress Report')

    def test_feed(self):
        meeting = make_meeting_test_data()
        session = Session.objects.filter(meeting=meeting, group__acronym="mars").first()

        r = self.client.get("/feed/wg-proceedings/")
        self.assertContains(r, "agenda")
        self.assertContains(r, session.group.acronym)

    def _procmat_test_meeting(self):
        """Generate a meeting for proceedings material test"""
        # meeting number 123 avoids various legacy cases that affect these tests
        # (as of Aug 2021, anything above 96 is probably ok)
        return MeetingFactory(type_id='ietf', number='123', date=datetime.date.today())

    def _secretary_only_permission_test(self, url, include_post=True):
        self.client.logout()
        login_testing_unauthorized(self, 'ad', url)
        login_testing_unauthorized(self, 'secretary', url)
        r = self.client.get(url)
        self.assertEqual(r.status_code, 200)

        if include_post:
            self.client.logout()
            login_testing_unauthorized(self, 'ad', url, method='post')
            login_testing_unauthorized(self, 'secretary', url, method='post')
            # don't bother checking a real post - it'll be tested in other methods

    def test_material_management_permissions(self):
        """Only the secreatariat should be able to manage proceedings materials"""
        meeting = self._procmat_test_meeting()
        # test all materials types in case they wind up treated differently
        # (unlikely, but more likely than an unwieldy number of types are introduced)
        for mat_type in ProceedingsMaterialTypeName.objects.filter(used=True):
            self._secretary_only_permission_test(
                urlreverse(
                    'ietf.meeting.views_proceedings.material_details',
                    kwargs=dict(num=meeting.number),
                ))
            self._secretary_only_permission_test(
                urlreverse(
                    'ietf.meeting.views_proceedings.upload_material',
                    kwargs=dict(num=meeting.number, material_type=mat_type.slug),
                ))

            # remaining tests need material to exist, so create
            ProceedingsMaterialFactory(meeting=meeting, type=mat_type)
            self._secretary_only_permission_test(
                urlreverse(
                    'ietf.meeting.views_proceedings.edit_material',
                    kwargs=dict(num=meeting.number, material_type=mat_type.slug),
                ))
            self._secretary_only_permission_test(
                urlreverse(
                    'ietf.meeting.views_proceedings.remove_material',
                    kwargs=dict(num=meeting.number, material_type=mat_type.slug),
                ))
            # it's ok to use active materials for restore test - no restore is actually issued
            self._secretary_only_permission_test(
                urlreverse(
                    'ietf.meeting.views_proceedings.restore_material',
                    kwargs=dict(num=meeting.number, material_type=mat_type.slug),
                ))

    def test_proceedings_material_details(self):
        """Material details page should correctly show materials"""
        meeting = self._procmat_test_meeting()
        url = urlreverse('ietf.meeting.views_proceedings.material_details', kwargs=dict(num=meeting.number))
        self.client.login(username='secretary', password='secretary+password')
        procmat_types = ProceedingsMaterialTypeName.objects.filter(used=True)

        r = self.client.get(url)
        self.assertEqual(r.status_code, 200)
        pq = PyQuery(r.content)
        body_rows = pq('tbody > tr')
        self.assertEqual(len(body_rows), procmat_types.count())
        for row, mat_type in zip(body_rows.items(), procmat_types.all()):
            cells = row.find('td')
            # no materials, so rows should be empty except for label and 'Add' button
            self.assertEqual(len(cells), 3)  # label, blank, buttons
            self.assertEqual(cells.eq(0).text(), str(mat_type), 'First column should be material type name')
            self.assertEqual(cells.eq(1).text(), '', 'Second column should be empty')
            add_url = urlreverse('ietf.meeting.views_proceedings.upload_material',
                                 kwargs=dict(num=meeting.number, material_type=mat_type.slug))
            self.assertEqual(len(cells.eq(2).find(f'a[href="{add_url}"]')), 1, 'Third column should have Add link')

        self._create_proceedings_materials(meeting)
        r = self.client.get(url)
        self.assertEqual(r.status_code, 200)

        pq = PyQuery(r.content)
        body_rows = pq('tbody > tr')
        self.assertEqual(len(body_rows), procmat_types.count())
        # n.b., this loop is over materials, not the type names!
        for row, mat in zip(body_rows.items(), meeting.proceedings_materials.order_by('type__order')):
            add_url = urlreverse('ietf.meeting.views_proceedings.upload_material',
                                 kwargs=dict(num=meeting.number, material_type=mat.type.slug))
            edit_url = urlreverse('ietf.meeting.views_proceedings.upload_material',
                                  kwargs=dict(num=meeting.number, material_type=mat.type.slug))
            remove_url = urlreverse('ietf.meeting.views_proceedings.upload_material',
                                    kwargs=dict(num=meeting.number, material_type=mat.type.slug))
            restore_url = urlreverse('ietf.meeting.views_proceedings.upload_material',
                                     kwargs=dict(num=meeting.number, material_type=mat.type.slug))
            cells = row.find('td')
            # no materials, so rows should be empty except for label and 'Add' button
            self.assertEqual(cells.eq(0).text(), str(mat.type), 'First column should be material type name')
            if mat.active():
                self.assertEqual(len(cells), 5)  # label, title, doc, updated, buttons
                self.assertEqual(cells.eq(1).text(), str(mat), 'Second column should be active material title')
                self.assertEqual(
                    cells.eq(2).text(),
                    '{} ({})'.format(
                        str(mat.document),
                        'external URL' if mat.document.external_url else 'uploaded file',
                    ))
                mod_time = mat.document.time.astimezone(pytz.utc)
                c3text = cells.eq(3).text()
                self.assertIn(mod_time.strftime('%Y-%m-%d'), c3text, 'Updated date incorrect')
                self.assertIn(mod_time.strftime('%H:%M:%S'), c3text, 'Updated time incorrect')
                self.assertEqual(len(cells.eq(4).find(f'a[href="{add_url}"]')), 1,
                                 'Fourth column should have a Replace link')
                self.assertEqual(len(cells.eq(4).find(f'a[href="{edit_url}"]')), 1,
                                 'Fourth column should have an Edit link')
                self.assertEqual(len(cells.eq(4).find(f'a[href="{remove_url}"]')), 1,
                                 'Fourth column should have a Remove link')
            else:
                self.assertEqual(len(cells), 3)  # label, blank, buttons
                self.assertEqual(cells.eq(0).text(), str(mat.type), 'First column should be material type name')
                self.assertEqual(cells.eq(1).text(), '', 'Second column should be empty')
                add_url = urlreverse('ietf.meeting.views_proceedings.upload_material',
                                     kwargs=dict(num=meeting.number, material_type=mat.type.slug))
                self.assertEqual(len(cells.eq(2).find(f'a[href="{add_url}"]')), 1,
                                 'Third column should have Add link')
                self.assertEqual(len(cells.eq(2).find(f'a[href="{restore_url}"]')), 1,
                                 'Third column should have Restore link')

    def upload_proceedings_material_test(self, meeting, mat_type, post_data):
        """Test the upload_proceedings view using provided POST data"""
        url = urlreverse(
            'ietf.meeting.views_proceedings.upload_material',
            kwargs=dict(num=meeting.number, material_type=mat_type.slug),
        )
        self.client.login(username='secretary', password='secretary+password')
        mats_before = [m.pk for m in meeting.proceedings_materials.all()]
        r = self.client.post(url, post_data)
        self.assertRedirects(
            r,
            urlreverse('ietf.meeting.views_proceedings.material_details',
                       kwargs=dict(num=meeting.number)),
        )

        self.assertEqual(meeting.proceedings_materials.count(), len(mats_before) + 1)
        mat = meeting.proceedings_materials.exclude(pk__in=mats_before).first()
        self.assertEqual(mat.type, mat_type)
        self.assertEqual(str(mat), mat_type.name)
        self.assertEqual(mat.document.rev, '00')
        return mat

    # use a simple and predictable href format for this test
    @override_settings(MEETING_DOC_HREFS={'procmaterials': '{doc.name}:{doc.rev}'})
    def test_add_proceedings_material_doc(self):
        """Upload proceedings materials document"""
        meeting = self._procmat_test_meeting()
        for mat_type in ProceedingsMaterialTypeName.objects.filter(used=True):
            mat = self.upload_proceedings_material_test(
                meeting,
                mat_type,
                {'file': self._proceedings_file(), 'external_url': ''},
            )
            self.assertEqual(mat.get_href(), f'{mat.document.name}:00')

    def test_add_proceedings_material_url(self):
        """Add a URL as proceedings material"""
        meeting = self._procmat_test_meeting()
        for mat_type in ProceedingsMaterialTypeName.objects.filter(used=True):
            mat = self.upload_proceedings_material_test(
                meeting,
                mat_type,
                {'use_url': 'on', 'external_url': 'https://example.com'},
            )
            self.assertEqual(mat.get_href(), 'https://example.com')

    @override_settings(MEETING_DOC_HREFS={'procmaterials': '{doc.name}:{doc.rev}'})
    def test_replace_proceedings_material(self):
        """Replace uploaded document with new uploaded document"""
        # Set up a meeting with a proceedings material in place
        meeting = self._procmat_test_meeting()
        pm_doc = ProceedingsMaterialFactory(meeting=meeting)
        with self._proceedings_file() as f:
            self.write_materials_file(meeting, pm_doc.document, f.read())
        pm_url = ProceedingsMaterialFactory(meeting=meeting, document__external_url='https://example.com/first')
        success_url = urlreverse('ietf.meeting.views_proceedings.material_details', kwargs=dict(num=meeting.number))
        self.assertNotEqual(pm_doc.type, pm_url.type)
        self.assertEqual(meeting.proceedings_materials.count(), 2)

        # Replace the uploaded document with another uploaded document
        pm_doc_url = urlreverse(
            'ietf.meeting.views_proceedings.upload_material',
            kwargs=dict(num=meeting.number, material_type=pm_doc.type.slug),
        )
        self.client.login(username='secretary', password='secretary+password')
        r = self.client.post(pm_doc_url, {'file': self._proceedings_file(), 'external_url': ''})
        self.assertRedirects(r, success_url)
        self.assertEqual(meeting.proceedings_materials.count(), 2)
        pm_doc = meeting.proceedings_materials.get(pk=pm_doc.pk)  # refresh from DB
        self.assertEqual(pm_doc.document.rev, '01')
        self.assertEqual(pm_doc.get_href(), f'{pm_doc.document.name}:01')

        # Replace the uploaded document with a URL
        r = self.client.post(pm_doc_url, {'use_url': 'on', 'external_url': 'https://example.com/second'})
        self.assertRedirects(r, success_url)
        self.assertEqual(meeting.proceedings_materials.count(), 2)
        pm_doc = meeting.proceedings_materials.get(pk=pm_doc.pk)  # refresh from DB
        self.assertEqual(pm_doc.document.rev, '02')
        self.assertEqual(pm_doc.get_href(), 'https://example.com/second')

        # Now replace the URL doc with another URL
        pm_url_url = urlreverse(
            'ietf.meeting.views_proceedings.upload_material',
            kwargs=dict(num=meeting.number, material_type=pm_url.type.slug),
        )
        r = self.client.post(pm_url_url, {'use_url': 'on', 'external_url': 'https://example.com/third'})
        self.assertRedirects(r, success_url)
        self.assertEqual(meeting.proceedings_materials.count(), 2)
        pm_url = meeting.proceedings_materials.get(pk=pm_url.pk)  # refresh from DB
        self.assertEqual(pm_url.document.rev, '01')
        self.assertEqual(pm_url.get_href(), 'https://example.com/third')

        # Now replace the URL doc with an uploaded file
        r = self.client.post(pm_url_url, {'file': self._proceedings_file(), 'external_url': ''})
        self.assertRedirects(r, success_url)
        self.assertEqual(meeting.proceedings_materials.count(), 2)
        pm_url = meeting.proceedings_materials.get(pk=pm_url.pk)  # refresh from DB
        self.assertEqual(pm_url.document.rev, '02')
        self.assertEqual(pm_url.get_href(), f'{pm_url.document.name}:02')

    def test_remove_proceedings_material(self):
        """Proceedings material can be removed"""
        meeting = self._procmat_test_meeting()
        pm = ProceedingsMaterialFactory(meeting=meeting)

        self.assertEqual(pm.active(), True)

        url = urlreverse(
            'ietf.meeting.views_proceedings.remove_material',
            kwargs=dict(num=meeting.number, material_type=pm.type.slug),
        )
        self.client.login(username='secretary', password='secretary+password')
        r = self.client.post(url)
        self.assertRedirects(
            r,
            urlreverse('ietf.meeting.views_proceedings.material_details',
                       kwargs=dict(num=meeting.number)),
        )
        pm = meeting.proceedings_materials.get(pk=pm.pk)
        self.assertEqual(pm.active(), False)

    def test_restore_proceedings_material(self):
        """Proceedings material can be removed"""
        meeting = self._procmat_test_meeting()
        pm = ProceedingsMaterialFactory(meeting=meeting, document__states=[('procmaterials', 'removed')])

        self.assertEqual(pm.active(), False)

        url = urlreverse(
            'ietf.meeting.views_proceedings.restore_material',
            kwargs=dict(num=meeting.number, material_type=pm.type.slug),
        )
        self.client.login(username='secretary', password='secretary+password')
        r = self.client.post(url)
        self.assertRedirects(
            r,
            urlreverse('ietf.meeting.views_proceedings.material_details',
                       kwargs=dict(num=meeting.number)),
        )
        pm = meeting.proceedings_materials.get(pk=pm.pk)
        self.assertEqual(pm.active(), True)

    def test_rename_proceedings_material(self):
        """Proceedings material can be renamed"""
        meeting = self._procmat_test_meeting()
        pm = ProceedingsMaterialFactory(meeting=meeting)
        self.assertEqual(str(pm), pm.type.name)
        orig_rev = pm.document.rev
        url = urlreverse(
            'ietf.meeting.views_proceedings.edit_material',
            kwargs=dict(num=meeting.number, material_type=pm.type.slug),
        )
        self.client.login(username='secretary', password='secretary+password')
        r = self.client.post(url, {'title': 'This Is Not the Default Name'})
        self.assertRedirects(
            r,
            urlreverse('ietf.meeting.views_proceedings.material_details',
                       kwargs=dict(num=meeting.number)),
        )
        pm = meeting.proceedings_materials.get(pk=pm.pk)
        self.assertEqual(str(pm), 'This Is Not the Default Name')
        self.assertEqual(pm.document.rev, orig_rev, 'Renaming should not change document revision')<|MERGE_RESOLUTION|>--- conflicted
+++ resolved
@@ -25,7 +25,7 @@
 from django.contrib.auth.models import User
 from django.test import Client, override_settings
 from django.db.models import F
-from django.http import QueryDict
+from django.http import QueryDict, FileResponse
 from django.template import Context, Template
 from django.utils.timezone import now
 
@@ -53,13 +53,10 @@
 
 from ietf.person.factories import PersonFactory
 from ietf.group.factories import GroupFactory, GroupEventFactory, RoleFactory
-from ietf.meeting.factories import ( SessionFactory, SessionPresentationFactory, ScheduleFactory,
-<<<<<<< HEAD
-    MeetingFactory, FloorPlanFactory, TimeSlotFactory, SlideSubmissionFactory, RoomFactory, ConstraintFactory )
-=======
-    MeetingFactory, FloorPlanFactory, TimeSlotFactory, SlideSubmissionFactory, RoomFactory, MeetingHostFactory,
-    ProceedingsMaterialFactory )
->>>>>>> 2060173f
+from ietf.meeting.factories import ( SessionFactory, ScheduleFactory,
+    SessionPresentationFactory, MeetingFactory, FloorPlanFactory, 
+    TimeSlotFactory, SlideSubmissionFactory, RoomFactory, 
+    ConstraintFactory, MeetingHostFactory, ProceedingsMaterialFactory )
 from ietf.doc.factories import DocumentFactory, WgDraftFactory
 from ietf.submit.tests import submission_file
 from ietf.utils.test_utils import assert_ical_response_is_valid
@@ -911,6 +908,12 @@
         # deleted slides should not be found
         for slide in deleted_slides:
             self.assertFalse(q('ul li a:contains("%s")' % slide.title))
+
+    def test_meetinghost_logo(self):
+        host = MeetingHostFactory()
+        url = urlreverse('ietf.meeting.views_proceedings.meetinghost_logo',kwargs=dict(host_id=host.pk,num=host.meeting.number))
+        r = self.client.get(url)
+        self.assertIs(type(r),FileResponse)
 
 
 @override_settings(MEETING_SESSION_LOCK_TIME=datetime.timedelta(minutes=10))
