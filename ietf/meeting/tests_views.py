# Copyright The IETF Trust 2009-2020, All Rights Reserved
# -*- coding: utf-8 -*-
import datetime
import io
import json
import os
import random
import re
import shutil
import pytz
import requests.exceptions
import requests_mock

from unittest import skipIf
from mock import patch, PropertyMock
from pyquery import PyQuery
from lxml.etree import tostring
from io import StringIO, BytesIO
from bs4 import BeautifulSoup
from urllib.parse import urlparse, urlsplit
from PIL import Image
from pathlib import Path
from tempfile import NamedTemporaryFile
from zoneinfo import ZoneInfo

from django.urls import reverse as urlreverse
from django.conf import settings
from django.contrib.auth.models import User
from django.test import Client, override_settings
from django.db.models import F, Max
from django.http import QueryDict, FileResponse
from django.template import Context, Template
from django.utils import timezone
from django.utils.text import slugify

import debug           # pyflakes:ignore

from ietf.doc.models import Document, NewRevisionDocEvent
from ietf.group.models import Group, Role, GroupFeatures
from ietf.group.utils import can_manage_group
from ietf.person.models import Person
from ietf.meeting.helpers import can_approve_interim_request, can_view_interim_request, preprocess_assignments_for_agenda
from ietf.meeting.helpers import send_interim_approval_request, AgendaKeywordTagger
from ietf.meeting.helpers import send_interim_meeting_cancellation_notice, send_interim_session_cancellation_notice
from ietf.meeting.helpers import send_interim_minutes_reminder, populate_important_dates, update_important_dates
from ietf.meeting.models import Session, TimeSlot, Meeting, SchedTimeSessAssignment, Schedule, SessionPresentation, SlideSubmission, SchedulingEvent, Room, Constraint, ConstraintName
from ietf.meeting.test_data import make_meeting_test_data, make_interim_meeting, make_interim_test_data
from ietf.meeting.utils import finalize, condition_slide_order
from ietf.meeting.utils import add_event_info_to_session_qs
from ietf.meeting.utils import create_recording, get_next_sequence
from ietf.meeting.views import session_draft_list, parse_agenda_filter_params, sessions_post_save, agenda_extract_schedule
from ietf.meeting.views import get_summary_by_area, get_summary_by_type, get_summary_by_purpose
from ietf.name.models import SessionStatusName, ImportantDateName, RoleName, ProceedingsMaterialTypeName
from ietf.utils.decorators import skip_coverage
from ietf.utils.mail import outbox, empty_outbox, get_payload_text
from ietf.utils.test_utils import TestCase, login_testing_unauthorized, unicontent
from ietf.utils.timezone import date_today, time_now

from ietf.person.factories import PersonFactory
from ietf.group.factories import GroupFactory, GroupEventFactory, RoleFactory
from ietf.meeting.factories import ( SessionFactory, ScheduleFactory,
    SessionPresentationFactory, MeetingFactory, FloorPlanFactory,
    TimeSlotFactory, SlideSubmissionFactory, RoomFactory,
    ConstraintFactory, MeetingHostFactory, ProceedingsMaterialFactory )
from ietf.doc.factories import DocumentFactory, WgDraftFactory
from ietf.submit.tests import submission_file
from ietf.utils.test_utils import assert_ical_response_is_valid

if os.path.exists(settings.GHOSTSCRIPT_COMMAND):
    skip_pdf_tests = False
    skip_message = ""
else:
    skip_pdf_tests = True
    skip_message = ("Skipping pdf test: The binary for ghostscript wasn't found in the\n       "
                    "location indicated in settings.py.")
    print("     "+skip_message)


class BaseMeetingTestCase(TestCase):
    """Base class for meeting-related tests that need to set up temporary directories

    This creates temporary directories for meeting-related uploads, then updates settings
    to point to them. It also patches the Storage class to use the temporary directories.
    When done, removes its files, resets the settings, and shuts off the patched Storage.

    If subclasses have their own setUp/tearDown routines, they must remember to call the
    superclass methods.
    """
    def setUp(self):
        super().setUp()
        self.materials_dir = self.tempdir('materials')
        self.storage_dir = self.tempdir('storage')
        #
        archive_dir = Path(settings.INTERNET_DRAFT_ARCHIVE_DIR)
        (archive_dir / "unknown_ids").mkdir()
        (archive_dir / "deleted_tombstones").mkdir()
        (archive_dir / "expired_without_tombstone").mkdir()
        #
        self.saved_agenda_path = settings.AGENDA_PATH
        self.saved_meetinghost_logo_path = settings.MEETINGHOST_LOGO_PATH
        #
        settings.AGENDA_PATH = self.materials_dir
        settings.MEETINGHOST_LOGO_PATH = self.storage_dir

        # The FileSystemStorage has already set its location before
        # the settings were changed. Mock the method it uses to get the
        # location and fill in our temporary location. Without this, test
        # files will upload to the locations specified in settings.py.
        # Note that this will affect any use of the storage class in
        # meeting.models - i.e., FloorPlan.image and MeetingHost.logo
        self.patcher = patch('ietf.meeting.models.NoLocationMigrationFileSystemStorage.base_location',
                             new_callable=PropertyMock)
        mocked = self.patcher.start()
        mocked.return_value = self.storage_dir

    def tearDown(self):
        self.patcher.stop()
        #
        shutil.rmtree(self.storage_dir)
        shutil.rmtree(self.materials_dir)
        #
        settings.AGENDA_PATH = self.saved_agenda_path
        settings.MEETINGHOST_LOGO_PATH = self.saved_meetinghost_logo_path
        super().tearDown()

    def write_materials_file(self, meeting, doc, content, charset="utf-8"):
        path = os.path.join(self.materials_dir, "%s/%s/%s" % (meeting.number, doc.type_id, doc.uploaded_filename))

        dirname = os.path.dirname(path)
        if not os.path.exists(dirname):
            os.makedirs(dirname)

        if isinstance(content, str):
            content = content.encode(charset)
        with io.open(path, "wb") as f:
            f.write(content)

    def write_materials_files(self, meeting, session):

        draft = Document.objects.filter(type="draft", group=session.group).first()

        self.write_materials_file(meeting, session.materials.get(type="agenda"),
                                  "1. WG status (15 minutes)\n\n2. Status of %s\n\n" % draft.name)

        self.write_materials_file(meeting, session.materials.get(type="minutes"),
                                  "1. More work items underway\n\n2. The draft will be finished before next meeting\n\n")

        self.write_materials_file(meeting, session.materials.filter(type="slides").exclude(states__type__slug='slides',states__slug='deleted').first(),
                                  "This is a slideshow")


class AgendaApiTests(TestCase):
    def test_agenda_extract_schedule_location(self):
        meeting = MeetingFactory(type_id='ietf')
        room = RoomFactory(meeting=meeting, floorplan=FloorPlanFactory(meeting=meeting))
        hidden_ts = TimeSlotFactory(meeting=meeting, location=room, show_location=False)
        shown_ts = TimeSlotFactory(meeting=meeting, location=room, show_location=True)
        hidden_sess = SessionFactory(meeting=meeting, add_to_schedule=False)
        shown_sess = SessionFactory(meeting=meeting, add_to_schedule=False)
        meeting.schedule.assignments.create(timeslot=hidden_ts, session=hidden_sess)
        meeting.schedule.assignments.create(timeslot=shown_ts, session=shown_sess)
        processed = preprocess_assignments_for_agenda(
            SchedTimeSessAssignment.objects.filter(session__in=[hidden_sess, shown_sess]),
            meeting
        )
        AgendaKeywordTagger(assignments=processed).apply()
        extracted = {item.session.pk: agenda_extract_schedule(item) for item in processed}

        hidden = extracted[hidden_sess.pk]
        self.assertIsNone(hidden['room'])
        self.assertEqual(hidden['location'], {})

        shown = extracted[shown_sess.pk]
        self.assertEqual(shown['room'], room.name)
        self.assertEqual(shown['location'], {'name': room.floorplan.name, 'short': room.floorplan.short})

    def test_agenda_extract_schedule_names(self):
        meeting = MeetingFactory(type_id='ietf')
        named_timeslots = TimeSlotFactory.create_batch(2, meeting=meeting, name='Timeslot Name')
        unnamed_timeslots = TimeSlotFactory.create_batch(2, meeting=meeting, name='')
        named_sessions = SessionFactory.create_batch(2, meeting=meeting, name='Session Name')
        unnamed_sessions = SessionFactory.create_batch(2, meeting=meeting, name='')
        pk_with = {
            'both named': named_sessions[0].timeslotassignments.create(
                schedule=meeting.schedule,
                timeslot=named_timeslots[0],
            ).pk,
            'session named': named_sessions[1].timeslotassignments.create(
                schedule=meeting.schedule,
                timeslot=unnamed_timeslots[0],
            ).pk,
            'timeslot named': unnamed_sessions[0].timeslotassignments.create(
                schedule=meeting.schedule,
                timeslot=named_timeslots[1],
            ).pk,
            'neither named': unnamed_sessions[1].timeslotassignments.create(
                schedule=meeting.schedule,
                timeslot=unnamed_timeslots[1],
            ).pk,
        }
        processed = preprocess_assignments_for_agenda(meeting.schedule.assignments.all(), meeting)
        AgendaKeywordTagger(assignments=processed).apply()
        extracted = {item.pk: agenda_extract_schedule(item) for item in processed}
        self.assertEqual(extracted[pk_with['both named']]['name'], 'Session Name')
        self.assertEqual(extracted[pk_with['both named']]['slotName'], 'Timeslot Name')
        self.assertEqual(extracted[pk_with['session named']]['name'], 'Session Name')
        self.assertEqual(extracted[pk_with['session named']]['slotName'], '')
        self.assertEqual(extracted[pk_with['timeslot named']]['name'], '')
        self.assertEqual(extracted[pk_with['timeslot named']]['slotName'], 'Timeslot Name')
        self.assertEqual(extracted[pk_with['neither named']]['name'], '')
        self.assertEqual(extracted[pk_with['neither named']]['slotName'], '')


class MeetingTests(BaseMeetingTestCase):
    @override_settings(
        MEETECHO_ONSITE_TOOL_URL="https://onsite.example.com",
        MEETECHO_VIDEO_STREAM_URL="https://meetecho.example.com",
    )
    def test_meeting_agenda(self):
        meeting = make_meeting_test_data()
        session = Session.objects.filter(meeting=meeting, group__acronym="mars").first()
        session.remote_instructions='https://remote.example.com'
        session.save()
        slot = TimeSlot.objects.get(sessionassignments__session=session,sessionassignments__schedule=meeting.schedule)
<<<<<<< HEAD
=======
        slot.location.urlresource_set.create(name_id='meetecho_onsite', url='https://onsite.example.com')
        slot.location.urlresource_set.create(name_id='meetecho', url='https://meetecho.example.com')
        meeting.timeslot_set.filter(type_id="break").update(show_location=False)
>>>>>>> 9f5dae36
        #
        self.write_materials_files(meeting, session)
        #
        future_year = date_today().year+1
        future_num =  (future_year-1984)*3            # valid for the mid-year meeting
        future_meeting = Meeting.objects.create(date=datetime.date(future_year, 7, 22), number=future_num, type_id='ietf',
                                city="Panama City", country="PA", time_zone='America/Panama')

        registration_text = "Registration"

        # Extremely rudementary test of agenda-neue - to be replaced with back-end tests as the front-end tests are developed.
        r = self.client.get(urlreverse("agenda", kwargs=dict(num=meeting.number,utc='-utc')))
        self.assertEqual(r.status_code, 200)  

        # Agenda API tests
        # -> Meeting data
        r = self.client.get(urlreverse("ietf.meeting.views.api_get_agenda_data", kwargs=dict(num=meeting.number)))
        self.assertEqual(r.status_code, 200)  
        rjson = json.loads(r.content.decode("utf8"))
        self.assertJSONEqual(
            r.content.decode("utf8"),
            {
                "meeting": {
                    "number": meeting.number,
                    "city": meeting.city,
                    "startDate": meeting.date.isoformat(),
                    "endDate": meeting.end_date().isoformat(),
                    "updated": rjson.get("meeting").get("updated"), # Just expect the value to exist
                    "timezone": meeting.time_zone,
                    "infoNote": meeting.agenda_info_note,
                    "warningNote": meeting.agenda_warning_note
                },
                "categories": rjson.get("categories"), # Just expect the value to exist
                "isCurrentMeeting": True,
                "useNotes": True,
                "schedule": rjson.get("schedule"), # Just expect the value to exist
                "floors": []
            }
        )
        # -> Session Materials
        r = self.client.get(urlreverse("ietf.meeting.views.api_get_session_materials", kwargs=dict(session_id=session.id)))
        self.assertEqual(r.status_code, 200)  
        rjson = json.loads(r.content.decode("utf8"))
        minutes = session.minutes()
        self.assertJSONEqual(
            r.content.decode("utf8"),
            {
                "url": session.agenda().get_href(),
                "slides": rjson.get("slides"), # Just expect the value to exist
                "minutes": {
                    "id": minutes.id,
                    "title": minutes.title,
                    "url": minutes.get_href(),
                    "ext": minutes.file_extension()
                } if minutes is not None else None
            }
        )

        # text
        r = self.client.get(urlreverse("ietf.meeting.views.agenda_plain", kwargs=dict(num=meeting.number, ext=".txt")))
        self.assertContains(r, session.group.acronym)
        self.assertContains(r, session.group.name)
        self.assertContains(r, session.group.parent.acronym.upper())
        self.assertContains(r, slot.location.name)
        self.assertContains(r, "{}-{}".format(
            slot.time.astimezone(meeting.tz()).strftime("%H%M"),
            (slot.time + slot.duration).astimezone(meeting.tz()).strftime("%H%M"),
        ))
        self.assertContains(r, f"shown in the {meeting.tz()} time zone")

        # text, UTC
        r = self.client.get(urlreverse(
            "ietf.meeting.views.agenda_plain",
            kwargs=dict(num=meeting.number, ext=".txt", utc="-utc"),
        ))
        self.assertContains(r, session.group.acronym)
        self.assertContains(r, session.group.name)
        self.assertContains(r, session.group.parent.acronym.upper())
        self.assertContains(r, slot.location.name)
        self.assertContains(r, "{}-{}".format(
            slot.time.astimezone(datetime.timezone.utc).strftime("%H%M"),
            (slot.time + slot.duration).astimezone(datetime.timezone.utc).strftime("%H%M"),
        ))
        self.assertContains(r, "shown in UTC")

        # future meeting, no agenda
        r = self.client.get(urlreverse("ietf.meeting.views.agenda_plain", kwargs=dict(num=future_meeting.number, ext=".txt")))
        self.assertContains(r, "There is no agenda available yet.")
        self.assertTemplateUsed(r, 'meeting/no-agenda.txt')

        # CSV
        r = self.client.get(urlreverse("ietf.meeting.views.agenda_plain", kwargs=dict(num=meeting.number, ext=".csv")))
        self.assertContains(r, session.group.acronym)
        self.assertContains(r, session.group.name)
        self.assertContains(r, session.group.parent.acronym.upper())
        self.assertContains(r, slot.location.name)
        self.assertContains(r, registration_text)
        start_time = slot.time.astimezone(meeting.tz())
        end_time = slot.end_time().astimezone(meeting.tz())
        self.assertContains(r, '"{}","{}","{}"'.format(
            start_time.strftime("%Y-%m-%d"),
            start_time.strftime("%H%M"),
            end_time.strftime("%H%M"),
        ))
        self.assertContains(r, session.materials.get(type='agenda').uploaded_filename)
        self.assertContains(r, session.materials.filter(type='slides').exclude(states__type__slug='slides',states__slug='deleted').first().uploaded_filename)
        self.assertNotContains(r, session.materials.filter(type='slides',states__type__slug='slides',states__slug='deleted').first().uploaded_filename)

        # CSV, utc
        r = self.client.get(urlreverse(
            "ietf.meeting.views.agenda_plain",
            kwargs=dict(num=meeting.number, ext=".csv", utc="-utc"),
        ))
        self.assertContains(r, session.group.acronym)
        self.assertContains(r, session.group.name)
        self.assertContains(r, session.group.parent.acronym.upper())
        self.assertContains(r, slot.location.name)
        self.assertContains(r, registration_text)
        start_time = slot.time.astimezone(datetime.timezone.utc)
        end_time = slot.end_time().astimezone(datetime.timezone.utc)
        self.assertContains(r, '"{}","{}","{}"'.format(
            start_time.strftime("%Y-%m-%d"),
            start_time.strftime("%H%M"),
            end_time.strftime("%H%M"),
        ))
        self.assertContains(r, session.materials.get(type='agenda').uploaded_filename)
        self.assertContains(r, session.materials.filter(type='slides').exclude(states__type__slug='slides',states__slug='deleted').first().uploaded_filename)
        self.assertNotContains(r, session.materials.filter(type='slides',states__type__slug='slides',states__slug='deleted').first().uploaded_filename)

        # iCal, no session filtering
        ical_url = urlreverse("ietf.meeting.views.agenda_ical", kwargs=dict(num=meeting.number))
        r = self.client.get(ical_url)
        with open('./ical-output.ics', 'w') as f:
            f.write(r.content.decode())
        assert_ical_response_is_valid(self, r)
        self.assertContains(r, "BEGIN:VTIMEZONE")
        self.assertContains(r, "END:VTIMEZONE")

        # iCal, single group
        r = self.client.get(ical_url + "?show=" + session.group.parent.acronym.upper())
        assert_ical_response_is_valid(self, r)
        self.assertContains(r, session.group.acronym)
        self.assertContains(r, session.group.name)
        self.assertContains(r, session.remote_instructions)
        self.assertContains(r, slot.location.name)
        self.assertContains(r, 'https://onsite.example.com')
        self.assertContains(r, 'https://meetecho.example.com')
        self.assertContains(r, "BEGIN:VTIMEZONE")
        self.assertContains(r, "END:VTIMEZONE")        

        self.assertContains(r, session.agenda().get_href())
        self.assertContains(
            r,
            urlreverse(
                'ietf.meeting.views.session_details',
                kwargs=dict(num=meeting.number, acronym=session.group.acronym)),
            msg_prefix='ical should contain link to meeting materials page for session')

        # Floor Plan
        r = self.client.get(urlreverse('floor-plan', kwargs=dict(num=meeting.number)))
        self.assertEqual(r.status_code, 200)

    def test_agenda_ical_next_meeting_type(self):
        # start with no upcoming IETF meetings, just an interim
        MeetingFactory(
            type_id="interim", date=date_today() + datetime.timedelta(days=15)
        )
        r = self.client.get(urlreverse("ietf.meeting.views.agenda_ical", kwargs={}))
        self.assertEqual(
            r.status_code, 404, "Should not return an interim meeting as next meeting"
        )
        # create an IETF meeting after the interim - it should be found as "next"
        ietf_meeting = MeetingFactory(
            type_id="ietf", date=date_today() + datetime.timedelta(days=30)
        )
        SessionFactory(meeting=ietf_meeting, name="Session at IETF meeting")
        r = self.client.get(urlreverse("ietf.meeting.views.agenda_ical", kwargs={}))
        self.assertContains(r, "Session at IETF meeting", status_code=200)

    def test_agenda_json_next_meeting_type(self):
        # start with no upcoming IETF meetings, just an interim
        MeetingFactory(
            type_id="interim", date=date_today() + datetime.timedelta(days=15)
        )
        r = self.client.get(urlreverse("ietf.meeting.views.agenda_json", kwargs={}))
        self.assertEqual(
            r.status_code, 404, "Should not return an interim meeting as next meeting"
        )
        # create an IETF meeting after the interim - it should be found as "next"
        ietf_meeting = MeetingFactory(
            type_id="ietf", date=date_today() + datetime.timedelta(days=30)
        )
        SessionFactory(meeting=ietf_meeting, name="Session at IETF meeting")
        r = self.client.get(urlreverse("ietf.meeting.views.agenda_json", kwargs={}))
        self.assertContains(r, "Session at IETF meeting", status_code=200)

    @override_settings(PROCEEDINGS_V1_BASE_URL='https://example.com/{meeting.number}')
    def test_agenda_redirects_for_old_meetings(self):
        """Meetings before 64 should be forwarded to their proceedings"""
        # meeting with record but no schedule
        MeetingFactory(type_id='ietf', number='35', populate_schedule=False)
        r = self.client.get(
            urlreverse(
                'agenda',
                kwargs={'num': '35', 'ext': '.html'},
            ))
        self.assertRedirects(r, 'https://example.com/35', fetch_redirect_response=False)

        # meeting with record and schedule but no assignments
        meeting_with_schedule = MeetingFactory(type_id='ietf', number='36', populate_schedule=True)
        r = self.client.get(
            urlreverse(
                'agenda',
                kwargs={'num': '36', 'ext': '.html'},
            ))
        self.assertRedirects(r, 'https://example.com/36', fetch_redirect_response=False)

        # meeting with an assignment
        SessionFactory(meeting=meeting_with_schedule)
        r = self.client.get(
                    urlreverse(
                        'agenda',
                        kwargs={'num': '36', 'ext': '.html'},
                    ))
        self.assertRedirects(r, 'https://example.com/36', fetch_redirect_response=False)

    def test_agenda_for_nonexistent_meeting(self):
        """Return a 404 for a bad IETF meeting number"""
        # Meetings pre-64 are redirected, but should be a 404 if there is no Meeting instance
        r = self.client.get(
            urlreverse(
                'agenda',
                kwargs={'num': '32', 'ext': '.html'},
            ))
        self.assertEqual(r.status_code, 404)

    @override_settings(MEETING_MATERIALS_SERVE_LOCALLY=False, MEETING_DOC_HREFS = settings.MEETING_DOC_CDN_HREFS)
    def test_materials_through_cdn(self):
        meeting = make_meeting_test_data(create_interims=True)

        session107 = SessionFactory(meeting__number='172',group__acronym='mars')
        doc = DocumentFactory.create(name='agenda-172-mars', type_id='agenda', title="Agenda",
            uploaded_filename="agenda-172-mars.txt", group=session107.group, rev='00', states=[('agenda','active')])
        pres = SessionPresentation.objects.create(session=session107,document=doc,rev=doc.rev)
        session107.sessionpresentation_set.add(pres) # 
        doc = DocumentFactory.create(name='minutes-172-mars', type_id='minutes', title="Minutes",
            uploaded_filename="minutes-172-mars.md", group=session107.group, rev='00', states=[('minutes','active')])
        pres = SessionPresentation.objects.create(session=session107,document=doc,rev=doc.rev)
        session107.sessionpresentation_set.add(pres)
        doc = DocumentFactory.create(name='slides-172-mars-1-active', type_id='slides', title="Slideshow",
            uploaded_filename="slides-172-mars.txt", group=session107.group, rev='00',
            states=[('slides','active'), ('reuse_policy', 'single')])
        pres = SessionPresentation.objects.create(session=session107,document=doc,rev=doc.rev)
        session107.sessionpresentation_set.add(pres)

        for session in (
            Session.objects.filter(meeting=meeting, group__acronym="mars").first(),
            session107,
            Session.objects.filter(meeting__type_id='interim', group__acronym='mars', schedulingevent__status='sched').first(),
        ):
            self.write_materials_files(session.meeting, session)
            for document in (session.agenda(),session.minutes(),session.slides()[0]):
                url = urlreverse("ietf.meeting.views.materials_document",
                                               kwargs=dict(num=session.meeting.number, document=document))
                r = self.client.get(url)
                if session.meeting.number.isdigit() and int(session.meeting.number)<=96:
                    self.assertEqual(r.status_code,200)
                else:
                    self.assertEqual(r.status_code,302)
                    self.assertEqual(r['Location'],document.get_href())
                    self.assertNotEqual(urlsplit(r['Location'])[2],url)

    def test_materials(self):
        meeting = make_meeting_test_data()
        session = Session.objects.filter(meeting=meeting, group__acronym="mars").first()
        self.do_test_materials(meeting, session)

    def test_interim_materials(self):
        make_meeting_test_data()
        group = Group.objects.get(acronym='mars')
        date = timezone.now() - datetime.timedelta(days=10)
        meeting = make_interim_meeting(group=group, date=date, status='sched')
        session = meeting.session_set.first()

        self.do_test_materials(meeting, session)

    @override_settings(MEETING_MATERIALS_SERVE_LOCALLY=True)
    def test_meeting_materials_non_utf8(self):
        meeting = make_meeting_test_data()
        session = Session.objects.filter(meeting=meeting, group__acronym="mars").first()
        doc = session.materials.get(type="minutes")
        self.write_materials_file(meeting,
                                  doc,
                                  "1. More work items underway\n\n2. The draft will be finished before next meeting\n\n - É",
                                  charset="iso-8859-1")
        url = urlreverse("ietf.meeting.views.materials_document",
                         kwargs=dict(num=meeting.number, document=session.minutes()))

        for accept, cont_type, content in [
                ('text/html,text/plain,text/markdown',  'text/html',     '<li>\n<p>More work items underway</p>\n</li>'),
                ('text/markdown,text/html,text/plain',  'text/markdown', '1. More work items underway'),
                ('text/plain,text/markdown, text/html', 'text/plain',    '1. More work items underway'),
                ('text/html',                           'text/html',     '<li>\n<p>More work items underway</p>\n</li>'),
                ('text/markdown',                       'text/markdown', '1. More work items underway'),
                ('text/plain',                          'text/plain',    '1. More work items underway'),
            ]:
            client = Client(HTTP_ACCEPT=accept)
            r = client.get(url)
            rtype = r['Content-Type'].split(';')[0]
            self.assertEqual(cont_type, rtype)
            self.assertContains(r, content)

    @override_settings(MEETING_MATERIALS_SERVE_LOCALLY=True)
    def do_test_materials(self, meeting, session):

        self.write_materials_files(meeting, session)
        
        # session agenda
        document = session.agenda()
        url = urlreverse("ietf.meeting.views.materials_document",
                                       kwargs=dict(num=meeting.number, document=document))
        r = self.client.get(url)
        if r.status_code != 200:
            q = PyQuery(r.content)
            debug.show('q(".alert").text()')
        self.assertContains(r, "1. WG status")

        # session minutes
        url = urlreverse("ietf.meeting.views.materials_document",
                         kwargs=dict(num=meeting.number, document=session.minutes()))
        r = self.client.get(url)
        self.assertContains(r, "1. More work items underway")
        
        
        cont_disp = r._headers.get('content-disposition', ('Content-Disposition', ''))[1]
        cont_disp = re.split('; ?', cont_disp)
        cont_disp_settings = dict( e.split('=', 1) for e in cont_disp if '=' in e )
        filename = cont_disp_settings.get('filename', '').strip('"')
        if filename.endswith('.md'):
            for accept, cont_type, content in [
                    ('text/html,text/plain,text/markdown',  'text/html',     '<li>\n<p>More work items underway</p>\n</li>'),
                    ('text/markdown,text/html,text/plain',  'text/markdown', '1. More work items underway'),
                    ('text/plain,text/markdown, text/html', 'text/plain',    '1. More work items underway'),
                    ('text/html',                           'text/html',     '<li>\n<p>More work items underway</p>\n</li>'),
                    ('text/markdown',                       'text/markdown', '1. More work items underway'),
                    ('text/plain',                          'text/plain',    '1. More work items underway'),
                ]:
                client = Client(HTTP_ACCEPT=accept)
                r = client.get(url)
                rtype = r['Content-Type'].split(';')[0]
                self.assertEqual(cont_type, rtype)
                self.assertContains(r, content)

        # test with explicit meeting number in url
        if meeting.number.isdigit():
            url = urlreverse("ietf.meeting.views.materials", kwargs=dict(num=meeting.number))
            r = self.client.get(url)
            self.assertEqual(r.status_code, 200)
            q = PyQuery(r.content)
            row = q('#content #%s' % str(session.group.acronym)).closest("tr")
            self.assertTrue(row.find('a:contains("Agenda")'))
            self.assertTrue(row.find('a:contains("Minutes")'))
            self.assertTrue(row.find('a:contains("Slideshow")'))
            self.assertFalse(row.find("a:contains(\"Bad Slideshow\")"))

            # test with no meeting number in url
            url = urlreverse("ietf.meeting.views.materials", kwargs=dict())
            r = self.client.get(url)
            self.assertEqual(r.status_code, 200)
            q = PyQuery(r.content)
            row = q('#content #%s' % str(session.group.acronym)).closest("tr")
            self.assertTrue(row.find('a:contains("Agenda")'))
            self.assertTrue(row.find('a:contains("Minutes")'))
            self.assertTrue(row.find('a:contains("Slideshow")'))
            self.assertFalse(row.find("a:contains(\"Bad Slideshow\")"))

            # test with a loggged-in wg chair
            self.client.login(username="marschairman", password="marschairman+password")
            url = urlreverse("ietf.meeting.views.materials", kwargs=dict(num=meeting.number))
            r = self.client.get(url)
            self.assertEqual(r.status_code, 200)
            q = PyQuery(r.content)
            row = q('#content #%s' % str(session.group.acronym)).closest("tr")
            self.assertTrue(row.find('a:contains("Agenda")'))
            self.assertTrue(row.find('a:contains("Minutes")'))
            self.assertTrue(row.find('a:contains("Slideshow")'))
            self.assertFalse(row.find("a:contains(\"Bad Slideshow\")"))
            self.assertTrue(row.find('a:contains("Edit materials")'))
            # FIXME: missing tests of .pdf/.tar generation (some code can
            # probably be lifted from similar tests in iesg/tests.py)

            # document-specific urls
            for doc in session.materials.exclude(states__slug='deleted'):
                url = urlreverse('ietf.meeting.views.materials_document', kwargs=dict(num=meeting.number, document=doc.name))
                r = self.client.get(url)
                self.assertEqual(unicontent(r), doc.text())

    def test_materials_has_edit_links(self):
        meeting = make_meeting_test_data()
        url = urlreverse("ietf.meeting.views.materials", kwargs=dict(num=meeting.number))
        r = self.client.get(url)
        self.assertNotContains(r, 'Edit materials', status_code=200)

        # mars chairman can edit materials for mars group
        self.client.login(username='marschairman', password='marschairman+password')
        r = self.client.get(url)
        self.assertEqual(r.status_code, 200)
        q = PyQuery(r.content.decode())
        edit_url = urlreverse(
            'ietf.meeting.views.session_details',
            kwargs={'num': meeting.number, 'acronym': 'mars'},
        )
        self.assertEqual(len(q(f'a[href^="{edit_url}"]')), 1, 'Link to mars session_details for mars chairman')
        for acro in ['ietf', 'ames']:  # other groups with materials
            edit_url = urlreverse(
                'ietf.meeting.views.session_details',
                kwargs={'num': meeting.number, 'acronym': acro},
            )
            self.assertEqual(len(q(f'a[href^="{edit_url}"]')), 0, f'No link to {acro} session_details for mars chairman')

        # secretary can edit all groups
        self.client.login(username='secretary', password='secretary+password')
        r = self.client.get(url)
        self.assertEqual(r.status_code, 200)
        q = PyQuery(r.content.decode())
        for acro in ['mars', 'ames']:  # wgs
            edit_url = urlreverse(
                'ietf.meeting.views.session_details',
                kwargs={'num': meeting.number, 'acronym': acro},
            )
            self.assertEqual(len(q(f'a[href^="{edit_url}"]')), 1, f'Link to session_details page for {acro}')
        # The IETF Plenary has a "#sessionX" tacked on to the edit url to differentiate from other sessions,
        # so test it separately. Not bothering to check the exact session pk in detail.
        edit_url = urlreverse(
            'ietf.meeting.views.session_details',
            kwargs={'num': meeting.number, 'acronym': 'ietf'},
        )
        self.assertEqual(len(q(f'a[href^="{edit_url}#session"]')), 1, f'Link to session_details page for {acro}')



    def test_materials_editable_groups(self):
        meeting = make_meeting_test_data()
        
        self.client.login(username="marschairman", password="marschairman+password")
        r = self.client.get(urlreverse("ietf.meeting.views.materials_editable_groups", kwargs={'num':meeting.number}))
        self.assertContains(r, meeting.number)
        self.assertContains(r, "mars")
        self.assertNotContains(r, "No session requested")

        self.client.login(username="ad", password="ad+password")
        r = self.client.get(urlreverse("ietf.meeting.views.materials_editable_groups", kwargs={'num':meeting.number}))
        self.assertContains(r, meeting.number)
        self.assertContains(r, "frfarea")
        self.assertContains(r, "No session requested")

        self.client.login(username="plain",password="plain+password")
        r = self.client.get(urlreverse("ietf.meeting.views.materials_editable_groups", kwargs={'num':meeting.number}))
        self.assertContains(r, meeting.number)
        self.assertContains(r, "You cannot manage the meeting materials for any groups")

    @override_settings(MEETING_MATERIALS_SERVE_LOCALLY=True)
    def test_materials_name_endswith_hyphen_number_number(self):
        # be sure a shadowed filename without the hyphen does not interfere
        shadow = SessionPresentationFactory(
            document__name="slides-115-junk",
            document__type_id="slides",
            document__states=[("reuse_policy", "single")],
        )
        shadow.document.uploaded_filename = (
            f"{shadow.document.name}-{shadow.document.rev}.pdf"
        )
        shadow.document.save()
        # create the material we want to find for the test
        sp = SessionPresentationFactory(
            document__name="slides-115-junk-15",
            document__type_id="slides",
            document__states=[("reuse_policy", "single")],
        )
        sp.document.uploaded_filename = f"{sp.document.name}-{sp.document.rev}.pdf"
        sp.document.save()
        self.write_materials_file(
            sp.session.meeting, sp.document, "Fake slide contents rev 00"
        )

        # create rev 01
        sp.document.rev = "01"
        sp.document.uploaded_filename = f"{sp.document.name}-{sp.document.rev}.pdf"
        sp.document.save_with_history(
            [
                NewRevisionDocEvent.objects.create(
                    type="new_revision",
                    doc=sp.document,
                    rev=sp.document.rev,
                    by=Person.objects.get(name="(System)"),
                    desc=f"New version available: <b>{sp.document.name}-{sp.document.rev}.txt</b>",
                )
            ]
        )
        self.write_materials_file(
            sp.session.meeting, sp.document, "Fake slide contents rev 01"
        )
        url = urlreverse(
            "ietf.meeting.views.materials_document",
            kwargs=dict(document=sp.document.name, num=sp.session.meeting.number),
        )
        r = self.client.get(url)
        self.assertContains(
            r,
            "Fake slide contents rev 01",
            status_code=200,
            msg_prefix="Should return latest rev by default",
        )
        url = urlreverse(
            "ietf.meeting.views.materials_document",
            kwargs=dict(document=sp.document.name + "-00", num=sp.session.meeting.number),
        )
        r = self.client.get(url)
        self.assertContains(
            r,
            "Fake slide contents rev 00",
            status_code=200,
            msg_prefix="Should return existing version on request",
        )
        url = urlreverse(
            "ietf.meeting.views.materials_document",
            kwargs=dict(document=sp.document.name + "-02", num=sp.session.meeting.number),
        )
        r = self.client.get(url)
        self.assertEqual(r.status_code, 404, "Should not find nonexistent version")

    def test_important_dates(self):
        meeting=MeetingFactory(type_id='ietf')
        meeting.show_important_dates = True
        meeting.save()
        populate_important_dates(meeting)
        url = urlreverse('ietf.meeting.views.important_dates',kwargs={'num':meeting.number})
        r = self.client.get(url)
        self.assertContains(r, str(meeting.importantdate_set.first().date))
        idn = ImportantDateName.objects.filter(used=True).first()
        pre_date = meeting.importantdate_set.get(name=idn).date
        idn.default_offset_days -= 1
        idn.save()
        update_important_dates(meeting)
        post_date =  meeting.importantdate_set.get(name=idn).date
        self.assertEqual(pre_date, post_date+datetime.timedelta(days=1))

    def test_important_dates_ical(self):
        meeting = MeetingFactory(type_id='ietf')
        meeting.show_important_dates = True
        meeting.save()
        populate_important_dates(meeting)
        url = urlreverse('ietf.meeting.views.important_dates', kwargs={'num': meeting.number, 'output_format': 'ics'})
        r = self.client.get(url)
        for d in meeting.importantdate_set.all():
            self.assertContains(r, d.date.isoformat())

    def test_group_ical(self):
        meeting = make_meeting_test_data()
        s1 = Session.objects.filter(meeting=meeting, group__acronym="mars").first()
        a1 = s1.official_timeslotassignment()
        t1 = a1.timeslot
        # Create an extra session
        t2 = TimeSlotFactory.create(
            meeting=meeting,
            time=meeting.tz().localize(
                datetime.datetime.combine(meeting.date, datetime.time(11, 30))
            )
        )
        s2 = SessionFactory.create(meeting=meeting, group=s1.group, add_to_schedule=False)
        SchedTimeSessAssignment.objects.create(timeslot=t2, session=s2, schedule=meeting.schedule)
        #
        url = urlreverse('ietf.meeting.views.agenda_ical', kwargs={'num':meeting.number, 'acronym':s1.group.acronym, })
        r = self.client.get(url)
        assert_ical_response_is_valid(self,
                                      r,
                                      expected_event_summaries=['mars - Martian Special Interest Group'],
                                      expected_event_count=2)
        self.assertContains(r, t1.local_start_time().strftime('%Y%m%dT%H%M%S'))
        self.assertContains(r, t2.local_start_time().strftime('%Y%m%dT%H%M%S'))
        #
        url = urlreverse('ietf.meeting.views.agenda_ical', kwargs={'num':meeting.number, 'session_id':s1.id, })
        r = self.client.get(url)
        assert_ical_response_is_valid(self, r,
                                      expected_event_summaries=['mars - Martian Special Interest Group'],
                                      expected_event_count=1)
        self.assertContains(r, t1.local_start_time().strftime('%Y%m%dT%H%M%S'))
        self.assertNotContains(r, t2.local_start_time().strftime('%Y%m%dT%H%M%S'))

    def test_parse_agenda_filter_params(self):
        def _r(show=(), hide=(), showtypes=(), hidetypes=()):
            """Helper to create expected result dict"""
            return dict(show=set(show), hide=set(hide), showtypes=set(showtypes), hidetypes=set(hidetypes))

        self.assertIsNone(parse_agenda_filter_params(QueryDict('')))

        # test valid combos (not exhaustive)
        for qstr, expected in (
            ('show=', _r()), ('hide=', _r()), ('showtypes=', _r()), ('hidetypes=', _r()),
            ('show=x', _r(show=['x'])), ('hide=x', _r(hide=['x'])),
            ('showtypes=x', _r(showtypes=['x'])), ('hidetypes=x', _r(hidetypes=['x'])),
            ('show=x,y,z', _r(show=['x','y','z'])),
            ('hide=x,y,z', _r(hide=['x','y','z'])),
            ('showtypes=x,y,z', _r(showtypes=['x','y','z'])),
            ('hidetypes=x,y,z', _r(hidetypes=['x','y','z'])),
            ('show=a&hide=a', _r(show=['a'], hide=['a'])),
            ('show=a&hide=b', _r(show=['a'], hide=['b'])),
            ('show=a&hide=b&showtypes=c&hidetypes=d', _r(show=['a'], hide=['b'], showtypes=['c'], hidetypes=['d'])),
        ):
            self.assertEqual(
                parse_agenda_filter_params(QueryDict(qstr)),
                expected,
                'Parsed "%s" incorrectly' % qstr,
            )

    def do_ical_filter_test(self, meeting, querystring, expected_session_summaries):
        url = urlreverse('ietf.meeting.views.agenda_ical', kwargs={'num':meeting.number})
        r = self.client.get(url + querystring)
        self.assertEqual(r.status_code, 200)
        assert_ical_response_is_valid(self,
                                      r,
                                      expected_event_summaries=expected_session_summaries,
                                      expected_event_count=len(expected_session_summaries))

    def test_ical_filter(self):
        # Just a quick check of functionality - permutations tested via tests_js.AgendaTests
        meeting = make_meeting_test_data()
        self.do_ical_filter_test(
            meeting,
            querystring='',
            expected_session_summaries=[
                'Morning Break',
                'Registration',
                'IETF Plenary',
                'ames - Asteroid Mining Equipment Standardization Group',
                'mars - Martian Special Interest Group',
            ]
        )
        self.do_ical_filter_test(
            meeting,
            querystring='?show=plenary,secretariat,ames&hide=admin',
            expected_session_summaries=[
                'Morning Break',
                'IETF Plenary',
                'ames - Asteroid Mining Equipment Standardization Group',
            ]
        )

    def build_session_setup(self):
        # This setup is intentionally unusual - the session has one draft attached as a session presentation,
        # but lists a different on in its agenda. The expectation is that the pdf and tgz views will return both.
        session = SessionFactory(group__type_id='wg',meeting__type_id='ietf')
        draft1 = WgDraftFactory(group=session.group)
        session.sessionpresentation_set.create(document=draft1)
        draft2 = WgDraftFactory(group=session.group)
        agenda = DocumentFactory(type_id='agenda',group=session.group, uploaded_filename='agenda-%s-%s' % (session.meeting.number,session.group.acronym), states=[('agenda','active')])
        session.sessionpresentation_set.create(document=agenda)
        self.write_materials_file(session.meeting, session.materials.get(type="agenda"),
                                  "1. WG status (15 minutes)\n\n2. Status of %s\n\n" % draft2.name)
        filenames = []
        for d in (draft1, draft2):
            file,_ = submission_file(name_in_doc=f'{d.name}-00',name_in_post=f'{d.name}-00.txt',templatename='test_submission.txt',group=session.group)
            filename = os.path.join(d.get_file_path(),file.name)
            with io.open(filename,'w') as draftbits:
                draftbits.write(file.getvalue())
            filenames.append(filename)
        self.assertEqual( len(session_draft_list(session.meeting.number,session.group.acronym)), 2)
        return (session, filenames)

    def test_session_draft_tarfile(self):
        session, filenames = self.build_session_setup()
        url = urlreverse('ietf.meeting.views.session_draft_tarfile', kwargs={'num':session.meeting.number,'acronym':session.group.acronym})
        response = self.client.get(url)
        self.assertEqual(response.status_code, 200)
        self.assertEqual(response.get('Content-Type'), 'application/octet-stream')
        for filename in filenames:
            os.unlink(filename)

    @skipIf(skip_pdf_tests, skip_message)
    @skip_coverage
    def test_session_draft_pdf(self):
        session, filenames = self.build_session_setup()
        url = urlreverse('ietf.meeting.views.session_draft_pdf', kwargs={'num':session.meeting.number,'acronym':session.group.acronym})
        response = self.client.get(url)
        self.assertEqual(response.status_code, 200)
        self.assertEqual(response.get('Content-Type'), 'application/pdf')
        for filename in filenames:
            os.unlink(filename)

    def test_current_materials(self):
        url = urlreverse('ietf.meeting.views.current_materials')
        response = self.client.get(url)
        self.assertEqual(response.status_code, 404)
        MeetingFactory(type_id='ietf', date=date_today())
        response = self.client.get(url)
        self.assertEqual(response.status_code, 302)

    def test_edit_schedule_properties(self):
        self.client.login(username='secretary',password='secretary+password')
        url = urlreverse('ietf.meeting.views.edit_schedule_properties',kwargs={'owner':'does@notexist.example','name':'doesnotexist','num':00})
        response = self.client.get(url)
        self.assertEqual(response.status_code,404)
        self.client.logout()
        schedule = ScheduleFactory(meeting__type_id='ietf',visible=False,public=False)
        url = urlreverse('ietf.meeting.views.edit_schedule_properties',kwargs={'owner':schedule.owner.email(),'name':schedule.name,'num':schedule.meeting.number})
        response = self.client.get(url)
        self.assertEqual(response.status_code,302)
        self.client.login(username='secretary',password='secretary+password')
        response = self.client.get(url)
        self.assertEqual(response.status_code,200)

        new_base = Schedule.objects.create(name="newbase", owner=schedule.owner, meeting=schedule.meeting)
        response = self.client.post(url, {
                'name': 'some-other-name',
                'visible':True,
                'public':True,
                'notes': "New Notes",
                'base': new_base.pk,
            }
        )
        self.assertNoFormPostErrors(response)
        self.assertRedirects(
            response,
            urlreverse(
                'ietf.meeting.views.edit_meeting_schedule',
                kwargs={'num': schedule.meeting.number, 'owner': schedule.owner.email(), 'name': 'some-other-name'}
            ),
        )
        schedule.refresh_from_db()
        self.assertTrue(schedule.visible)
        self.assertTrue(schedule.public)
        self.assertEqual(schedule.notes, "New Notes")
        self.assertEqual(schedule.base_id, new_base.pk)
        self.assertEqual(schedule.name, 'some-other-name')

    def test_agenda_by_type_ics(self):
        session=SessionFactory(meeting__type_id='ietf',type_id='lead')
        url = urlreverse('ietf.meeting.views.agenda_by_type_ics',kwargs={'num':session.meeting.number,'type':'lead'})
        login_testing_unauthorized(self,"secretary",url)
        response = self.client.get(url)
        self.assertEqual(response.status_code,200)
        self.assertEqual(response.get('Content-Type'), 'text/calendar')

    def test_cancelled_ics(self):
        session=SessionFactory(meeting__type_id='ietf',status_id='canceled')
        url = urlreverse('ietf.meeting.views.agenda_ical', kwargs=dict(num=session.meeting.number))
        r = self.client.get(url)
        self.assertEqual(r.status_code,200)
        self.assertIn('STATUS:CANCELLED',unicontent(r))
        self.assertNotIn('STATUS:CONFIRMED',unicontent(r))

    def test_session_materials(self):
        meeting = make_meeting_test_data()
        session = Session.objects.filter(meeting=meeting, group__acronym="mars").first()

        url = urlreverse('ietf.meeting.views.session_materials', kwargs=dict(session_id=session.pk))
        r = self.client.get(url)
        self.assertEqual(r.status_code, 200)
        q = PyQuery(r.content)

        agenda_div = q('div.agenda-frame')
        self.assertIsNotNone(agenda_div)
        self.assertEqual(agenda_div.attr('data-src'), session.agenda().get_href())

        minutes_div = q('div.minutes-frame')
        self.assertIsNotNone(minutes_div)
        self.assertEqual(minutes_div.attr('data-src'), session.minutes().get_href())

        # Make sure undeleted slides are present and deleted slides are not
        not_deleted_slides = session.materials.filter(
            type='slides'
        ).exclude(
            states__type__slug='slides',states__slug='deleted'
        )
        self.assertGreater(not_deleted_slides.count(), 0)  # make sure this isn't a pointless test

        deleted_slides = session.materials.filter(
            type='slides', states__type__slug='slides', states__slug='deleted'
        )
        self.assertGreater(deleted_slides.count(), 0)  # make sure this isn't a pointless test

        # live slides should be found
        for slide in not_deleted_slides:
            self.assertTrue(q('ul li a:contains("%s")' % slide.title))

        # deleted slides should not be found
        for slide in deleted_slides:
            self.assertFalse(q('ul li a:contains("%s")' % slide.title))

    def test_meetinghost_logo(self):
        host = MeetingHostFactory()
        url = urlreverse('ietf.meeting.views_proceedings.meetinghost_logo',kwargs=dict(host_id=host.pk,num=host.meeting.number))
        r = self.client.get(url)
        self.assertIs(type(r),FileResponse)


@override_settings(MEETING_SESSION_LOCK_TIME=datetime.timedelta(minutes=10))
class EditMeetingScheduleTests(TestCase):
    """Tests of the meeting editor view

    This has tests in tests_js.py as well.
    """
    def test_room_grouping(self):
        """Blocks of rooms in the editor should have identical timeslots"""
        # set up a meeting, but we'll construct our own timeslots/rooms
        meeting = MeetingFactory(type_id='ietf', populate_schedule=False)
        sched = ScheduleFactory(meeting=meeting)

        # Make groups of rooms with timeslots identical within a group, distinct between groups
        times = [
            [datetime.time(11,0), datetime.time(12,0), datetime.time(13,0)],
            [datetime.time(11,0), datetime.time(12,0), datetime.time(13,0)],  # same times, but durations will differ
            [datetime.time(11,30), datetime.time(12, 0), datetime.time(13,0)],  # different time
            [datetime.time(12,0)],  # different number of timeslots
        ]
        durations = [
            [30, 60, 90],
            [60, 60, 90],
            [30, 60, 90],
            [60],
        ]
        # check that times and durations are same-sized arrays
        self.assertEqual(len(times), len(durations))
        for time_row, duration_row in zip(times, durations):
            self.assertEqual(len(time_row), len(duration_row))

        # Create an array of room groups, each with rooms_per_group Rooms in it.
        # Assign TimeSlots according to the times/durations above to each Room.
        room_groups = []
        rooms_in_group = 1  # will be incremented with each group
        for time_row, duration_row in zip(times, durations):
            room_groups.append(RoomFactory.create_batch(rooms_in_group, meeting=meeting))
            rooms_in_group += 1  # put a different number of rooms in each group to help identify errors in grouping
            for time, duration in zip(time_row, duration_row):
                for room in room_groups[-1]:
                    TimeSlotFactory(
                        meeting=meeting,
                        location=room,
                        time=meeting.tz().localize(
                            datetime.datetime.combine(meeting.date, time)
                        ),
                        duration=datetime.timedelta(minutes=duration),
                    )

        # Now retrieve the edit meeting schedule page
        url = urlreverse('ietf.meeting.views.edit_meeting_schedule',
                         kwargs=dict(num=meeting.number, owner=sched.owner.email(), name=sched.name))
        r = self.client.get(url)
        self.assertEqual(r.status_code, 200)

        q = PyQuery(r.content)
        day_divs = q('div.day')
        # There's only one day with TimeSlots. This means there will be two divs with class 'day':
        # the first is the room label column, the second is the TimeSlot grid.
        # Using eq() instead of [] gives us PyQuery objects instead of Elements
        label_divs = day_divs.eq(0).find('div.room-group')
        self.assertEqual(len(label_divs), len(room_groups))
        room_group_divs = day_divs.eq(1).find('div.room-group')
        self.assertEqual(len(room_group_divs), len(room_groups))
        for rg, l_div, rg_div in zip(
                room_groups,
                label_divs.items(),  # items() gives us PyQuery objects
                room_group_divs.items(),  # items() gives us PyQuery objects
        ):
            # Check that room labels are correctly grouped
            self.assertCountEqual(
                [div.text() for div in l_div.find('div.room-name').items()],
                [room.name for room in rg],
            )

            # And that the time labels are correct. Just check that the individual timeslot labels agree with
            # the time-header above each room group.
            time_header_labels = rg_div.find('div.time-header div.time-label').text()
            timeslot_rows = rg_div.find('div.timeslots')
            for row in timeslot_rows.items():
                time_labels = row.find('div.time-label div:not(.past-flag)').text()
                self.assertEqual(time_labels, time_header_labels)

    def test_bof_session_tag(self):
        """Sessions for BOF groups should be marked as such"""
        meeting = MeetingFactory(type_id='ietf')

        non_bof_session = SessionFactory(meeting=meeting)
        bof_session = SessionFactory(meeting=meeting, group__state_id='bof')

        url = urlreverse('ietf.meeting.views.edit_meeting_schedule',
                         kwargs=dict(num=meeting.number))

        self.client.login(username='secretary', password='secretary+password')
        r = self.client.get(url)
        self.assertEqual(r.status_code, 200)

        q = PyQuery(r.content)
        self.assertEqual(len(q('#session{} .bof-tag'.format(non_bof_session.pk))), 0,
                         'Non-BOF session should not be tagged as a BOF session')

        bof_tags = q('#session{} .bof-tag'.format(bof_session.pk))
        self.assertEqual(len(bof_tags), 1,
                         'BOF session should have one BOF session tag')
        self.assertIn('BOF', bof_tags.eq(0).text(),
                      'BOF tag should contain text "BOF"')

    def _setup_for_swap_timeslots(self):
        """Create a meeting, rooms, and schedule for swap_timeslots testing

        Creates two groups of rooms with disjoint timeslot sets, modeling the room grouping in
        the edit_meeting_schedule view.
        """
        # Meeting must be in the future so it can be edited
        meeting = MeetingFactory(
            type_id='ietf',
            date=date_today() + datetime.timedelta(days=7),
            populate_schedule=False,
        )
        meeting.schedule = ScheduleFactory(meeting=meeting)
        meeting.save()

        # Create room groups
        room_groups = [
            RoomFactory.create_batch(2, meeting=meeting),
            RoomFactory.create_batch(2, meeting=meeting),
        ]

        # Set up different sets of timeslots
        # Work with t0 in UTC for arithmetic. This does not change the results but is cleaner if someone looks
        # at intermediate results which may be misleading until passed through tz.normalize().
        t0 = meeting.tz().localize(
            datetime.datetime.combine(meeting.date, datetime.time(11, 0))
        ).astimezone(pytz.utc)
        dur = datetime.timedelta(hours=2)
        for room in room_groups[0]:
            TimeSlotFactory(meeting=meeting, location=room, duration=dur, time=t0)
            TimeSlotFactory(meeting=meeting, location=room, duration=dur, time=t0 + datetime.timedelta(days=1, hours=2))
            TimeSlotFactory(meeting=meeting, location=room, duration=dur, time=t0 + datetime.timedelta(days=2, hours=4))

        for room in room_groups[1]:
            TimeSlotFactory(meeting=meeting, location=room, duration=dur, time=t0 + datetime.timedelta(hours=1))
            TimeSlotFactory(meeting=meeting, location=room, duration=dur, time=t0 + datetime.timedelta(days=1, hours=3))
            TimeSlotFactory(meeting=meeting, location=room, duration=dur, time=t0 + datetime.timedelta(days=2, hours=5))

        # And now put sessions in the timeslots
        for ts in meeting.timeslot_set.all():
            SessionFactory(
                meeting=meeting,
                name=str(ts.pk),  # label to identify where it started
                add_to_schedule=False,
            ).timeslotassignments.create(
                timeslot=ts,
                schedule=meeting.schedule,
            )
        return meeting, room_groups

    def test_swap_timeslots(self):
        """Schedule timeslot groups should swap properly

        This tests the case currently exercised by the UI - where the rooms are grouped according to
        entirely equivalent sets of timeslots. Thus, there is always a matching timeslot for every (or no)
        room as long as the rooms parameter to the ajax call includes only one group.
        """
        meeting, room_groups = self._setup_for_swap_timeslots()

        url = urlreverse('ietf.meeting.views.edit_meeting_schedule', kwargs=dict(num=meeting.number))
        username = meeting.schedule.owner.user.username
        self.client.login(username=username, password=username + '+password')

        # Swap group 0's first and last sessions
        r = self.client.post(
            url,
            dict(
                action='swaptimeslots',
                origin_timeslot=str(room_groups[0][0].timeslot_set.first().pk),
                target_timeslot=str(room_groups[0][0].timeslot_set.last().pk),
                rooms=','.join([str(room.pk) for room in room_groups[0]]),
            )
        )
        self.assertEqual(r.status_code, 302)

        # Validate results
        for index, room in enumerate(room_groups[0]):
            timeslots = list(room.timeslot_set.all())
            self.assertEqual(timeslots[0].session.name, str(timeslots[-1].pk),
                             'Session from last timeslot in room (0, {}) should now be in first'.format(index))
            self.assertEqual(timeslots[-1].session.name, str(timeslots[0].pk),
                             'Session from first timeslot in room (0, {}) should now be in last'.format(index))
            self.assertEqual(
                [ts.session.name for ts in timeslots[1:-1]],
                [str(ts.pk) for ts in timeslots[1:-1]],
                'Sessions in middle timeslots should be unchanged'
            )
        for index, room in enumerate(room_groups[1]):
            timeslots = list(room.timeslot_set.all())
            self.assertFalse(
                any(ts.session is None for ts in timeslots),
                "Sessions in other room group's timeslots should still be assigned"
            )
            self.assertEqual(
                [ts.session.name for ts in timeslots],
                [str(ts.pk) for ts in timeslots],
                "Sessions in other room group's timeslots should be unchanged"
            )

    def test_swap_timeslots_denies_past(self):
        """Swapping past timeslots is not allowed for an official schedule"""
        meeting, room_groups = self._setup_for_swap_timeslots()
        # clone official schedule as an unofficial schedule
        Schedule.objects.create(
            name='unofficial',
            owner=meeting.schedule.owner,
            meeting=meeting,
            base=meeting.schedule.base,
            origin=meeting.schedule,
        )


        official_url = urlreverse('ietf.meeting.views.edit_meeting_schedule', kwargs=dict(num=meeting.number))
        unofficial_url = urlreverse('ietf.meeting.views.edit_meeting_schedule',
                                    kwargs=dict(num=meeting.number,
                                                owner=str(meeting.schedule.owner.email()),
                                                name='unofficial'))
        username = meeting.schedule.owner.user.username
        self.client.login(username=username, password=username + '+password')

        # Swap group 0's first and last sessions, first in the past
        right_now = self._right_now_in(meeting.tz())
        for room in room_groups[0]:
            ts = room.timeslot_set.last()
            ts.time = right_now - datetime.timedelta(minutes=5)
            ts.save()
        # timeslot_set is ordered by -time, so check that we know which is past/future
        self.assertTrue(room_groups[0][0].timeslot_set.last().time < right_now)
        self.assertTrue(room_groups[0][0].timeslot_set.first().time > right_now)
        post_data = dict(
            action='swaptimeslots',
            origin_timeslot=str(room_groups[0][0].timeslot_set.first().pk),
            target_timeslot=str(room_groups[0][0].timeslot_set.last().pk),
            rooms=','.join([str(room.pk) for room in room_groups[0]]),
        )
        r = self.client.post(official_url, post_data)
        self.assertContains(r, "Can't swap these timeslots.", status_code=400)

        # same request should succeed for an unofficial schedule
        r = self.client.post(unofficial_url, post_data)
        self.assertEqual(r.status_code, 302)

        # now with origin/target reversed
        post_data = dict(
            action='swaptimeslots',
            origin_timeslot=str(room_groups[0][0].timeslot_set.last().pk),
            target_timeslot=str(room_groups[0][0].timeslot_set.first().pk),
            rooms=','.join([str(room.pk) for room in room_groups[0]]),
        )
        r = self.client.post(official_url, post_data)
        self.assertContains(r, "Can't swap these timeslots.", status_code=400)

        # same request should succeed for an unofficial schedule
        r = self.client.post(unofficial_url, post_data)
        self.assertEqual(r.status_code, 302)

        # now with the "past" timeslot less than MEETING_SESSION_LOCK_TIME in the future
        for room in room_groups[0]:
            ts = room.timeslot_set.last()
            ts.time = right_now + datetime.timedelta(minutes=9)  # must be < MEETING_SESSION_LOCK_TIME
            ts.save()
        self.assertTrue(room_groups[0][0].timeslot_set.last().time < right_now + settings.MEETING_SESSION_LOCK_TIME)
        self.assertTrue(room_groups[0][0].timeslot_set.first().time > right_now + settings.MEETING_SESSION_LOCK_TIME)
        post_data = dict(
            action='swaptimeslots',
            origin_timeslot=str(room_groups[0][0].timeslot_set.first().pk),
            target_timeslot=str(room_groups[0][0].timeslot_set.last().pk),
            rooms=','.join([str(room.pk) for room in room_groups[0]]),
        )
        r = self.client.post(official_url, post_data)
        self.assertContains(r, "Can't swap these timeslots.", status_code=400)

        # now with both in the past
        for room in room_groups[0]:
            ts = room.timeslot_set.last()
            ts.time = right_now - datetime.timedelta(minutes=5)
            ts.save()
            ts = room.timeslot_set.first()
            ts.time = right_now - datetime.timedelta(hours=1)
            ts.save()
        past_slots = room_groups[0][0].timeslot_set.filter(time__lt=right_now)
        self.assertEqual(len(past_slots), 2, 'Need two timeslots in the past!')
        post_data = dict(
            action='swaptimeslots',
            origin_timeslot=str(past_slots[0].pk),
            target_timeslot=str(past_slots[1].pk),
            rooms=','.join([str(room.pk) for room in room_groups[0]]),
        )
        r = self.client.post(official_url, post_data)
        self.assertContains(r, "Can't swap these timeslots.", status_code=400)

        # same request should succeed for an unofficial schedule
        r = self.client.post(unofficial_url, post_data)
        self.assertEqual(r.status_code, 302)

    def test_swap_timeslots_handles_unmatched(self):
        """Sessions in unmatched timeslots should be unassigned when swapped

        This more generally tests the back end by exercising the situation where a timeslot in the
        affected rooms does not have an equivalent timeslot target. This is not used by the UI as of
        now (2021-06-22), but should function correctly.
        """
        meeting, room_groups = self._setup_for_swap_timeslots()

        # Remove a timeslot and session from only one room in group 0
        ts_to_remove = room_groups[0][1].timeslot_set.last()
        ts_to_remove.session.delete()
        ts_to_remove.delete()  # our object still exists but has no db object

        # Add a matching timeslot to group 1 so we can be sure it's being ignored.
        # If not, this session will be unassigned when we swap timeslots on group 0.
        new_ts = TimeSlotFactory(
            meeting=meeting,
            location=room_groups[1][0],
            duration=ts_to_remove.duration,
            time=ts_to_remove.time,
        )
        SessionFactory(
            meeting=meeting,
            name=str(new_ts.pk),
            add_to_schedule=False,
        ).timeslotassignments.create(
            timeslot=new_ts,
            schedule=meeting.schedule,
        )

        url = urlreverse('ietf.meeting.views.edit_meeting_schedule', kwargs=dict(num=meeting.number))
        username = meeting.schedule.owner.user.username
        self.client.login(username=username, password=username + '+password')

        # Now swap between first and last timeslots in group 0
        r = self.client.post(
            url,
            dict(
                action='swaptimeslots',
                origin_timeslot=str(room_groups[0][0].timeslot_set.first().pk),
                target_timeslot=str(room_groups[0][0].timeslot_set.last().pk),
                rooms=','.join([str(room.pk) for room in room_groups[0]]),
            )
        )
        self.assertEqual(r.status_code, 302)

        # Validate results
        for index, room in enumerate(room_groups[0]):
            timeslots = list(room.timeslot_set.all())
            if index == 1:
                # special case - this has no matching timeslot because we deleted it above
                self.assertIsNone(timeslots[0].session, 'Unmatched timeslot should be empty after swap')
                session_that_should_be_unassigned = Session.objects.get(name=str(timeslots[0].pk))
                self.assertEqual(session_that_should_be_unassigned.timeslotassignments.count(), 0,
                                 'Session that was in an unmatched timeslot should now be unassigned')
                # check from 2nd timeslot to the last since we deleted the original last timeslot
                self.assertEqual(
                    [ts.session.name for ts in timeslots[1:]],
                    [str(ts.pk) for ts in timeslots[1:]],
                    'Sessions in middle timeslots should be unchanged'
                )
            else:
                self.assertEqual(timeslots[0].session.name, str(timeslots[-1].pk),
                                 'Session from last timeslot in room (0, {}) should now be in first'.format(index))
                self.assertEqual(timeslots[-1].session.name, str(timeslots[0].pk),
                                 'Session from first timeslot in room (0, {}) should now be in last'.format(index))
                self.assertEqual(
                    [ts.session.name for ts in timeslots[1:-1]],
                    [str(ts.pk) for ts in timeslots[1:-1]],
                    'Sessions in middle timeslots should be unchanged'
                )

        # Still should have no effect on other rooms, even if they matched a timeslot
        for index, room in enumerate(room_groups[1]):
            timeslots = list(room.timeslot_set.all())
            self.assertFalse(
                any(ts.session is None for ts in timeslots),
                "Sessions in other room group's timeslots should still be assigned"
            )
            self.assertEqual(
                [ts.session.name for ts in timeslots],
                [str(ts.pk) for ts in timeslots],
                "Sessions in other room group's timeslots should be unchanged"
            )

    def test_swap_days_denies_past(self):
        """Swapping past days is not allowed for an official schedule"""
        meeting, room_groups = self._setup_for_swap_timeslots()
        # clone official schedule as an unofficial schedule
        Schedule.objects.create(
            name='unofficial',
            owner=meeting.schedule.owner,
            meeting=meeting,
            base=meeting.schedule.base,
            origin=meeting.schedule,
        )


        official_url = urlreverse('ietf.meeting.views.edit_meeting_schedule', kwargs=dict(num=meeting.number))
        unofficial_url = urlreverse('ietf.meeting.views.edit_meeting_schedule',
                                    kwargs=dict(num=meeting.number,
                                                owner=str(meeting.schedule.owner.email()),
                                                name='unofficial'))
        username = meeting.schedule.owner.user.username
        self.client.login(username=username, password=username + '+password')

        # Swap group 0's first and last sessions, first in the past
        right_now = self._right_now_in(meeting.tz())
        yesterday = right_now.date() - datetime.timedelta(days=1)
        day_before = right_now.date() - datetime.timedelta(days=2)
        for room in room_groups[0]:
            ts = room.timeslot_set.last()
            # Calculation keeps local clock time, shifted to a different day.
            ts.time = meeting.tz().localize(
                datetime.datetime.combine(
                    yesterday,
                    ts.time.astimezone(meeting.tz()).time()
                ),
            )
            ts.save()
        # timeslot_set is ordered by -time, so check that we know which is past/future
        self.assertTrue(room_groups[0][0].timeslot_set.last().time < right_now)
        self.assertTrue(room_groups[0][0].timeslot_set.first().time > right_now)
        post_data = dict(
            action='swapdays',
            source_day=yesterday.isoformat(),
            target_day=room_groups[0][0].timeslot_set.first().time.date().isoformat(),
        )
        r = self.client.post(official_url, post_data)
        self.assertContains(r, "Can't swap these days.", status_code=400)

        # same request should succeed for an unofficial schedule
        r = self.client.post(unofficial_url, post_data)
        self.assertEqual(r.status_code, 302)

        # now with origin/target reversed
        post_data = dict(
            action='swapdays',
            source_day=room_groups[0][0].timeslot_set.first().time.date().isoformat(),
            target_day=yesterday.isoformat(),
            rooms=','.join([str(room.pk) for room in room_groups[0]]),
        )
        r = self.client.post(official_url, post_data)
        self.assertContains(r, "Can't swap these days.", status_code=400)

        # same request should succeed for an unofficial schedule
        r = self.client.post(unofficial_url, post_data)
        self.assertEqual(r.status_code, 302)

        # now with both in the past
        for room in room_groups[0]:
            ts = room.timeslot_set.first()
            ts.time = meeting.tz().localize(
                datetime.datetime.combine(
                    day_before,
                    ts.time.astimezone(meeting.tz()).time(),
                )
            )
            ts.save()
        past_slots = room_groups[0][0].timeslot_set.filter(time__lt=right_now)
        self.assertEqual(len(past_slots), 2, 'Need two timeslots in the past!')
        post_data = dict(
            action='swapdays',
            source_day=yesterday.isoformat(),
            target_day=day_before.isoformat(),
        )
        r = self.client.post(official_url, post_data)
        self.assertContains(r, "Can't swap these days.", status_code=400)

        # same request should succeed for an unofficial schedule
        r = self.client.post(unofficial_url, post_data)
        self.assertEqual(r.status_code, 302)

    def _decode_json_response(self, r):
        try:
            return json.loads(r.content.decode())
        except json.JSONDecodeError as err:
            self.fail('Response was not valid JSON: {}'.format(err))

    @staticmethod
    def _right_now_in(tzinfo):
        right_now = timezone.now().astimezone(tzinfo)
        return right_now

    def test_assign_session(self):
        """Allow assignment to future timeslots only for official schedule"""
        meeting = MeetingFactory(
            type_id='ietf',
            date=(timezone.now() - datetime.timedelta(days=1)).date(),
            days=3,
        )
        right_now = self._right_now_in(meeting.tz())

        schedules = dict(
            official=meeting.schedule,
            unofficial=ScheduleFactory(meeting=meeting, owner=meeting.schedule.owner),
        )

        timeslots = dict(
            past=TimeSlotFactory(meeting=meeting, time=right_now - datetime.timedelta(hours=1)),
            future=TimeSlotFactory(meeting=meeting, time=right_now + datetime.timedelta(hours=1)),
        )

        url_for = lambda sched: urlreverse(
            'ietf.meeting.views.edit_meeting_schedule',
            kwargs=dict(
                num=meeting.number,
                owner=str(sched.owner.email()),
                name=sched.name,
            )
        )

        post_data = lambda ts: dict(
            action='assign',
            session=str(SessionFactory(meeting=meeting, add_to_schedule=False).pk),
            timeslot=str(ts.pk),
        )

        username = meeting.schedule.owner.user.username
        self.assertTrue(self.client.login(username=username, password=username + '+password'))

        # past timeslot, official schedule: reject
        r = self.client.post(url_for(schedules['official']), post_data(timeslots['past']))
        self.assertEqual(r.status_code, 400)
        self.assertEqual(
            self._decode_json_response(r),
            dict(success=False, error="Can't assign to this timeslot."),
        )

        # past timeslot, unofficial schedule: allow
        r = self.client.post(url_for(schedules['unofficial']), post_data(timeslots['past']))
        self.assertEqual(r.status_code, 200)
        self.assertTrue(self._decode_json_response(r)['success'])

        # future timeslot, official schedule: allow
        r = self.client.post(url_for(schedules['official']), post_data(timeslots['future']))
        self.assertEqual(r.status_code, 200)
        self.assertTrue(self._decode_json_response(r)['success'])

        # future timeslot, unofficial schedule: allow
        r = self.client.post(url_for(schedules['unofficial']), post_data(timeslots['future']))
        self.assertEqual(r.status_code, 200)
        self.assertTrue(self._decode_json_response(r)['success'])

    def test_reassign_session(self):
        """Do not allow assignment of past sessions for official schedule"""
        meeting = MeetingFactory(
            type_id='ietf',
            date=(timezone.now() - datetime.timedelta(days=1)).date(),
            days=3,
        )
        right_now = self._right_now_in(meeting.tz())

        schedules = dict(
            official=meeting.schedule,
            unofficial=ScheduleFactory(meeting=meeting, owner=meeting.schedule.owner),
        )

        timeslots = dict(
            past=TimeSlotFactory(meeting=meeting, time=right_now - datetime.timedelta(hours=1)),
            other_past=TimeSlotFactory(meeting=meeting, time=right_now - datetime.timedelta(hours=2)),
            barely_future=TimeSlotFactory(meeting=meeting, time=right_now + datetime.timedelta(minutes=9)),
            future=TimeSlotFactory(meeting=meeting, time=right_now + datetime.timedelta(hours=1)),
            other_future=TimeSlotFactory(meeting=meeting, time=right_now + datetime.timedelta(hours=2)),
        )

        self.assertLess(
            timeslots['barely_future'].time - right_now,
            settings.MEETING_SESSION_LOCK_TIME,
            '"barely_future" timeslot is too far in the future. Check MEETING_SESSION_LOCK_TIME settings',
        )

        url_for = lambda sched: urlreverse(
            'ietf.meeting.views.edit_meeting_schedule',
            kwargs=dict(
                num=meeting.number,
                owner=str(sched.owner.email()),
                name=sched.name,
            )
        )

        def _new_session_in(timeslot, schedule):
            return SchedTimeSessAssignment.objects.create(
                schedule=schedule,
                session=SessionFactory(meeting=meeting, add_to_schedule=False),
                timeslot=timeslot,
            ).session

        post_data = lambda session, new_ts: dict(
            action='assign',
            session=str(session.pk),
            timeslot=str(new_ts.pk),
        )

        username = meeting.schedule.owner.user.username
        self.assertTrue(self.client.login(username=username, password=username + '+password'))

        # past session to past timeslot, official: not allowed
        session = _new_session_in(timeslots['past'], schedules['official'])
        r = self.client.post(url_for(schedules['official']), post_data(session, timeslots['other_past']))
        self.assertEqual(r.status_code, 400)
        self.assertEqual(
            self._decode_json_response(r),
            dict(success=False, error="Can't assign to this timeslot."),
        )
        session.delete()  # takes the SchedTimeSessAssignment with it

        # past session to future timeslot, official: not allowed
        session = _new_session_in(timeslots['past'], schedules['official'])
        r = self.client.post(url_for(schedules['official']), post_data(session, timeslots['future']))
        self.assertEqual(r.status_code, 400)
        self.assertEqual(
            self._decode_json_response(r),
            dict(success=False, error="Can't reassign this session."),
        )
        session.delete()  # takes the SchedTimeSessAssignment with it

        # future session to past, timeslot, official: not allowed
        session = _new_session_in(timeslots['future'], schedules['official'])
        r = self.client.post(url_for(schedules['official']), post_data(session, timeslots['past']))
        self.assertEqual(r.status_code, 400)
        self.assertEqual(
            self._decode_json_response(r),
            dict(success=False, error="Can't assign to this timeslot."),
        )
        session.delete()  # takes the SchedTimeSessAssignment with it

        # future session to future timeslot, unofficial: allowed
        session = _new_session_in(timeslots['future'], schedules['unofficial'])
        r = self.client.post(url_for(schedules['unofficial']), post_data(session, timeslots['other_future']))
        self.assertEqual(r.status_code, 200)
        self.assertTrue(self._decode_json_response(r)['success'])
        session.delete()  # takes the SchedTimeSessAssignment with it

        # future session to barely future timeslot, official: not allowed
        session = _new_session_in(timeslots['future'], schedules['official'])
        r = self.client.post(url_for(schedules['official']), post_data(session, timeslots['barely_future']))
        self.assertEqual(r.status_code, 400)
        self.assertEqual(
            self._decode_json_response(r),
            dict(success=False, error="Can't assign to this timeslot."),
        )
        session.delete()  # takes the SchedTimeSessAssignment with it

        # future session to future timeslot, unofficial: allowed
        session = _new_session_in(timeslots['future'], schedules['unofficial'])
        r = self.client.post(url_for(schedules['unofficial']), post_data(session, timeslots['barely_future']))
        self.assertEqual(r.status_code, 200)
        self.assertTrue(self._decode_json_response(r)['success'])
        session.delete()  # takes the SchedTimeSessAssignment with it

        # past session to past timeslot, unofficial: allowed
        session = _new_session_in(timeslots['past'], schedules['unofficial'])
        r = self.client.post(url_for(schedules['unofficial']), post_data(session, timeslots['other_past']))
        self.assertEqual(r.status_code, 200)
        self.assertTrue(self._decode_json_response(r)['success'])
        session.delete()  # takes the SchedTimeSessAssignment with it

        # past session to future timeslot, unofficial: allowed
        session = _new_session_in(timeslots['past'], schedules['unofficial'])
        r = self.client.post(url_for(schedules['unofficial']), post_data(session, timeslots['future']))
        self.assertEqual(r.status_code, 200)
        self.assertTrue(self._decode_json_response(r)['success'])
        session.delete()  # takes the SchedTimeSessAssignment with it

        # future session to past timeslot, unofficial: allowed
        session = _new_session_in(timeslots['future'], schedules['unofficial'])
        r = self.client.post(url_for(schedules['unofficial']), post_data(session, timeslots['past']))
        self.assertEqual(r.status_code, 200)
        self.assertTrue(self._decode_json_response(r)['success'])
        session.delete()  # takes the SchedTimeSessAssignment with it

        # future session to future timeslot, unofficial: allowed
        session = _new_session_in(timeslots['future'], schedules['unofficial'])
        r = self.client.post(url_for(schedules['unofficial']), post_data(session, timeslots['other_future']))
        self.assertEqual(r.status_code, 200)
        self.assertTrue(self._decode_json_response(r)['success'])
        session.delete()  # takes the SchedTimeSessAssignment with it

    def test_unassign_session(self):
        """Allow unassignment only of future timeslots for official schedule"""
        meeting = MeetingFactory(
            type_id='ietf',
            date=(timezone.now() - datetime.timedelta(days=1)).date(),
            days=3,
        )
        right_now = self._right_now_in(meeting.tz())

        schedules = dict(
            official=meeting.schedule,
            unofficial=ScheduleFactory(meeting=meeting, owner=meeting.schedule.owner),
        )

        timeslots = dict(
            past=TimeSlotFactory(meeting=meeting, time=right_now - datetime.timedelta(hours=1)),
            future=TimeSlotFactory(meeting=meeting, time=right_now + datetime.timedelta(hours=1)),
            barely_future=TimeSlotFactory(meeting=meeting, time=right_now + datetime.timedelta(minutes=9)),
        )

        self.assertLess(
            timeslots['barely_future'].time - right_now,
            settings.MEETING_SESSION_LOCK_TIME,
            '"barely_future" timeslot is too far in the future. Check MEETING_SESSION_LOCK_TIME settings',
        )

        url_for = lambda sched: urlreverse(
            'ietf.meeting.views.edit_meeting_schedule',
            kwargs=dict(
                num=meeting.number,
                owner=str(sched.owner.email()),
                name=sched.name,
            )
        )

        post_data = lambda ts, sched: dict(
            action='unassign',
            session=str(
                SchedTimeSessAssignment.objects.create(
                    schedule=sched,
                    timeslot=ts,
                    session=SessionFactory(meeting=meeting, add_to_schedule=False),
                ).session.pk
            ),
        )

        username = meeting.schedule.owner.user.username
        self.assertTrue(self.client.login(username=username, password=username + '+password'))

        # past session, official schedule: reject
        r = self.client.post(url_for(schedules['official']), post_data(timeslots['past'], schedules['official']))
        self.assertEqual(r.status_code, 400)
        self.assertEqual(
            self._decode_json_response(r),
            dict(success=False, error="Can't unassign this session."),
        )

        # past timeslot, unofficial schedule: allow
        r = self.client.post(url_for(schedules['unofficial']), post_data(timeslots['past'], schedules['unofficial']))
        self.assertEqual(r.status_code, 200)
        self.assertTrue(self._decode_json_response(r)['success'])

        # barely future session, official schedule: reject
        r = self.client.post(url_for(schedules['official']), post_data(timeslots['barely_future'], schedules['official']))
        self.assertEqual(r.status_code, 400)
        self.assertEqual(
            self._decode_json_response(r),
            dict(success=False, error="Can't unassign this session."),
        )

        # barely future timeslot, unofficial schedule: allow
        r = self.client.post(url_for(schedules['unofficial']), post_data(timeslots['barely_future'], schedules['unofficial']))
        self.assertEqual(r.status_code, 200)
        self.assertTrue(self._decode_json_response(r)['success'])

        # future timeslot, official schedule: allow
        r = self.client.post(url_for(schedules['official']), post_data(timeslots['future'], schedules['official']))
        self.assertEqual(r.status_code, 200)
        self.assertTrue(self._decode_json_response(r)['success'])

        # future timeslot, unofficial schedule: allow
        r = self.client.post(url_for(schedules['unofficial']), post_data(timeslots['future'], schedules['unofficial']))
        self.assertEqual(r.status_code, 200)
        self.assertTrue(self._decode_json_response(r)['success'])

    def test_editor_with_no_timeslots(self):
        """Schedule editor should not crash when there are no timeslots"""
        meeting = MeetingFactory(
            type_id='ietf',
            date=date_today() + datetime.timedelta(days=7),
            populate_schedule=False,
        )
        meeting.schedule = ScheduleFactory(meeting=meeting)
        meeting.save()
        SessionFactory(meeting=meeting, add_to_schedule=False)
        self.assertEqual(meeting.timeslot_set.count(), 0, 'Test problem - meeting should not have any timeslots')
        url = urlreverse('ietf.meeting.views.edit_meeting_schedule', kwargs={'num': meeting.number})
        self.assertTrue(self.client.login(username='secretary', password='secretary+password'))
        r = self.client.get(url)
        self.assertEqual(r.status_code, 200)
        self.assertContains(r, 'No timeslots exist')
        self.assertContains(r, urlreverse('ietf.meeting.views.edit_timeslots', kwargs={'num': meeting.number}))

    def test_editor_time_zone(self):
        """Agenda editor should show meeting time zone"""
        time_zone = 'Etc/GMT+8'
        meeting_tz = ZoneInfo(time_zone)
        meeting = MeetingFactory(
            type_id='ietf',
            date=date_today(meeting_tz) + datetime.timedelta(days=7),
            populate_schedule=False,
            time_zone=time_zone,
        )
        meeting.schedule = ScheduleFactory(meeting=meeting)
        meeting.save()
        timeslot = TimeSlotFactory(meeting=meeting)
        ts_start = timeslot.time.astimezone(meeting_tz)
        ts_end = timeslot.end_time().astimezone(meeting_tz)
        url = urlreverse('ietf.meeting.views.edit_meeting_schedule', kwargs={'num': meeting.number})
        self.assertTrue(self.client.login(username='secretary', password='secretary+password'))
        r = self.client.get(url)
        self.assertEqual(r.status_code, 200)
        pq = PyQuery(r.content)

        day_header = pq('.day-flow .day-label')
        self.assertIn(ts_start.strftime('%A'), day_header.text())

        day_swap = day_header.find('.swap-days')
        self.assertEqual(day_swap.attr('data-dayid'), ts_start.date().isoformat())
        self.assertEqual(day_swap.attr('data-start'), ts_start.date().isoformat())

        time_label = pq('.day-flow .time-header .time-label')
        self.assertEqual(len(time_label), 1)
        # strftime() does not seem to support hours without leading 0, so do this manually
        time_label_string = f'{ts_start.hour:d}:{ts_start.minute:02d} - {ts_end.hour:d}:{ts_end.minute:02d}'
        self.assertIn(time_label_string, time_label.text())
        self.assertEqual(time_label.attr('data-start'), ts_start.astimezone(datetime.timezone.utc).isoformat())
        self.assertEqual(time_label.attr('data-end'), ts_end.astimezone(datetime.timezone.utc).isoformat())

        ts_swap = time_label.find('.swap-timeslot-col')
        origin_label = ts_swap.attr('data-origin-label')
        # testing the exact date in origin_label is hard because Django's date filter uses
        # different month formats than Python's strftime, so just check a couple parts.
        self.assertIn(ts_start.strftime('%A'), origin_label)
        self.assertIn(f'{ts_start.hour:d}:{ts_start.minute:02d}-{ts_end.hour:d}:{ts_end.minute:02d}', origin_label)

        timeslot_elt = pq(f'#timeslot{timeslot.pk}')
        self.assertEqual(len(timeslot_elt), 1)
        self.assertEqual(timeslot_elt.attr('data-start'), ts_start.astimezone(datetime.timezone.utc).isoformat())
        self.assertEqual(timeslot_elt.attr('data-end'), ts_end.astimezone(datetime.timezone.utc).isoformat())

        timeslot_label = pq(f'#timeslot{timeslot.pk} .time-label')
        self.assertEqual(len(timeslot_label), 1)
        self.assertIn(time_label_string, timeslot_label.text())


class EditTimeslotsTests(TestCase):
    def login(self, username='secretary'):
        """Log in with permission to edit timeslots"""
        self.client.login(username=username, password='{}+password'.format(username))

    @staticmethod
    def edit_timeslots_url(meeting):
        return urlreverse('ietf.meeting.views.edit_timeslots', kwargs={'num': meeting.number})

    @staticmethod
    def edit_timeslot_url(ts: TimeSlot):
        return urlreverse('ietf.meeting.views.edit_timeslot',
                          kwargs={'num': ts.meeting.number, 'slot_id': ts.pk})

    @staticmethod
    def create_timeslots_url(meeting):
        return urlreverse('ietf.meeting.views.create_timeslot', kwargs={'num': meeting.number})

    @staticmethod
    def create_bare_meeting(number=120) -> Meeting:
        """Create a basic IETF meeting"""
        return MeetingFactory(
            type_id='ietf',
            number=number,
            date=date_today() + datetime.timedelta(days=10),
            populate_schedule=False,
        )

    @staticmethod
    def create_initial_schedule(meeting):
        """Create initial / base schedule in the same manner as through the UI"""
        owner = User.objects.get(username='secretary').person
        base_schedule = Schedule.objects.create(
            meeting=meeting,
            name='base',
            owner=owner,
            visible=True,
            public=True,
        )

        schedule = Schedule.objects.create(meeting = meeting,
                                           name    = "%s-1" % slugify(owner.plain_name()),
                                           owner   = owner,
                                           visible = True,
                                           public  = True,
                                           base    = base_schedule,
        )

        meeting.schedule = schedule
        meeting.save()

    def create_meeting(self, number=120):
        """Create a meeting ready for adding timeslots in the usual workflow"""
        meeting = self.create_bare_meeting(number=number)
        RoomFactory.create_batch(8, meeting=meeting)
        self.create_initial_schedule(meeting)
        # retrieve meeting from DB so it goes through Django's processing
        return Meeting.objects.get(pk=meeting.pk)

    def test_view_permissions(self):
        """Only the secretary should be able to edit timeslots"""
        # test prep and helper method
        usernames_to_reject = [
            'plain',
            RoleFactory(name_id='chair').person.user.username,
            RoleFactory(name_id='ad', group__type_id='area').person.user.username,
        ]
        meeting = self.create_bare_meeting()
        url = self.edit_timeslots_url(meeting)

        def _assert_permissions(comment):
            self.client.logout()
            logged_in_username = '<nobody>'
            try:
                # loop through all the usernames that should be rejected
                for username in usernames_to_reject:
                    login_testing_unauthorized(self, username, url)
                    logged_in_username = username
                # test the last username to reject and log in as secretary
                login_testing_unauthorized(self, 'secretary', url)
            except AssertionError:
                # give a better failure message
                self.fail(
                    '{} should not be able to access the edit timeslots page {}'.format(
                        logged_in_username,
                        comment,
                    )
                )
            r = self.client.get(url)  # confirm secretary can retrieve the page
            self.assertEqual(r.status_code, 200,
                             'secretary should be able to access the edit timeslots page {}'.format(comment))

        # Actual tests here
        _assert_permissions('without schedule')  # first test without a meeting schedule
        self.create_initial_schedule(meeting)
        _assert_permissions('with schedule')  # then test with a meeting schedule

    def test_linked_from_agenda_list(self):
        """The edit timeslots view should be linked from the agenda list view"""
        ad = RoleFactory(name_id='ad', group__type_id='area').person

        meeting = self.create_bare_meeting()
        self.create_initial_schedule(meeting)

        url = urlreverse('ietf.meeting.views.list_schedules', kwargs={'num': meeting.number})

        # Should have no link when logged in as area director
        self.login(ad.user.username)
        r = self.client.get(url)
        self.assertEqual(r.status_code, 200)
        q = PyQuery(r.content)
        self.assertEqual(
            len(q('a[href="{}"]'.format(self.edit_timeslots_url(meeting)))),
            0,
            'User who cannot edit timeslots should not see a link to the edit timeslots page'
        )

        # Should have a link when logged in as secretary
        self.login()
        r = self.client.get(url)
        self.assertEqual(r.status_code, 200)
        q = PyQuery(r.content)
        self.assertGreaterEqual(
            len(q('a[href="{}"]'.format(self.edit_timeslots_url(meeting)))),
            1,
            'Must be at least one link from the agenda list page to the edit timeslots page'
        )

    def assert_helpful_url(self, response, helpful_url, message):
        q = PyQuery(response.content)
        self.assertGreaterEqual(
            len(q('.timeslot-edit a[href="{}"]'.format(helpful_url))),
            1,
            message,
        )

    def test_with_no_rooms(self):
        """Editor should be helpful when there are no rooms yet"""
        meeting = self.create_bare_meeting()
        self.login()

        # with no schedule, should get a link to the meeting page in the secr app until we can
        # handle this situation in the meeting app
        r = self.client.get(self.edit_timeslots_url(meeting))
        self.assertEqual(r.status_code, 200)
        self.assert_helpful_url(
            r,
            urlreverse('ietf.secr.meetings.views.view', kwargs={'meeting_id': meeting.number}),
            'Must be a link to a helpful URL when there are no rooms and no schedule'
        )

        # with a schedule, should get a link to the create rooms page in the secr app
        self.create_initial_schedule(meeting)
        r = self.client.get(self.edit_timeslots_url(meeting))
        self.assertEqual(r.status_code, 200)
        self.assert_helpful_url(
            r,
            urlreverse('ietf.secr.meetings.views.rooms',
                       kwargs={'meeting_id': meeting.number, 'schedule_name': meeting.schedule.name}),
            'Must be a link to a helpful URL when there are no rooms'
        )

    def test_with_no_timeslots(self):
        """Editor should be helpful when there are rooms but no timeslots yet"""
        meeting = self.create_bare_meeting()
        RoomFactory(meeting=meeting)
        self.login()
        helpful_url = self.create_timeslots_url(meeting)

        # with no schedule, should get a link to the meeting page in the secr app until we can
        # handle this situation in the meeting app
        r = self.client.get(self.edit_timeslots_url(meeting))
        self.assertEqual(r.status_code, 200)
        self.assert_helpful_url(r, helpful_url,
                                 'Must be a link to a helpful URL when there are no timeslots and no schedule')

        # with a schedule, should get a link to the create rooms page in the secr app
        self.create_initial_schedule(meeting)
        r = self.client.get(self.edit_timeslots_url(meeting))
        self.assertEqual(r.status_code, 200)
        self.assert_helpful_url(r, helpful_url,
                                 'Must be a link to a helpful URL when there are no timeslots')

    def assert_required_links_present(self, response, meeting):
        """Assert that required links on the editor page are present"""
        q = PyQuery(response.content)
        self.assertGreaterEqual(
            len(q('a[href="{}"]'.format(self.create_timeslots_url(meeting)))),
            1,
            'Timeslot edit page should have a link to create timeslots'
        )
        self.assertGreaterEqual(
            len(q('a[href="{}"]'.format(urlreverse('ietf.secr.meetings.views.rooms',
                                                   kwargs={'meeting_id': meeting.number,
                                                           'schedule_name': meeting.schedule.name}))
                  )),
            1,
            'Timeslot edit page should have a link to edit rooms'
        )

    def test_required_links_present(self):
        """Editor should have links to create timeslots and edit rooms"""
        meeting = self.create_meeting()
        self.create_initial_schedule(meeting)
        RoomFactory.create_batch(8, meeting=meeting)

        self.login()
        r = self.client.get(self.edit_timeslots_url(meeting))
        self.assertEqual(r.status_code, 200)
        self.assert_required_links_present(r, meeting)

    def test_shows_timeslots(self):
        """Timeslots should be displayed properly"""
        def _col_index(elt):
            """Find the column index of an element in its table row

            First column is 1
            """
            selector = 'td, th'  # accept both td and th elements
            col_elt = elt.closest(selector)
            tr = col_elt.parent('tr')
            return 1 + tr.children(selector).index(col_elt[0])  # [0] gets bare element

        meeting = self.create_meeting()
        # add some timeslots
        times = [datetime.time(hour=h) for h in (11, 14)]
        days = [meeting.get_meeting_date(ii) for ii in range(meeting.days)]

        timeslots = []
        duration = datetime.timedelta(minutes=90)
        for room in meeting.room_set.all():
            for day in days:
                timeslots.extend(
                    TimeSlotFactory(
                        meeting=meeting,
                        location=room,
                        time=meeting.tz().localize(datetime.datetime.combine(day, t)),
                        duration=duration,
                    )
                    for t in times
                )

        # get the page under test
        self.login()
        r = self.client.get(self.edit_timeslots_url(meeting))
        self.assertEqual(r.status_code, 200)

        q = PyQuery(r.content)
        table = q('#timeslot-table')
        self.assertEqual(len(table), 1, 'Exactly one timeslot-table required')
        table = table.eq(0)

        # check the day super-column headings
        day_headings = table.find('.day-label')
        self.assertEqual(len(day_headings), len(days))
        day_columns = dict()  # map datetime to iterable with table col indices for that day
        next_col = _col_index(day_headings.eq(0))  # find column of the first day
        for day, heading in zip(days, day_headings.items()):
            self.assertIn(day.strftime('%a'), heading.text(),
                          'Weekday abbrev for {} not found in heading'.format(day))
            self.assertIn(day.strftime('%Y-%m-%d'), heading.text(),
                          'Numeric date for {} not found in heading'.format(day))
            cols = int(heading.attr('colspan'))  # columns spanned by day header
            day_columns[day] = range(next_col, next_col + cols)
            next_col += cols

        # check the timeslot time headings
        time_headings = table.find('.time-label')
        self.assertEqual(len(time_headings), len(times) * len(days))

        expected_columns = dict()  # [date][time] element is expected column for a timeslot
        for day, columns in day_columns.items():
            headings = time_headings.filter(
                # selector for children in any of the day's columns
                ','.join(
                    ':nth-child({})'.format(col)
                    for col in columns
                )
            )
            expected_columns[day] = dict()
            for time, heading in zip(times, headings.items()):
                self.assertIn(time.strftime('%H:%M'), heading.text(),
                              'Timeslot start {} not found for day {}'.format(time, day))
                expected_columns[day][time] = _col_index(heading)

        # check that the expected timeslots are shown with expected info / ui features
        timeslot_elts = table.find('.timeslot')
        self.assertEqual(len(timeslot_elts), len(timeslots), 'Unexpected or missing timeslot elements')
        for ts in timeslots:
            pk_elts = timeslot_elts.filter('#timeslot{}'.format(ts.pk))
            self.assertEqual(len(pk_elts), 1, 'Expect exactly one element for each timeslot')
            elt = pk_elts.eq(0)
            self.assertIn(ts.name, elt.text(), 'Timeslot name should appear in the element for {}'.format(ts))
            self.assertIn(str(ts.type), elt.text(), 'Timeslot type should appear in the element for {}'.format(ts))
            self.assertEqual(_col_index(elt), expected_columns[ts.time.date()][ts.time.time()],
                             'Timeslot {} is in the wrong column'.format(ts))
            delete_btn = elt.find('.delete-button[data-delete-scope="timeslot"]')
            self.assertEqual(len(delete_btn), 1,
                             'Timeslot {} should have one delete button'.format(ts))
            edit_btn = elt.find('a[href="{}"]'.format(
                urlreverse('ietf.meeting.views.edit_timeslot',
                           kwargs=dict(num=meeting.number, slot_id=ts.pk))
            ))
            self.assertEqual(len(edit_btn), 1,
                             'Timeslot {} should have one edit button'.format(ts))
            # find the room heading for the row
            tr = elt.closest('tr')
            self.assertIn(ts.location.name, tr.children('th').eq(0).text(),
                          'Timeslot {} is not shown in the correct row'.format(ts))

    def test_bulk_delete_buttons_exist(self):
        """Delete buttons for days and columns should be shown"""
        meeting = self.create_meeting()
        for day in range(meeting.days):
            TimeSlotFactory(
                meeting=meeting,
                location=meeting.room_set.first(),
                time=meeting.tz().localize(
                    datetime.datetime.combine(
                        meeting.get_meeting_date(day),
                        datetime.time(hour=11),
                    )
                ),
            )
            TimeSlotFactory(
                meeting=meeting,
                location=meeting.room_set.first(),
                time=meeting.tz().localize(
                    datetime.datetime.combine(
                        meeting.get_meeting_date(day),
                        datetime.time(hour=14),
                    )
                ),
            )

        self.login()
        r = self.client.get(self.edit_timeslots_url(meeting))
        self.assertEqual(r.status_code, 200)

        q = PyQuery(r.content)
        table = q('#timeslot-table')
        days = table.find('.day-label')
        self.assertEqual(len(days), meeting.days, 'Wrong number of day labels')
        for day_label in days.items():
            self.assertEqual(len(day_label.find('.delete-button[data-delete-scope="day"]')), 1,
                             'No delete button for day {}'.format(day_label.text()))

        slots = table.find('.time-label')
        self.assertEqual(len(slots), 2 * meeting.days, 'Wrong number of slot labels')
        for slot_label in slots.items():
            self.assertEqual(len(slot_label.find('.delete-button[data-delete-scope="column"]')), 1,
                             'No delete button for slot {}'.format(slot_label.text()))

    def test_timeslot_collision_flag(self):
        """Overlapping timeslots in a room should be flagged

        Only checks exact overlap because that is all we currently handle. The display puts
        overlapping but not exactly matching timeslots in separate columns which must be
        manually checked.
        """
        meeting = self.create_bare_meeting()

        t1 = TimeSlotFactory(meeting=meeting)
        TimeSlotFactory(meeting=meeting, time=t1.time, duration=t1.duration, location=t1.location)
        TimeSlotFactory(meeting=meeting, time=t1.time, duration=t1.duration)  # other location
        TimeSlotFactory(meeting=meeting, time=t1.time.replace(hour=t1.time.hour + 1), location=t1.location)  # other time

        self.login()
        r = self.client.get(self.edit_timeslots_url(meeting))
        self.assertEqual(r.status_code, 200)

        q = PyQuery(r.content)
        slots = q('#timeslot-table .tscell')
        self.assertEqual(len(slots), 4)  # one per location per distinct time
        collision = slots.filter('.timeslot-collision')
        no_collision = slots.filter(':not(.timeslot-collision)')
        self.assertEqual(len(collision), 1, 'Wrong number of timeslot collisions flagged')
        self.assertEqual(len(no_collision), 3, 'Wrong number of non-colliding timeslots')
        # check that the cell containing t1 is the one flagged as a conflict
        self.assertEqual(len(collision.find('#timeslot{}'.format(t1.pk))), 1,
                         'Wrong timeslot cell flagged as having a collision')

    def test_timeslot_in_use_flag(self):
        """Timeslots that are in use should be flagged"""
        meeting = self.create_meeting()

        # assign sessions to some timeslots
        empty, has_official, has_other = TimeSlotFactory.create_batch(3, meeting=meeting, location=meeting.room_set.first())
        SchedTimeSessAssignment.objects.create(
            timeslot=has_official,
            session=SessionFactory(meeting=meeting, add_to_schedule=False),
            schedule=meeting.schedule,  # official schedule
        )

        SchedTimeSessAssignment.objects.create(
            timeslot=has_other,
            session=SessionFactory(meeting=meeting, add_to_schedule=False),
            schedule=ScheduleFactory(meeting=meeting),  # not the official schedule
        )

        # get the page
        self.login()
        r = self.client.get(self.edit_timeslots_url(meeting))
        self.assertEqual(r.status_code, 200)

        # now check that all timeslots appear, flagged appropriately
        q = PyQuery(r.content)
        empty_elt = q('#timeslot{}'.format(empty.pk))
        has_official_elt = q('#timeslot{}'.format(has_official.pk))
        has_other_elt = q('#timeslot{}'.format(has_other.pk))

        self.assertEqual(empty_elt.attr('data-unofficial-use'), 'false', 'Unused timeslot should not be in use')
        self.assertEqual(empty_elt.attr('data-official-use'), 'false', 'Unused timeslot should not be in use')

        self.assertEqual(has_other_elt.attr('data-unofficial-use'), 'true',
                         'Unofficially used timeslot should be flagged')
        self.assertEqual(has_other_elt.attr('data-official-use'), 'false',
                         'Unofficially used timeslot is not in official use')

        self.assertEqual(has_official_elt.attr('data-unofficial-use'), 'false',
                         'Officially used timeslot not in unofficial use')
        self.assertEqual(has_official_elt.attr('data-official-use'), 'true',
                         'Officially used timeslot should be flagged')

    def test_edit_timeslot(self):
        """Edit page should work as expected"""
        meeting = self.create_meeting()

        name_before = 'Name Classic (tm)'
        type_before = 'regular'
        time_utc = pytz.utc.localize(datetime.datetime.combine(meeting.date, datetime.time(hour=10)))
        time_before = time_utc.astimezone(meeting.tz())
        duration_before = datetime.timedelta(minutes=60)
        show_location_before = True
        location_before = meeting.room_set.first()
        ts = TimeSlotFactory(
            meeting=meeting,
            name=name_before,
            type_id=type_before,
            time=time_before,
            duration=duration_before,
            show_location=show_location_before,
            location=location_before,
        )

        self.login()
        url = self.edit_timeslot_url(ts)

        # check that sched parameter is preserved
        r = self.client.get(url)
        self.assertNotContains(r, '?sched=', status_code=200)
        r = self.client.get(url + '?sched=1234')
        self.assertContains(r, '?sched=1234', status_code=200)  # could check in more detail

        name_after = 'New Name (tm)'
        type_after = 'plenary'
        time_after = (time_utc + datetime.timedelta(days=1, hours=2)).astimezone(meeting.tz())
        duration_after = duration_before * 2
        show_location_after = False
        location_after = meeting.room_set.last()
        post_data = dict(
            name=name_after,
            type=type_after,
            time_0=time_after.strftime('%Y-%m-%d'),  # date for SplitDateTimeField
            time_1=time_after.strftime('%H:%M'),  # time for SplitDateTimeField
            duration=str(duration_after),
            # show_location=show_location_after,  # False values are omitted from form
            location=location_after.pk,
        )
        r = self.client.post(url, data=post_data)
        self.assertEqual(r.status_code, 302)  # expect redirect to timeslot edit url
        self.assertEqual(r['Location'], self.edit_timeslots_url(meeting),
                         'Expected to be redirected to meeting timeslots edit page')

        # check that we changed things
        self.assertNotEqual(name_before, name_after)
        self.assertNotEqual(type_before, type_after)
        self.assertNotEqual(time_before, time_after)
        self.assertNotEqual(duration_before, duration_after)
        self.assertNotEqual(location_before, location_after)

        # and that we have the new values
        ts = TimeSlot.objects.get(pk=ts.pk)
        self.assertEqual(ts.name, name_after)
        self.assertEqual(ts.type_id, type_after)
        self.assertEqual(ts.time, time_after)
        self.assertEqual(ts.duration, duration_after)
        self.assertEqual(ts.show_location, show_location_after)
        self.assertEqual(ts.location, location_after)

        # and check with sched param set
        r = self.client.post(url + '?sched=1234', data=post_data)
        self.assertEqual(r.status_code, 302)  # expect redirect to timeslot edit url
        self.assertEqual(r['Location'], self.edit_timeslots_url(meeting) + '?sched=1234',
                         'Expected to be redirected to meeting timeslots edit page with sched param set')

    def test_invalid_edit_timeslot(self):
        meeting = self.create_bare_meeting()
        ts: TimeSlot = TimeSlotFactory(meeting=meeting, name='slot')  # n.b., colon indicates type hinting
        self.login()
        r = self.client.post(
            self.edit_timeslot_url(ts),
            data=dict(
                name='',
                type=ts.type.pk,
                time_0=ts.time.strftime('%Y-%m-%d'),
                time_1=ts.time.strftime('%H:%M'),
                duration=str(ts.duration),
                show_location=ts.show_location,
                location=str(ts.location.pk),
            )
        )
        self.assertContains(r, 'This field is required', status_code=400,
                            msg_prefix='Missing name not properly rejected')

        r = self.client.post(
            self.edit_timeslot_url(ts),
            data=dict(
                name='different name',
                type='this is not a type id',
                time_0=ts.time.strftime('%Y-%m-%d'),
                time_1=ts.time.strftime('%H:%M'),
                duration=str(ts.duration),
                show_location=ts.show_location,
                location=str(ts.location.pk),
            )
        )
        self.assertContains(r, 'Select a valid choice', status_code=400,
                            msg_prefix='Invalid type not properly rejected')

        r = self.client.post(
            self.edit_timeslot_url(ts),
            data=dict(
                name='different name',
                type=ts.type.pk,
                time_0='this is not a date',
                time_1=ts.time.strftime('%H:%M'),
                duration=str(ts.duration),
                show_location=ts.show_location,
                location=str(ts.location.pk),
            )
        )
        self.assertContains(r, 'Enter a valid date', status_code=400,
                            msg_prefix='Invalid date not properly rejected')

        r = self.client.post(
            self.edit_timeslot_url(ts),
            data=dict(
                name='different name',
                type=ts.type.pk,
                time_0=ts.time.strftime('%Y-%m-%d'),
                time_1='this is not a time',
                duration=str(ts.duration),
                show_location=ts.show_location,
                location=str(ts.location.pk),
            )
        )
        self.assertContains(r, 'Enter a valid time', status_code=400,
                            msg_prefix='Invalid time not properly rejected')

        r = self.client.post(
            self.edit_timeslot_url(ts),
            data=dict(
                name='different name',
                type=ts.type.pk,
                time_0=ts.time.strftime('%Y-%m-%d'),
                time_1=ts.time.strftime('%H:%M'),
                duration='this is not a duration',
                show_location=ts.show_location,
                location=str(ts.location.pk),
            )
        )
        self.assertContains(r, 'Enter a valid duration', status_code=400,
                            msg_prefix='Invalid duration not properly rejected')

        r = self.client.post(
            self.edit_timeslot_url(ts),
            data=dict(
                name='different name',
                type=ts.type.pk,
                time_0=ts.time.strftime('%Y-%m-%d'),
                time_1=ts.time.strftime('%H:%M'),
                duration='26:00',  # longer than 12 hours,
                show_location=ts.show_location,
                location=str(ts.location.pk),
            )
        )
        self.assertContains(r, 'Ensure this value is less than or equal to', status_code=400,
                            msg_prefix='Overlong duration not properly rejected')

        r = self.client.post(
            self.edit_timeslot_url(ts),
            data=dict(
                name='different name',
                type=str(ts.type.pk),
                time_0=ts.time.strftime('%Y-%m-%d'),
                time_1=ts.time.strftime('%H:%M'),
                duration=str(ts.duration),
                show_location=ts.show_location,
                location='this is not a location',
            )
        )
        self.assertContains(r, 'Select a valid choice', status_code=400,
                            msg_prefix='Invalid location not properly rejected')

        ts_after = meeting.timeslot_set.get(pk=ts.pk)
        self.assertEqual(ts.name, ts_after.name)
        self.assertEqual(ts.type, ts_after.type)
        self.assertEqual(ts.time, ts_after.time)
        self.assertEqual(ts.duration, ts_after.duration)
        self.assertEqual(ts.show_location, ts_after.show_location)
        self.assertEqual(ts.location, ts_after.location)

    def test_create_single_timeslot(self):
        """Creating a single timeslot should work"""
        meeting = self.create_meeting()
        timeslots_before = set(ts.pk for ts in meeting.timeslot_set.all())

        url = self.create_timeslots_url(meeting)
        post_data = dict(
            name='some name',
            type='regular',
            days=str(meeting.date.toordinal()),
            time='14:37',
            duration='1:13',  # does not include seconds
            show_location=True,
            locations=str(meeting.room_set.first().pk),
        )
        self.login()

        # check that sched parameter is preserved
        r = self.client.get(url)
        self.assertNotContains(r, '?sched=', status_code=200)
        r = self.client.get(url + '?sched=1234')
        self.assertContains(r, '?sched=1234', status_code=200)  # could check in more detail

        r = self.client.post(url, data=post_data)
        self.assertEqual(r.status_code, 302)
        self.assertEqual(r['Location'], self.edit_timeslots_url(meeting),
                         'Expected to be redirected to meeting timeslots edit page')

        self.assertEqual(meeting.timeslot_set.count(), len(timeslots_before) + 1)
        ts = meeting.timeslot_set.exclude(pk__in=timeslots_before).first()  # only 1
        self.assertEqual(ts.name, post_data['name'])
        self.assertEqual(ts.type_id, post_data['type'])
        self.assertEqual(str(ts.local_start_time().date().toordinal()), post_data['days'])
        self.assertEqual(ts.local_start_time().strftime('%H:%M'), post_data['time'])
        self.assertEqual(str(ts.duration), '{}:00'.format(post_data['duration']))  # add seconds
        self.assertEqual(ts.show_location, post_data['show_location'])
        self.assertEqual(str(ts.location.pk), post_data['locations'])

        # check again with sched parameter
        r = self.client.post(url + '?sched=1234', data=post_data)
        self.assertEqual(r.status_code, 302)
        self.assertEqual(r['Location'], self.edit_timeslots_url(meeting) + '?sched=1234',
                         'Expected to be redirected to meeting timeslots edit page with sched parameter set')

    def test_create_single_timeslot_outside_meeting_days(self):
        """Creating a single timeslot outside the official meeting days should work"""
        meeting = self.create_meeting()
        timeslots_before = set(ts.pk for ts in meeting.timeslot_set.all())
        other_date = meeting.get_meeting_date(-7)
        post_data = dict(
            name='some name',
            type='regular',
            other_date=other_date.strftime('%Y-%m-%d'),
            time='14:37',
            duration='1:13',  # does not include seconds
            show_location=True,
            locations=str(meeting.room_set.first().pk),
        )
        self.login()
        r = self.client.post(
            self.create_timeslots_url(meeting),
            data=post_data,
        )
        self.assertEqual(r.status_code, 302)
        self.assertEqual(r['Location'], self.edit_timeslots_url(meeting),
                         'Expected to be redirected to meeting timeslots edit page')

        self.assertEqual(meeting.timeslot_set.count(), len(timeslots_before) + 1)
        ts = meeting.timeslot_set.exclude(pk__in=timeslots_before).first()  # only 1
        self.assertEqual(ts.name, post_data['name'])
        self.assertEqual(ts.type_id, post_data['type'])
        self.assertEqual(ts.local_start_time().date(), other_date)
        self.assertEqual(ts.local_start_time().strftime('%H:%M'), post_data['time'])
        self.assertEqual(str(ts.duration), '{}:00'.format(post_data['duration']))  # add seconds
        self.assertEqual(ts.show_location, post_data['show_location'])
        self.assertEqual(str(ts.location.pk), post_data['locations'])


    def test_invalid_create_timeslot(self):
        meeting = self.create_bare_meeting()
        room_pk = str(RoomFactory(meeting=meeting).pk)
        timeslot_count = TimeSlot.objects.count()

        self.login()
        r = self.client.post(
            self.create_timeslots_url(meeting),
            data=dict(
                name='',
                type='regular',
                days=str(meeting.date.toordinal()),
                time='14:37',
                duration='1:13',  # does not include seconds
                show_location=True,
                locations=room_pk,
            )
        )
        self.assertContains(r, 'This field is required', status_code=400,
                            msg_prefix='Empty name not rejected properly')

        r = self.client.post(
            self.create_timeslots_url(meeting),
            data=dict(
                name='this is a name',
                type='this is not a type',
                days=str(meeting.date.toordinal()),
                time='14:37',
                duration='1:13',  # does not include seconds
                show_location=True,
                locations=room_pk,
            )
        )
        self.assertContains(r, 'Select a valid choice', status_code=400,
                            msg_prefix='Invalid type not rejected properly')

        r = self.client.post(
            self.create_timeslots_url(meeting),
            data=dict(
                name='this is a name',
                type='regular',
                # days='',
                time='14:37',
                duration='1:13',  # does not include seconds
                show_location=True,
                locations=room_pk,
            )
        )
        self.assertContains(r, 'Please select a day or specify a date', status_code=400,
                            msg_prefix='Missing date not rejected properly')

        r = self.client.post(
            self.create_timeslots_url(meeting),
            data=dict(
                name='this is a name',
                type='regular',
                days='this is not an ordinal date',
                time='14:37',
                duration='1:13',  # does not include seconds
                show_location=True,
                locations=room_pk,
            )
        )
        self.assertContains(r, 'Select a valid choice', status_code=400,
                            msg_prefix='Invalid day not rejected properly')

        r = self.client.post(
            self.create_timeslots_url(meeting),
            data=dict(
                name='this is a name',
                type='regular',
                days=[str(meeting.date.toordinal()), 'this is not an ordinal date'],
                time='14:37',
                duration='1:13',  # does not include seconds
                show_location=True,
                locations=room_pk,
            )
        )
        self.assertContains(r, 'Select a valid choice', status_code=400,
                            msg_prefix='Invalid day with valid day not rejected properly')

        r = self.client.post(
            self.create_timeslots_url(meeting),
            data=dict(
                name='this is a name',
                type='regular',
                days=str(meeting.date.toordinal()),
                other_date='this is not a date',
                time='14:37',
                duration='1:13',  # does not include seconds
                show_location=True,
                locations=room_pk,
            )
        )
        self.assertContains(r, 'Enter a valid date', status_code=400,
                            msg_prefix='Invalid other_date with valid days not rejected properly')

        r = self.client.post(
            self.create_timeslots_url(meeting),
            data=dict(
                name='this is a name',
                type='regular',
                days='this is not an ordinal date',
                other_date='2021-07-13',
                time='14:37',
                duration='1:13',  # does not include seconds
                show_location=True,
                locations=room_pk,
            )
        )
        self.assertContains(r, 'Select a valid choice', status_code=400,
                            msg_prefix='Invalid day with valid other_date not rejected properly')

        r = self.client.post(
            self.create_timeslots_url(meeting),
            data=dict(
                name='this is a name',
                type='regular',
                other_date='this is not a date',
                time='14:37',
                duration='1:13',  # does not include seconds
                show_location=True,
                locations=room_pk,
            )
        )
        self.assertContains(r, 'Enter a valid date', status_code=400,
                            msg_prefix='Invalid other_date not rejected properly')
        r = self.client.post(
            self.create_timeslots_url(meeting),
            data=dict(
                name='this is a name',
                type='regular',
                days=str(meeting.date.toordinal()),
                time='14:37',
                duration="ceci n'est pas une duree",
                show_location=True,
                locations=room_pk,
            )
        )
        self.assertContains(r, 'Enter a valid duration', status_code=400,
                            msg_prefix='Invalid duration not rejected properly')

        r = self.client.post(
            self.create_timeslots_url(meeting),
            data=dict(
                name='this is a name',
                type='regular',
                days=str(meeting.date.toordinal()),
                time='14:37',
                duration="26:00",
                show_location=True,
                locations=room_pk,
            )
        )
        self.assertContains(r, 'Ensure this value is less than or equal to', status_code=400,
                            msg_prefix='Overlong duration not rejected properly')

        r = self.client.post(
            self.create_timeslots_url(meeting),
            data=dict(
                name='this is a name',
                type='regular',
                days=str(meeting.date.toordinal()),
                time='14:37',
                duration="1:13",
                show_location=True,
                locations='this is not a room',
            )
        )
        self.assertContains(r, 'is not a valid value', status_code=400,
                            msg_prefix='Invalid location not rejected properly')

        r = self.client.post(
            self.create_timeslots_url(meeting),
            data=dict(
                name='this is a name',
                type='regular',
                days=str(meeting.date.toordinal()),
                time='14:37',
                duration="1:13",
                show_location=True,
                locations=[room_pk, 'this is not a room'],
            )
        )
        self.assertContains(r, 'is not a valid value', status_code=400,
                            msg_prefix='Invalid location with valid location not rejected properly')

        r = self.client.post(
            self.create_timeslots_url(meeting),
            data=dict(
                name='this is a name',
                type='regular',
                days=str(meeting.date.toordinal()),
                time='14:37',
                duration="1:13",
                show_location=True,
            )
        )
        self.assertContains(r, 'This field is required', status_code=400,
                            msg_prefix='Missing location not rejected properly')

        self.assertEqual(TimeSlot.objects.count(), timeslot_count,
                         'TimeSlot unexpectedly created')

    def test_create_bulk_timeslots(self):
        """Creating multiple timeslots should work"""
        meeting = self.create_meeting()
        timeslots_before = set(ts.pk for ts in meeting.timeslot_set.all())
        days = [meeting.get_meeting_date(n) for n in range(meeting.days)]
        other_date = meeting.get_meeting_date(-1)  # date before start of meeting
        self.assertNotIn(other_date, days)
        locations = meeting.room_set.all()
        post_data = dict(
            name='some name',
            type='regular',
            days=[str(d.toordinal()) for d in days],
            other_date=other_date.strftime('%Y-%m-%d'),
            time='14:37',
            duration='1:13',  # does not include seconds
            show_location=True,
            locations=[str(loc.pk) for loc in locations],
        )
        self.login()
        r = self.client.post(
            self.create_timeslots_url(meeting),
            data=post_data,
        )
        self.assertEqual(r.status_code, 302)
        self.assertEqual(r['Location'], self.edit_timeslots_url(meeting),
                         'Expected to be redirected to meeting timeslots edit page')

        days.append(other_date)
        new_slot_count = len(days) * len(locations)
        self.assertEqual(meeting.timeslot_set.count(), len(timeslots_before) + new_slot_count)

        day_locs = set((day, loc) for day in days for loc in locations)  # cartesian product
        for ts in meeting.timeslot_set.exclude(pk__in=timeslots_before):
            self.assertEqual(ts.name, post_data['name'])
            self.assertEqual(ts.type_id, post_data['type'])
            self.assertEqual(ts.local_start_time().strftime('%H:%M'), post_data['time'])
            self.assertEqual(str(ts.duration), '{}:00'.format(post_data['duration']))  # add seconds
            self.assertEqual(ts.show_location, post_data['show_location'])
            self.assertIn(ts.local_start_time().date(), days)
            self.assertIn(ts.location, locations)
            self.assertIn((ts.time.date(), ts.location), day_locs,
                          'Duplicated day / location found')
            day_locs.discard((ts.time.date(), ts.location))
        self.assertEqual(day_locs, set(), 'Not all day/location combinations created')

    def test_sched_param_preserved(self):
        meeting = MeetingFactory(type_id='ietf')
        url = urlreverse('ietf.meeting.views.edit_timeslots', kwargs={'num': meeting.number})
        self.client.login(username='secretary', password='secretary+password')
        r = self.client.get(url)
        self.assertNotContains(r, '?sched=', status_code=200)
        self.assertNotContains(r, "Back to agenda")
        r = self.client.get(url + '?sched=1234')
        self.assertContains(r, '?sched=1234', status_code=200)  # could check in more detail
        self.assertContains(r, "Back to agenda")

    def test_ajax_delete_timeslot(self):
        """AJAX call to delete timeslot should work"""
        meeting = self.create_bare_meeting()
        ts_to_del, ts_to_keep = TimeSlotFactory.create_batch(2, meeting=meeting)

        self.login()
        r = self.client.post(
            self.edit_timeslots_url(meeting),
            data=dict(
                action='delete',
                slot_id=str(ts_to_del.pk),
            )
        )
        self.assertEqual(r.status_code, 200)
        self.assertContains(r, 'Deleted TimeSlot {}'.format(ts_to_del.pk))
        self.assertNotContains(r, 'Deleted TimeSlot {}'.format(ts_to_keep.pk))
        self.assertEqual(meeting.timeslot_set.filter(pk=ts_to_del.pk).count(), 0,
                         'Timeslot not deleted')
        self.assertEqual(meeting.timeslot_set.filter(pk=ts_to_keep.pk).count(), 1,
                         'Extra timeslot deleted')

    def test_ajax_delete_timeslots(self):
        """AJAX call to delete several timeslots should work"""
        meeting = self.create_bare_meeting()
        ts_to_del = TimeSlotFactory.create_batch(5, meeting=meeting)
        ts_to_keep = TimeSlotFactory(meeting=meeting)

        self.login()
        r = self.client.post(
            self.edit_timeslots_url(meeting),
            data=dict(
                action='delete',
                slot_id=','.join(str(ts.pk) for ts in ts_to_del),
            )
        )
        self.assertEqual(r.status_code, 200)
        for ts in ts_to_del:
            self.assertContains(r, 'Deleted TimeSlot {}'.format(ts.pk))
        self.assertNotContains(r, 'Deleted TimeSlot {}'.format(ts_to_keep.pk))
        self.assertEqual(
            meeting.timeslot_set.filter(pk__in=(ts.pk for ts in ts_to_del)).count(),
            0,
            'Timeslots not deleted',
        )
        self.assertEqual(meeting.timeslot_set.filter(pk=ts_to_keep.pk).count(), 1,
                         'Extra timeslot deleted')

    def test_ajax_delete_timeslots_invalid(self):
        meeting = self.create_bare_meeting()
        ts = TimeSlotFactory(meeting=meeting)
        self.login()
        r = self.client.post(
            self.edit_timeslots_url(meeting),
        )
        self.assertEqual(r.status_code, 400, 'Missing POST data not handled')

        r = self.client.post(
            self.edit_timeslots_url(meeting),
            data=dict()
        )
        self.assertEqual(r.status_code, 400, 'Empty POST data not handled')

        r = self.client.post(
            self.edit_timeslots_url(meeting),
            data=dict(
                slot_id=str(ts.pk),
            )
        )
        self.assertEqual(r.status_code, 400, 'Missing action not handled')

        r = self.client.post(
            self.edit_timeslots_url(meeting),
            data=dict(
                action='deletify',
                slot_id=str(ts.pk),
            )
        )
        self.assertEqual(r.status_code, 400, 'Invalid action not handled')

        r = self.client.post(
            self.edit_timeslots_url(meeting),
            data=dict(
                action='delete',
            )
        )
        self.assertEqual(r.status_code, 400, 'Missing slot_id not handled')

        r = self.client.post(
            self.edit_timeslots_url(meeting),
            data=dict(
                action='delete',
                slot_id='not an id',
            )
        )
        self.assertEqual(r.status_code, 400, 'Invalid slot_id not handled')

        r = self.client.post(
            self.edit_timeslots_url(meeting),
            data=dict(
                action='delete',
                slot_id='{}, not an id'.format(ts.pk),
            )
        )
        self.assertEqual(r.status_code, 400, 'Invalid slot_id not handled in bulk')

        nonexistent_id = TimeSlot.objects.all().aggregate(Max('id'))['id__max'] + 1
        r = self.client.post(
            self.edit_timeslots_url(meeting),
            data=dict(
                action='delete',
                slot_id=str(nonexistent_id),
            )
        )
        self.assertEqual(r.status_code, 404, 'Nonexistent slot_id not handled in bulk')

        r = self.client.post(
            self.edit_timeslots_url(meeting),
            data=dict(
                action='delete',
                slot_id='{},{}'.format(nonexistent_id, ts.pk),
            )
        )
        self.assertEqual(r.status_code, 404, 'Nonexistent slot_id not handled in bulk')

        self.assertEqual(meeting.timeslot_set.filter(pk=ts.pk).count(), 1,
                         'TimeSlot unexpectedly deleted')


class ReorderSlidesTests(TestCase):

    def test_add_slides_to_session(self):
        for type_id in ('ietf','interim'):
            chair_role = RoleFactory(name_id='chair')
            session = SessionFactory(group=chair_role.group, meeting__date=date_today() - datetime.timedelta(days=90), meeting__type_id=type_id)
            slides = DocumentFactory(type_id='slides')
            url = urlreverse('ietf.meeting.views.ajax_add_slides_to_session', kwargs={'session_id':session.pk, 'num':session.meeting.number})

            # Not a valid user
            r = self.client.post(url, {'order':1, 'name':slides.name })
            self.assertEqual(r.status_code, 403)
            self.assertIn('have permission', unicontent(r))

            self.client.login(username=chair_role.person.user.username, password=chair_role.person.user.username+"+password")

            # Past submission cutoff
            r = self.client.post(url, {'order':0, 'name':slides.name })
            self.assertEqual(r.status_code, 403)
            self.assertIn('materials cutoff', unicontent(r))

            session.meeting.date = date_today()
            session.meeting.save()

            # Invalid order
            r = self.client.post(url, {})
            self.assertEqual(r.status_code, 200)
            self.assertEqual(r.json()['success'],False)
            self.assertIn('No data',r.json()['error'])

            r = self.client.post(url, {'garbage':'garbage'})
            self.assertEqual(r.status_code, 200)
            self.assertEqual(r.json()['success'],False)
            self.assertIn('order is not valid',r.json()['error'])

            r = self.client.post(url, {'order':0, 'name':slides.name })
            self.assertEqual(r.status_code, 200)
            self.assertEqual(r.json()['success'],False)
            self.assertIn('order is not valid',r.json()['error'])

            r = self.client.post(url, {'order':2, 'name':slides.name })
            self.assertEqual(r.status_code, 200)
            self.assertEqual(r.json()['success'],False)
            self.assertIn('order is not valid',r.json()['error'])

            r = self.client.post(url, {'order':'garbage', 'name':slides.name })
            self.assertEqual(r.status_code, 200)
            self.assertEqual(r.json()['success'],False)
            self.assertIn('order is not valid',r.json()['error'])

            # Invalid name
            r = self.client.post(url, {'order':1 })
            self.assertEqual(r.status_code, 200)
            self.assertEqual(r.json()['success'],False)
            self.assertIn('name is not valid',r.json()['error'])

            r = self.client.post(url, {'order':1, 'name':'garbage' })
            self.assertEqual(r.status_code, 200)
            self.assertEqual(r.json()['success'],False)
            self.assertIn('name is not valid',r.json()['error'])

            # Valid post
            r = self.client.post(url, {'order':1, 'name':slides.name })
            self.assertEqual(r.status_code, 200)
            self.assertEqual(r.json()['success'],True)
            self.assertEqual(session.sessionpresentation_set.count(),1)

            # Ignore a request to add slides that are already in a session
            r = self.client.post(url, {'order':1, 'name':slides.name })
            self.assertEqual(r.status_code, 200)
            self.assertEqual(r.json()['success'],True)
            self.assertEqual(session.sessionpresentation_set.count(),1)


            session2 = SessionFactory(group=session.group, meeting=session.meeting)
            SessionPresentationFactory.create_batch(3, document__type_id='slides', session=session2)
            for num, sp in enumerate(session2.sessionpresentation_set.filter(document__type_id='slides'),start=1):
                sp.order = num
                sp.save()

            url = urlreverse('ietf.meeting.views.ajax_add_slides_to_session', kwargs={'session_id':session2.pk, 'num':session2.meeting.number})

            more_slides = DocumentFactory.create_batch(3, type_id='slides')

            # Insert at beginning
            r = self.client.post(url, {'order':1, 'name':more_slides[0].name})
            self.assertEqual(r.status_code, 200)
            self.assertEqual(r.json()['success'],True)
            self.assertEqual(session2.sessionpresentation_set.get(document=more_slides[0]).order,1)
            self.assertEqual(list(session2.sessionpresentation_set.order_by('order').values_list('order',flat=True)), list(range(1,5)))

            # Insert at end
            r = self.client.post(url, {'order':5, 'name':more_slides[1].name})
            self.assertEqual(r.status_code, 200)
            self.assertEqual(r.json()['success'],True)
            self.assertEqual(session2.sessionpresentation_set.get(document=more_slides[1]).order,5)
            self.assertEqual(list(session2.sessionpresentation_set.order_by('order').values_list('order',flat=True)), list(range(1,6)))

            # Insert in middle
            r = self.client.post(url, {'order':3, 'name':more_slides[2].name})
            self.assertEqual(r.status_code, 200)
            self.assertEqual(r.json()['success'],True)
            self.assertEqual(session2.sessionpresentation_set.get(document=more_slides[2]).order,3)
            self.assertEqual(list(session2.sessionpresentation_set.order_by('order').values_list('order',flat=True)), list(range(1,7)))

    def test_remove_slides_from_session(self):
        for type_id in ['ietf','interim']:
            chair_role = RoleFactory(name_id='chair')
            session = SessionFactory(group=chair_role.group, meeting__date=date_today()-datetime.timedelta(days=90), meeting__type_id=type_id)
            slides = DocumentFactory(type_id='slides')
            url = urlreverse('ietf.meeting.views.ajax_remove_slides_from_session', kwargs={'session_id':session.pk, 'num':session.meeting.number})

            # Not a valid user
            r = self.client.post(url, {'oldIndex':1, 'name':slides.name })
            self.assertEqual(r.status_code, 403)
            self.assertIn('have permission', unicontent(r))

            self.client.login(username=chair_role.person.user.username, password=chair_role.person.user.username+"+password")
            
            # Past submission cutoff
            r = self.client.post(url, {'oldIndex':0, 'name':slides.name })
            self.assertEqual(r.status_code, 403)
            self.assertIn('materials cutoff', unicontent(r))

            session.meeting.date = date_today()
            session.meeting.save()

            # Invalid order
            r = self.client.post(url, {})
            self.assertEqual(r.status_code, 200)
            self.assertEqual(r.json()['success'],False)
            self.assertIn('No data',r.json()['error'])

            r = self.client.post(url, {'garbage':'garbage'})
            self.assertEqual(r.status_code, 200)
            self.assertEqual(r.json()['success'],False)
            self.assertIn('index is not valid',r.json()['error'])

            r = self.client.post(url, {'oldIndex':0, 'name':slides.name })
            self.assertEqual(r.status_code, 200)
            self.assertEqual(r.json()['success'],False)
            self.assertIn('index is not valid',r.json()['error'])

            r = self.client.post(url, {'oldIndex':'garbage', 'name':slides.name })
            self.assertEqual(r.status_code, 200)
            self.assertEqual(r.json()['success'],False)
            self.assertIn('index is not valid',r.json()['error'])
           
            # No matching thing to delete
            r = self.client.post(url, {'oldIndex':1, 'name':slides.name })
            self.assertEqual(r.status_code, 200)
            self.assertEqual(r.json()['success'],False)
            self.assertIn('index is not valid',r.json()['error'])

            session.sessionpresentation_set.create(document=slides, rev=slides.rev, order=1)

            # Bad names
            r = self.client.post(url, {'oldIndex':1})
            self.assertEqual(r.status_code, 200)
            self.assertEqual(r.json()['success'],False)
            self.assertIn('name is not valid',r.json()['error'])

            r = self.client.post(url, {'oldIndex':1, 'name':'garbage' })
            self.assertEqual(r.status_code, 200)
            self.assertEqual(r.json()['success'],False)
            self.assertIn('name is not valid',r.json()['error'])

            slides2 = DocumentFactory(type_id='slides')

            # index/name mismatch
            r = self.client.post(url, {'oldIndex':1, 'name':slides2.name })
            self.assertEqual(r.status_code, 200)
            self.assertEqual(r.json()['success'],False)
            self.assertIn('SessionPresentation not found',r.json()['error'])

            session.sessionpresentation_set.create(document=slides2, rev=slides2.rev, order=2)
            r = self.client.post(url, {'oldIndex':1, 'name':slides2.name })
            self.assertEqual(r.status_code, 200)
            self.assertEqual(r.json()['success'],False)
            self.assertIn('Name does not match index',r.json()['error'])

            # valid removal
            r = self.client.post(url, {'oldIndex':1, 'name':slides.name })
            self.assertEqual(r.status_code, 200)
            self.assertEqual(r.json()['success'],True)
            self.assertEqual(session.sessionpresentation_set.count(),1)

            session2 = SessionFactory(group=session.group, meeting=session.meeting)
            sp_list = SessionPresentationFactory.create_batch(5, document__type_id='slides', session=session2)
            for num, sp in enumerate(session2.sessionpresentation_set.filter(document__type_id='slides'),start=1):
                sp.order = num
                sp.save()

            url = urlreverse('ietf.meeting.views.ajax_remove_slides_from_session', kwargs={'session_id':session2.pk, 'num':session2.meeting.number})

            # delete at first of list
            r = self.client.post(url, {'oldIndex':1, 'name':sp_list[0].document.name })
            self.assertEqual(r.status_code, 200)
            self.assertEqual(r.json()['success'],True)
            self.assertFalse(session2.sessionpresentation_set.filter(pk=sp_list[0].pk).exists())
            self.assertEqual(list(session2.sessionpresentation_set.order_by('order').values_list('order',flat=True)), list(range(1,5)))

            # delete in middle of list
            r = self.client.post(url, {'oldIndex':4, 'name':sp_list[4].document.name })
            self.assertEqual(r.status_code, 200)
            self.assertEqual(r.json()['success'],True)
            self.assertFalse(session2.sessionpresentation_set.filter(pk=sp_list[4].pk).exists())
            self.assertEqual(list(session2.sessionpresentation_set.order_by('order').values_list('order',flat=True)), list(range(1,4)))

            # delete at end of list
            r = self.client.post(url, {'oldIndex':2, 'name':sp_list[2].document.name })
            self.assertEqual(r.status_code, 200)
            self.assertEqual(r.json()['success'],True)
            self.assertFalse(session2.sessionpresentation_set.filter(pk=sp_list[2].pk).exists())
            self.assertEqual(list(session2.sessionpresentation_set.order_by('order').values_list('order',flat=True)), list(range(1,3)))




    def test_reorder_slides_in_session(self):
        def _sppk_at(sppk, positions):
            return [sppk[p-1] for p in positions]
        chair_role = RoleFactory(name_id='chair')
        session = SessionFactory(group=chair_role.group, meeting__date=date_today() - datetime.timedelta(days=90))
        sp_list = SessionPresentationFactory.create_batch(5, document__type_id='slides', session=session)
        sppk = [o.pk for o in sp_list]
        for num, sp in enumerate(sp_list, start=1):
            sp.order = num
            sp.save()
        url = urlreverse('ietf.meeting.views.ajax_reorder_slides_in_session', kwargs={'session_id':session.pk, 'num':session.meeting.number})

        for type_id in ['ietf','interim']:
            
            session.meeting.type_id = type_id
            session.meeting.date = date_today()-datetime.timedelta(days=90)
            session.meeting.save()

            # Not a valid user
            r = self.client.post(url, {'oldIndex':1, 'newIndex':2 })
            self.assertEqual(r.status_code, 403)
            self.assertIn('have permission', unicontent(r))

            self.client.login(username=chair_role.person.user.username, password=chair_role.person.user.username+"+password")

            # Past submission cutoff
            r = self.client.post(url, {'oldIndex':1, 'newIndex':2 })
            self.assertEqual(r.status_code, 403)
            self.assertIn('materials cutoff', unicontent(r))

            session.meeting.date = date_today()
            session.meeting.save()

            # Bad index values
            r = self.client.post(url, {'oldIndex':0, 'newIndex':2 })
            self.assertEqual(r.status_code, 200)
            self.assertEqual(r.json()['success'],False)
            self.assertIn('index is not valid',r.json()['error'])

            r = self.client.post(url, {'oldIndex':2, 'newIndex':6 })
            self.assertEqual(r.status_code, 200)
            self.assertEqual(r.json()['success'],False)
            self.assertIn('index is not valid',r.json()['error'])

            r = self.client.post(url, {'oldIndex':2, 'newIndex':2 })
            self.assertEqual(r.status_code, 200)
            self.assertEqual(r.json()['success'],False)
            self.assertIn('index is not valid',r.json()['error'])

            # Move from beginning
            r = self.client.post(url, {'oldIndex':1, 'newIndex':3})
            self.assertEqual(r.status_code, 200)
            self.assertEqual(r.json()['success'],True)
            self.assertEqual(list(session.sessionpresentation_set.order_by('order').values_list('pk',flat=True)),_sppk_at(sppk,[2,3,1,4,5]))

            # Move to beginning
            r = self.client.post(url, {'oldIndex':3, 'newIndex':1})
            self.assertEqual(r.status_code, 200)
            self.assertEqual(r.json()['success'],True)
            self.assertEqual(list(session.sessionpresentation_set.order_by('order').values_list('pk',flat=True)),_sppk_at(sppk,[1,2,3,4,5]))
            
            # Move from end
            r = self.client.post(url, {'oldIndex':5, 'newIndex':3})
            self.assertEqual(r.status_code, 200)
            self.assertEqual(r.json()['success'],True)
            self.assertEqual(list(session.sessionpresentation_set.order_by('order').values_list('pk',flat=True)),_sppk_at(sppk,[1,2,5,3,4]))

            # Move to end
            r = self.client.post(url, {'oldIndex':3, 'newIndex':5})
            self.assertEqual(r.status_code, 200)
            self.assertEqual(r.json()['success'],True)
            self.assertEqual(list(session.sessionpresentation_set.order_by('order').values_list('pk',flat=True)),_sppk_at(sppk,[1,2,3,4,5]))

            # Move beginning to end
            r = self.client.post(url, {'oldIndex':1, 'newIndex':5})
            self.assertEqual(r.status_code, 200)
            self.assertEqual(r.json()['success'],True)
            self.assertEqual(list(session.sessionpresentation_set.order_by('order').values_list('pk',flat=True)),_sppk_at(sppk,[2,3,4,5,1]))

            # Move middle to middle 
            r = self.client.post(url, {'oldIndex':3, 'newIndex':4})
            self.assertEqual(r.status_code, 200)
            self.assertEqual(r.json()['success'],True)
            self.assertEqual(list(session.sessionpresentation_set.order_by('order').values_list('pk',flat=True)),_sppk_at(sppk,[2,3,5,4,1]))

            r = self.client.post(url, {'oldIndex':3, 'newIndex':2})
            self.assertEqual(r.status_code, 200)
            self.assertEqual(r.json()['success'],True)
            self.assertEqual(list(session.sessionpresentation_set.order_by('order').values_list('pk',flat=True)),_sppk_at(sppk,[2,5,3,4,1]))

            # Reset for next iteration in the loop
            session.sessionpresentation_set.update(order=F('pk'))
            self.client.logout()


    def test_slide_order_reconditioning(self):
        chair_role = RoleFactory(name_id='chair')
        session = SessionFactory(group=chair_role.group, meeting__date=date_today() - datetime.timedelta(days=90))
        sp_list = SessionPresentationFactory.create_batch(5, document__type_id='slides', session=session)
        for num, sp in enumerate(sp_list, start=1):
            sp.order = 2*num
            sp.save()

        try:
            condition_slide_order(session)
        except AssertionError:
            pass

        self.assertEqual(list(session.sessionpresentation_set.order_by('order').values_list('order',flat=True)),list(range(1,6)))


class EditTests(TestCase):
    """Test schedule edit operations"""

    def test_official_record_schedule_is_read_only(self):
        def _set_date_offset_and_retrieve_page(meeting, days_offset, client):
            meeting.date = date_today() + datetime.timedelta(days=days_offset)
            meeting.save()
            client.login(username="secretary", password="secretary+password")
            url = urlreverse("ietf.meeting.views.edit_meeting_schedule", kwargs=dict(num=meeting.number))
            r = client.get(url)
            q = PyQuery(r.content)
            return(r, q)

        # Setup
        ####################################################################################

        # Basic test data
        meeting = make_meeting_test_data()

        # Set the secretary as the owner of the schedule
        schedule = meeting.schedule
        schedule.owner = Person.objects.get(user__username="secretary")
        schedule.save()

        # Tests
        ####################################################################################

        # 1) Check that we get told the page is not editable
        #######################################################
        r, q = _set_date_offset_and_retrieve_page(meeting,
                                                  0 - 2 - meeting.days, # Meeting ended 2 days ago
                                                  self.client)
        self.assertTrue(q(""".alert:contains("You can't edit this schedule")"""))
        self.assertTrue(q(""".alert:contains("This is the official schedule for a meeting in the past")"""))

        # 2) An ongoing meeting
        #######################################################
        r, q = _set_date_offset_and_retrieve_page(meeting,
                                                  0, # Meeting starts today
                                                  self.client)
        self.assertFalse(q(""".alert:contains("You can't edit this schedule")"""))
        self.assertFalse(q(""".alert:contains("This is the official schedule for a meeting in the past")"""))

        # 3) A meeting in the future
        #######################################################
        r, q = _set_date_offset_and_retrieve_page(meeting,
                                                  7, # Meeting starts next week
                                                  self.client)
        self.assertFalse(q(""".alert:contains("You can't edit this schedule")"""))
        self.assertFalse(q(""".alert:contains("This is the official schedule for a meeting in the past")"""))

    def test_edit_meeting_schedule(self):
        meeting = make_meeting_test_data()

        self.client.login(username="secretary", password="secretary+password")

        s1 = Session.objects.filter(meeting=meeting, type='regular').first()
        s2 = Session.objects.filter(meeting=meeting, type='regular').exclude(group=s1.group).first()
        s1.comments = "Hello world!"
        s1.attendees = 1234
        s1.save()

        Constraint.objects.create(
            meeting=meeting,
            source=s1.group,
            target=s2.group,
            name=ConstraintName.objects.get(slug="conflict"),
        )

        p = Person.objects.order_by('pk')[1]

        Constraint.objects.create(
            meeting=meeting,
            source=s1.group,
            person=p,
            name=ConstraintName.objects.get(slug="bethere"),
        )
        
        Constraint.objects.create(
            meeting=meeting,
            source=s2.group,
            person=p,
            name=ConstraintName.objects.get(slug="bethere"),
        )

        room = Room.objects.get(meeting=meeting, session_types='regular')
        base_timeslot = TimeSlot.objects.create(meeting=meeting, type_id='regular', location=room,
                                                duration=datetime.timedelta(minutes=50),
                                                time=meeting.tz().localize(
                                                    datetime.datetime.combine(meeting.date + datetime.timedelta(days=2), datetime.time(9, 30))
                                                ))

        timeslots = list(TimeSlot.objects.filter(meeting=meeting, type='regular').order_by('time'))

        base_session = SessionFactory(meeting=meeting, group=Group.objects.get(acronym="irg"),
                                      attendees=20, requested_duration=datetime.timedelta(minutes=30),
                                      add_to_schedule=False)
        SchedulingEvent.objects.create(session=base_session, status_id='schedw', by=Person.objects.get(user__username='secretary'))
        SchedTimeSessAssignment.objects.create(timeslot=base_timeslot, session=base_session, schedule=meeting.schedule.base)


        # check we have the grid and everything set up as a baseline -
        # the Javascript tests check that the Javascript can work with
        # it
        url = urlreverse("ietf.meeting.views.edit_meeting_schedule", kwargs=dict(num=meeting.number))
        r = self.client.get(url)
        q = PyQuery(r.content)

        self.assertTrue(q(".room-name:contains(\"{}\")".format(room.name)))
        self.assertTrue(q(".room-name:contains(\"{}\")".format(room.capacity)))

        self.assertTrue(q("#timeslot{}".format(timeslots[0].pk)))

        for s in [s1, s2]:
            e = q("#session{}".format(s.pk))

            # should be link to edit/cancel session
            edit_session_url = urlreverse(
                'ietf.meeting.views.edit_session', kwargs={'session_id': s.pk}
            ) + f'?sched={meeting.schedule.pk}'
            self.assertTrue(
                e.find(f'a[href="{edit_session_url}"]')
            )
            self.assertTrue(
                e.find('a[href="{}?sched={}"]'.format(
                    urlreverse('ietf.meeting.views.cancel_session', kwargs={'session_id': s.pk}),
                    meeting.schedule.pk,
                ))
            )

            # info in the item representing the session that can be moved around
            self.assertIn(s.group.acronym, e.find(".session-label").text())
            if s.comments:
                self.assertTrue(e.find(".comments"))
            if s.attendees is not None:
                self.assertIn(str(s.attendees), e.find(".attendees").text())
            self.assertTrue(e.hasClass("parent-{}".format(s.group.parent.acronym)))

            constraints = e.find(".constraints > span")
            s_other = s2 if s == s1 else s1
            self.assertEqual(len(constraints), 3)
            self.assertEqual(constraints.eq(0).attr("data-sessions"), str(s_other.pk))
            self.assertEqual(constraints.eq(0).find(".bi-people-fill").parent().text(), "1") # 1 person in the constraint
            self.assertEqual(constraints.eq(1).attr("data-sessions"), str(s_other.pk))
            self.assertEqual(constraints.eq(1).find(".encircled").text(), "1" if s_other == s2 else "-1")
            self.assertEqual(constraints.eq(2).attr("data-sessions"), str(s_other.pk))
            self.assertEqual(constraints.eq(2).find(".encircled").text(), "AD")

            # session info for the panel
            self.assertIn(str(round(s.requested_duration.total_seconds() / 60.0 / 60, 1)), e.find(".session-info .title").text())

            event = SchedulingEvent.objects.filter(session=s).order_by("id").first()
            if event:
                self.assertTrue(e.find("div:contains(\"{}\")".format(event.by.name)))

            if s.comments:
                self.assertIn(s.comments, e.find(".comments").text())

        formatted_constraints1 = q("#session{} .session-info .formatted-constraints > *".format(s1.pk))
        self.assertIn(s2.group.acronym, formatted_constraints1.eq(0).html())
        self.assertIn(p.name, formatted_constraints1.eq(1).html())

        formatted_constraints2 = q("#session{} .session-info .formatted-constraints > *".format(s2.pk))
        self.assertIn(p.name, formatted_constraints2.eq(0).html())

        self.assertEqual(len(q("#session{}.readonly".format(base_session.pk))), 1)

        self.assertTrue(q(".alert:contains(\"You can't edit this schedule\")"))

        # can't change anything
        r = self.client.post(url, {
            'action': 'assign',
            'timeslot': timeslots[0].pk,
            'session': s1.pk,
        })
        self.assertEqual(r.status_code, 403)
        
        # turn us into owner
        schedule = meeting.schedule
        schedule.owner = Person.objects.get(user__username="secretary")
        schedule.save()

        meeting.schedule = None
        meeting.save()

        url = urlreverse("ietf.meeting.views.edit_meeting_schedule", kwargs=dict(num=meeting.number, owner=schedule.owner_email(), name=schedule.name))
        r = self.client.get(url)
        q = PyQuery(r.content)
        self.assertTrue(not q("em:contains(\"You can't edit this schedule\")"))

        SchedTimeSessAssignment.objects.filter(session=s1).delete()

        # assign
        r = self.client.post(url, {
            'action': 'assign',
            'timeslot': timeslots[0].pk,
            'session': s1.pk,
        })
        self.assertEqual(json.loads(r.content)['success'], True)
        self.assertEqual(SchedTimeSessAssignment.objects.get(schedule=schedule, session=s1).timeslot, timeslots[0])

        # move assignment on unofficial schedule
        r = self.client.post(url, {
            'action': 'assign',
            'timeslot': timeslots[1].pk,
            'session': s1.pk,
        })
        self.assertEqual(json.loads(r.content)['success'], True)
        self.assertEqual(SchedTimeSessAssignment.objects.get(schedule=schedule, session=s1).timeslot, timeslots[1])

        # move assignment on official schedule, leaving tombstone
        meeting.schedule = schedule
        meeting.save()
        SchedulingEvent.objects.create(
            session=s1,
            status=SessionStatusName.objects.get(slug='sched'),
            by=Person.objects.get(name='(System)')
        )
        r = self.client.post(url, {
            'action': 'assign',
            'timeslot': timeslots[0].pk,
            'session': s1.pk,
        })
        json_content = json.loads(r.content)
        self.assertEqual(json_content['success'], True)
        self.assertEqual(SchedTimeSessAssignment.objects.get(schedule=schedule, session=s1).timeslot, timeslots[0])

        sessions_for_group = Session.objects.filter(group=s1.group, meeting=meeting)
        self.assertEqual(len(sessions_for_group), 2)
        s_tombstone = [s for s in sessions_for_group if s != s1][0]
        self.assertEqual(s_tombstone.tombstone_for, s1)
        tombstone_event = SchedulingEvent.objects.get(session=s_tombstone)
        self.assertEqual(tombstone_event.status_id, 'resched')

        self.assertEqual(SchedTimeSessAssignment.objects.get(schedule=schedule, session=s_tombstone).timeslot, timeslots[1])
        self.assertTrue(PyQuery(json_content['tombstone'])("#session{}.readonly".format(s_tombstone.pk)).html())

        # unassign
        r = self.client.post(url, {
            'action': 'unassign',
            'session': s1.pk,
        })
        self.assertEqual(json.loads(r.content)['success'], True)
        self.assertEqual(list(SchedTimeSessAssignment.objects.filter(schedule=schedule, session=s1)), [])

        # try swapping days
        SchedTimeSessAssignment.objects.create(schedule=schedule, session=s1, timeslot=timeslots[0])
        self.assertEqual(len(SchedTimeSessAssignment.objects.filter(schedule=schedule, session=s1, timeslot=timeslots[0])), 1)
        self.assertEqual(len(SchedTimeSessAssignment.objects.filter(schedule=schedule, session=s2, timeslot=timeslots[1])), 1)
        self.assertEqual(list(SchedTimeSessAssignment.objects.filter(schedule=schedule, timeslot=timeslots[2])), [])

        r = self.client.post(url, {
            'action': 'swapdays',
            'source_day': timeslots[0].time.date().isoformat(),
            'target_day': timeslots[2].time.date().isoformat(),
        })
        self.assertEqual(r.status_code, 302)

        self.assertEqual(list(SchedTimeSessAssignment.objects.filter(schedule=schedule, timeslot=timeslots[0])), [])
        self.assertEqual(list(SchedTimeSessAssignment.objects.filter(schedule=schedule, timeslot=timeslots[1])), [])
        self.assertEqual(len(SchedTimeSessAssignment.objects.filter(schedule=schedule, session=s1, timeslot=timeslots[2])), 1)
        self.assertEqual(list(SchedTimeSessAssignment.objects.filter(schedule=schedule, session=s2)), [])

        # swap back
        r = self.client.post(url, {
            'action': 'swapdays',
            'source_day': timeslots[2].time.date().isoformat(),
            'target_day': timeslots[0].time.date().isoformat(),
        })
        self.assertEqual(r.status_code, 302)

        self.assertEqual(len(SchedTimeSessAssignment.objects.filter(schedule=schedule, session=s1, timeslot=timeslots[0])), 1)
        self.assertEqual(list(SchedTimeSessAssignment.objects.filter(schedule=schedule, timeslot=timeslots[1])), [])
        self.assertEqual(list(SchedTimeSessAssignment.objects.filter(schedule=schedule, timeslot=timeslots[2])), [])
        
    def test_edit_meeting_timeslots_and_misc_sessions(self):
        meeting = make_meeting_test_data()

        self.client.login(username="secretary", password="secretary+password")

        # check we have the grid and everything set up as a baseline -
        # the Javascript tests check that the Javascript can work with
        # it
        url = urlreverse("ietf.meeting.views.edit_meeting_timeslots_and_misc_sessions", kwargs=dict(num=meeting.number, owner=meeting.schedule.base.owner_email(), name=meeting.schedule.base.name))
        r = self.client.get(url)
        q = PyQuery(r.content)

        breakfast_room = Room.objects.get(meeting=meeting, name="Breakfast Room")
        break_room = Room.objects.get(meeting=meeting, name="Break Area")
        reg_room = Room.objects.get(meeting=meeting, name="Registration Area")

        for i in range(meeting.days):
            self.assertTrue(q("[data-day=\"{}\"]".format((meeting.date + datetime.timedelta(days=i)).isoformat())))

        self.assertTrue(q(".room-label:contains(\"{}\")".format(breakfast_room.name)))
        self.assertTrue(q(".room-label:contains(\"{}\")".format(break_room.name)))
        self.assertTrue(q(".room-label:contains(\"{}\")".format(reg_room.name)))

        break_slot = TimeSlot.objects.get(location=break_room, type='break')

        room_row = q(".room-row[data-day=\"{}\"][data-room=\"{}\"]".format(break_slot.time.date().isoformat(), break_slot.location_id))
        self.assertTrue(room_row)
        self.assertTrue(room_row.find("#timeslot{}".format(break_slot.pk)))

        self.assertTrue(q(".timeslot-form"))

        # add timeslot
        ietf_group = Group.objects.get(acronym='ietf')

        r = self.client.post(url, {
            'day': meeting.date,
            'time': '08:30',
            'duration': '1:30',
            'location': break_room.pk,
            'show_location': 'on',
            'type': 'other',
            'group': ietf_group.pk,
            'name': "IETF Testing",
            'short': "ietf-testing",
            'scroll': 1234,
            'action': 'add-timeslot',
        })
        self.assertNoFormPostErrors(r)
        self.assertIn("#scroll=1234", r['Location'])

        test_timeslot = TimeSlot.objects.get(meeting=meeting, name="IETF Testing")
        self.assertEqual(
            test_timeslot.time,
            meeting.tz().localize(
                datetime.datetime.combine(meeting.date, datetime.time(8, 30))
            ),
        )
        self.assertEqual(test_timeslot.duration, datetime.timedelta(hours=1, minutes=30))
        self.assertEqual(test_timeslot.location_id, break_room.pk)
        self.assertEqual(test_timeslot.show_location, True)
        self.assertEqual(test_timeslot.type_id, 'other')

        test_session = Session.objects.get(meeting=meeting, timeslotassignments__timeslot=test_timeslot)
        self.assertEqual(test_session.short, 'ietf-testing')
        self.assertEqual(test_session.group, ietf_group)

        self.assertTrue(SchedulingEvent.objects.filter(session=test_session, status='sched'))

        # edit timeslot
        r = self.client.get(url, {
            'timeslot': test_timeslot.pk,
            'action': 'edit-timeslot',
        })
        self.assertEqual(r.status_code, 200)
        edit_form_html = json.loads(r.content)['form']
        q = PyQuery(edit_form_html)
        self.assertEqual(q("[name=name]").val(), test_timeslot.name)
        self.assertEqual(q("[name=location]").val(), str(test_timeslot.location_id))
        self.assertEqual(q("[name=timeslot]").val(), str(test_timeslot.pk))
        self.assertEqual(q("[name=type]").val(), str(test_timeslot.type_id))
        self.assertEqual(q("[name=group]").val(), str(ietf_group.pk))

        iab_group = Group.objects.get(acronym='iab')

        r = self.client.post(url, {
            'timeslot': test_timeslot.pk,
            'day': meeting.date,
            'time': '09:30',
            'duration': '1:00',
            'location': breakfast_room.pk,
            'type': 'other',
            'group': iab_group.pk,
            'name': "IETF Testing 2",
            'short': "ietf-testing2",
            'action': 'edit-timeslot',
        })
        self.assertNoFormPostErrors(r)
        test_timeslot.refresh_from_db()
        self.assertEqual(
            test_timeslot.time,
            meeting.tz().localize(
                datetime.datetime.combine(meeting.date, datetime.time(9, 30))
            ),
        )
        self.assertEqual(test_timeslot.duration, datetime.timedelta(hours=1))
        self.assertEqual(test_timeslot.location_id, breakfast_room.pk)
        self.assertEqual(test_timeslot.show_location, False)
        self.assertEqual(test_timeslot.type_id, 'other')

        test_session.refresh_from_db()
        self.assertEqual(test_session.short, 'ietf-testing2')
        self.assertEqual(test_session.group, iab_group)

        # cancel timeslot
        r = self.client.post(url, {
            'timeslot': test_timeslot.pk,
            'action': 'cancel-timeslot',
        })
        self.assertNoFormPostErrors(r)

        event = SchedulingEvent.objects.filter(
            session__timeslotassignments__timeslot=test_timeslot
        ).order_by('-id').first()
        self.assertEqual(event.status_id, 'canceled')

        # delete timeslot
        test_presentation = Document.objects.create(name='slides-test', type_id='slides')
        SessionPresentation.objects.create(
            document=test_presentation,
            rev='1',
            session=test_session
        )

        r = self.client.post(url, {
            'timeslot': test_timeslot.pk,
            'action': 'delete-timeslot',
        })
        self.assertNoFormPostErrors(r)

        self.assertEqual(list(TimeSlot.objects.filter(pk=test_timeslot.pk)), [])
        self.assertEqual(list(Session.objects.filter(pk=test_session.pk)), [])
        self.assertEqual(test_presentation.get_state_slug(), 'deleted')

        # set agenda note
        assignment = SchedTimeSessAssignment.objects.filter(session__group__acronym='mars', schedule=meeting.schedule).first()

        url = urlreverse("ietf.meeting.views.edit_meeting_timeslots_and_misc_sessions", kwargs=dict(num=meeting.number, owner=meeting.schedule.owner_email(), name=meeting.schedule.name))

        r = self.client.post(url, {
            'timeslot': assignment.timeslot_id,
            'day': assignment.timeslot.time.date().isoformat(),
            'time': assignment.timeslot.time.time().isoformat(),
            'duration': assignment.timeslot.duration,
            'location': assignment.timeslot.location_id,
            'type': assignment.slot_type().slug,
            'name': assignment.timeslot.name,
            'agenda_note': "New Test Note",
            'action': 'edit-timeslot',
        })
        self.assertNoFormPostErrors(r)

        assignment.session.refresh_from_db()
        self.assertEqual(assignment.session.agenda_note, "New Test Note")

    def test_edit_meeting_schedule_conflict_types(self):
        """The meeting schedule editor should show the constraint types enabled for the meeting"""
        meeting = MeetingFactory(
            type_id='ietf',
            group_conflicts=[],  # show none to start with
        )
        s1 = SessionFactory(
            meeting=meeting,
            type_id='regular',
            attendees=12,
            comments='chair conflict',
        )

        s2 = SessionFactory(
            meeting=meeting,
            type_id='regular',
            attendees=34,
            comments='old-fashioned conflict',
        )

        Constraint.objects.create(
            meeting=meeting,
            source=s1.group,
            target=s2.group,
            name=ConstraintName.objects.get(slug="chair_conflict"),
        )

        Constraint.objects.create(
            meeting=meeting,
            source=s2.group,
            target=s1.group,
            name=ConstraintName.objects.get(slug="conflict"),
        )


        # log in as secretary so we have access
        self.client.login(username="secretary", password="secretary+password")

        url = urlreverse("ietf.meeting.views.edit_meeting_schedule", kwargs=dict(num=meeting.number))

        # Should have no conflict constraints listed because the meeting has all disabled
        r = self.client.get(url)
        q = PyQuery(r.content)

        self.assertEqual(len(q('#session{} span.constraints > span'.format(s1.pk))), 0)
        self.assertEqual(len(q('#session{} span.constraints > span'.format(s2.pk))), 0)

        # Now enable the 'chair_conflict' constraint only
        chair_conflict = ConstraintName.objects.get(slug='chair_conflict')
        chair_conf_label = b'<i class="bi bi-circle-fill"/>'  # result of etree.tostring(etree.fromstring(editor_label))
        meeting.group_conflict_types.add(chair_conflict)
        r = self.client.get(url)
        q = PyQuery(r.content)

        # verify that there is a constraint pointing from 1 to 2
        #
        # The constraint is represented in the HTML as
        # <div id="session<pk>">
        #   [...]
        #   <span class="constraints">
        #     <span data-sessions="<other pk>">[constraint label]</span>
        #   </span>
        # </div>
        #
        # Where the constraint label is the editor_label for the ConstraintName.
        # If this pk is the constraint target, the editor_label includes a
        # '-' prefix, which may be before the editor_label or inserted inside
        # it.
        #
        # For simplicity, this test is tied to the current values of editor_label.
        # It also assumes the order of constraints will be constant.
        # If those change, the test will need to be updated.
        s1_constraints = q('#session{} span.constraints > span'.format(s1.pk))
        s2_constraints = q('#session{} span.constraints > span'.format(s2.pk))

        # Check the forward constraint
        self.assertEqual(len(s1_constraints), 1)
        self.assertEqual(s1_constraints[0].attrib['data-sessions'], str(s2.pk))
        self.assertEqual(s1_constraints[0].text, None)  # no '-' prefix on the source
        self.assertEqual(tostring(s1_constraints[0][0]), chair_conf_label)  # [0][0] is the innermost <span>

        # And the reverse constraint
        self.assertEqual(len(s2_constraints), 1)
        self.assertEqual(s2_constraints[0].attrib['data-sessions'], str(s1.pk))
        self.assertEqual(s2_constraints[0].text, '-')  # '-' prefix on the target
        self.assertEqual(tostring(s2_constraints[0][0]), chair_conf_label)  # [0][0] is the innermost <span>

        # Now also enable the 'conflict' constraint
        conflict = ConstraintName.objects.get(slug='conflict')
        conf_label = b'<span class="encircled">1</span>'
        conf_label_reversed = b'<span class="encircled">-1</span>'  # the '-' is inside the span!
        meeting.group_conflict_types.add(conflict)
        r = self.client.get(url)
        q = PyQuery(r.content)

        s1_constraints = q('#session{} span.constraints > span'.format(s1.pk))
        s2_constraints = q('#session{} span.constraints > span'.format(s2.pk))

        # Check the forward constraint
        self.assertEqual(len(s1_constraints), 2)
        self.assertEqual(s1_constraints[0].attrib['data-sessions'], str(s2.pk))
        self.assertEqual(s1_constraints[0].text, None)  # no '-' prefix on the source
        self.assertEqual(tostring(s1_constraints[0][0]), chair_conf_label)  # [0][0] is the innermost <span>

        self.assertEqual(s1_constraints[1].attrib['data-sessions'], str(s2.pk))
        self.assertEqual(tostring(s1_constraints[1][0]), conf_label_reversed)  # [0][0] is the innermost <span>

        # And the reverse constraint
        self.assertEqual(len(s2_constraints), 2)
        self.assertEqual(s2_constraints[0].attrib['data-sessions'], str(s1.pk))
        self.assertEqual(s2_constraints[0].text, '-')  # '-' prefix on the target
        self.assertEqual(tostring(s2_constraints[0][0]), chair_conf_label)  # [0][0] is the innermost <span>

        self.assertEqual(s2_constraints[1].attrib['data-sessions'], str(s1.pk))
        self.assertEqual(tostring(s2_constraints[1][0]), conf_label)  # [0][0] is the innermost <span>

    def test_new_meeting_schedule(self):
        """Can create a meeting schedule from scratch"""
        meeting = make_meeting_test_data()
        self.client.login(username="secretary", password="secretary+password")

        # new from scratch
        url = urlreverse("ietf.meeting.views.new_meeting_schedule", kwargs=dict(num=meeting.number))
        r = self.client.get(url)
        self.assertEqual(r.status_code, 200)

        r = self.client.post(url, {
            'name': "scratch",
            'public': "on",
            'visible': "on",
            'notes': "New scratch",
            'base': meeting.schedule.base_id,
        })
        self.assertNoFormPostErrors(r)

        new_schedule = Schedule.objects.get(meeting=meeting, owner__user__username='secretary', name='scratch')
        self.assertEqual(new_schedule.public, True)
        self.assertEqual(new_schedule.visible, True)
        self.assertEqual(new_schedule.notes, "New scratch")
        self.assertEqual(new_schedule.origin, None)
        self.assertEqual(new_schedule.base_id, meeting.schedule.base_id)

    def test_copy_meeting_schedule(self):
        """Can create a copy of an existing meeting schedule"""
        meeting = make_meeting_test_data()
        self.client.login(username="secretary", password="secretary+password")

        url = urlreverse("ietf.meeting.views.new_meeting_schedule", kwargs=dict(num=meeting.number, owner=meeting.schedule.owner_email(), name=meeting.schedule.name))
        r = self.client.get(url)
        self.assertEqual(r.status_code, 200)

        r = self.client.post(url, {
            'name': "copy",
            'public': "on",
            'notes': "New copy",
            'base': meeting.schedule.base_id,
        })
        self.assertNoFormPostErrors(r)

        new_schedule = Schedule.objects.get(meeting=meeting, owner__user__username='secretary', name='copy')
        self.assertEqual(new_schedule.public, True)
        self.assertEqual(new_schedule.visible, False)
        self.assertEqual(new_schedule.notes, "New copy")
        self.assertEqual(new_schedule.origin, meeting.schedule)
        self.assertEqual(new_schedule.base_id, meeting.schedule.base_id)

        old_assignments = {(a.session_id, a.timeslot_id) for a in SchedTimeSessAssignment.objects.filter(schedule=meeting.schedule)}
        for a in SchedTimeSessAssignment.objects.filter(schedule=new_schedule):
            self.assertIn((a.session_id, a.timeslot_id), old_assignments)

    def test_schedule_read_permissions(self):
        meeting = make_meeting_test_data()
        schedule = meeting.schedule

        # try to get non-existing agenda
        url = urlreverse("ietf.meeting.views.edit_meeting_schedule", kwargs=dict(num=meeting.number,
                                                                                 owner=schedule.owner_email(),
                                                                                 name="foo"))
        r = self.client.get(url)
        self.assertEqual(r.status_code, 404)

        url = urlreverse("ietf.meeting.views.edit_meeting_schedule", kwargs=dict(num=meeting.number,
                                                                                 owner=schedule.owner_email(),
                                                                                 name=schedule.name))
        self.client.login(username='ad', password='ad+password')
        r = self.client.get(url)
        self.assertEqual(r.status_code, 200)

        schedule.visible = True
        schedule.public = False
        schedule.save()

        # get as anonymous doesn't work
        self.client.logout()
        r = self.client.get(url)
        self.assertEqual(r.status_code, 403)

        # public, now anonymous works
        schedule.public = True
        schedule.save()
        r = self.client.get(url)
        self.assertEqual(r.status_code, 200)

        # Secretariat can always see it
        schedule.visible = False
        schedule.public = False
        schedule.save()
        self.client.login(username="secretary", password="secretary+password")
        r = self.client.get(url)
        self.assertEqual(r.status_code, 200)

    def test_new_meeting_schedule_rejects_invalid_names(self):
        meeting = make_meeting_test_data()

        orig_schedule_count = meeting.schedule_set.count()
        self.client.login(username="ad", password="ad+password")
        url = urlreverse("ietf.meeting.views.new_meeting_schedule", kwargs=dict(num=meeting.number))
        r = self.client.post(url, {
            'name': "/no/this/should/not/work/it/is/too/long",
            'public': "on",
            'notes': "Name too long",
            'base': meeting.schedule.base_id,
        })
        self.assertEqual(r.status_code, 200)
        self.assertFormError(r, 'form', 'name', 'Enter a valid value.')
        self.assertEqual(meeting.schedule_set.count(), orig_schedule_count, 'Schedule should not be created')

        r = self.client.post(url, {
            'name': "/invalid/chars/",
            'public': "on",
            'notes': "Name too long",
            'base': meeting.schedule.base_id,
        })
        self.assertEqual(r.status_code, 200)
        self.assertFormError(r, 'form', 'name', 'Enter a valid value.')
        self.assertEqual(meeting.schedule_set.count(), orig_schedule_count, 'Schedule should not be created')

        # Non-ASCII alphanumeric characters
        r = self.client.post(url, {
            'name': "f\u00E9ling",
            'public': "on",
            'notes': "Name too long",
            'base': meeting.schedule.base_id,
        })
        self.assertEqual(r.status_code, 200)
        self.assertFormError(r, 'form', 'name', 'Enter a valid value.')
        self.assertEqual(meeting.schedule_set.count(), orig_schedule_count, 'Schedule should not be created')

    def test_edit_session(self):
        session = SessionFactory(meeting__type_id='ietf', group__type_id='team')  # type determines allowed session purposes
        edit_meeting_url = urlreverse('ietf.meeting.views.edit_meeting_schedule', kwargs={'num': session.meeting.number})
        self.client.login(username='secretary', password='secretary+password')
        url = urlreverse('ietf.meeting.views.edit_session', kwargs={'session_id': session.pk})
        r = self.client.get(url)
        self.assertContains(r, 'Edit session', status_code=200)
        pq = PyQuery(r.content)
        back_button = pq(f'a[href="{edit_meeting_url}"]')
        self.assertEqual(len(back_button), 1)
        post_data = {
            'name': 'this is a name',
            'short': 'tian',
            'purpose': 'coding',
            'type': 'other',
            'requested_duration': '3600',
            'on_agenda': True,
            'remote_instructions': 'Do this do that',
            'attendees': '103',
            'comments': 'So much to say',
        }
        r = self.client.post(url, post_data)
        self.assertNoFormPostErrors(r)
        self.assertRedirects(r, edit_meeting_url)
        session = Session.objects.get(pk=session.pk)  # refresh objects from DB
        self.assertEqual(session.name, 'this is a name')
        self.assertEqual(session.short, 'tian')
        self.assertEqual(session.purpose_id, 'coding')
        self.assertEqual(session.type_id, 'other')
        self.assertEqual(session.requested_duration, datetime.timedelta(hours=1))
        self.assertEqual(session.on_agenda, True)
        self.assertEqual(session.remote_instructions, 'Do this do that')
        self.assertEqual(session.attendees, 103)
        self.assertEqual(session.comments, 'So much to say')

        # Verify return to correct schedule when sched query parameter is present
        other_schedule = ScheduleFactory(meeting=session.meeting)
        r = self.client.get(url + f'?sched={other_schedule.pk}')
        edit_meeting_url = urlreverse(
            'ietf.meeting.views.edit_meeting_schedule',
            kwargs={
                'num': session.meeting.number,
                'owner': other_schedule.owner.email(),
                'name': other_schedule.name,
            },
        )
        pq = PyQuery(r.content)
        back_button = pq(f'a[href="{edit_meeting_url}"]')
        self.assertEqual(len(back_button), 1)
        r = self.client.post(url + f'?sched={other_schedule.pk}', post_data)
        self.assertRedirects(r, edit_meeting_url)

    def test_cancel_session(self):
        # session for testing with official schedule
        session = SessionFactory(meeting__type_id='ietf')
        url = urlreverse('ietf.meeting.views.cancel_session', kwargs={'session_id': session.pk})
        return_url = urlreverse('ietf.meeting.views.edit_meeting_schedule', kwargs={'num': session.meeting.number})
        # session for testing with unofficial schedule
        other_session = SessionFactory(meeting=session.meeting)
        unofficial_schedule = ScheduleFactory(meeting=other_session.meeting)
        url_unofficial = urlreverse(
            'ietf.meeting.views.cancel_session',
            kwargs={'session_id': other_session.pk},
        ) + f'?sched={unofficial_schedule.pk}'
        return_url_unofficial = urlreverse(
            'ietf.meeting.views.edit_meeting_schedule',
            kwargs={
                'num': other_session.meeting.number,
                'name': unofficial_schedule.name,
                'owner': unofficial_schedule.owner_email(),
            },
        )

        login_testing_unauthorized(self, 'secretary', url)
        r = self.client.get(url)
        self.assertContains(r, 'Cancel session', status_code=200)
        self.assertIn(return_url, r.content.decode())
        r = self.client.get(url_unofficial)
        self.assertContains(r, 'Cancel session', status_code=200)
        self.assertIn(return_url_unofficial, r.content.decode())

        r = self.client.post(url, {})
        self.assertFormError(r, 'form', 'confirmed', 'This field is required.')
        r = self.client.post(url_unofficial, {})
        self.assertFormError(r, 'form', 'confirmed', 'This field is required.')

        r = self.client.post(url, {'confirmed': 'on'})
        self.assertRedirects(r, return_url)
        session = Session.objects.with_current_status().get(pk=session.pk)
        self.assertEqual(session.current_status, 'canceled')
        r = self.client.get(url)
        self.assertRedirects(r, return_url)  # should redirect immediately when session is already canceled

        r = self.client.post(url_unofficial, {'confirmed': 'on'})
        self.assertRedirects(r, return_url_unofficial)
        other_session = Session.objects.with_current_status().get(pk=other_session.pk)
        self.assertEqual(other_session.current_status, 'canceled')
        r = self.client.get(url_unofficial)
        self.assertRedirects(r, return_url_unofficial)  # should redirect immediately when session is already canceled

    def test_edit_timeslots(self):
        meeting = make_meeting_test_data()

        self.client.login(username="secretary", password="secretary+password")
        r = self.client.get(urlreverse("ietf.meeting.views.edit_timeslots", kwargs=dict(num=meeting.number)))
        self.assertContains(r, meeting.room_set.all().first().name)

    def test_edit_timeslot_type(self):
        timeslot = TimeSlotFactory(meeting__type_id='ietf')
        url = urlreverse('ietf.meeting.views.edit_timeslot_type', kwargs=dict(num=timeslot.meeting.number,slot_id=timeslot.id))
        login_testing_unauthorized(self,"secretary",url)
        r = self.client.get(url)
        self.assertEqual(r.status_code, 200)
        r = self.client.post(url,{'type':'other',})
        self.assertEqual(r.status_code, 302)
        timeslot = TimeSlot.objects.get(id=timeslot.id)
        self.assertEqual(timeslot.type.slug,'other')

    def test_slot_to_the_right(self):
        meeting = make_meeting_test_data()
        session = Session.objects.filter(meeting=meeting, group__acronym="mars").first()
        mars_scheduled = session.timeslotassignments.get(schedule__name='test-schedule')
        mars_slot = TimeSlot.objects.get(sessionassignments__session=session,sessionassignments__schedule__name='test-schedule')
        mars_ends = mars_slot.time + mars_slot.duration

        session = Session.objects.filter(meeting=meeting, group__acronym="ames").first()
        ames_slot_qs = TimeSlot.objects.filter(sessionassignments__session=session,sessionassignments__schedule__name='test-schedule')

        ames_slot_qs.update(time=mars_ends + datetime.timedelta(seconds=11 * 60))
        self.assertTrue(not mars_slot.slot_to_the_right)
        self.assertTrue(not mars_scheduled.slot_to_the_right)

        ames_slot_qs.update(time=mars_ends + datetime.timedelta(seconds=10 * 60))
        self.assertTrue(mars_slot.slot_to_the_right)
        self.assertTrue(mars_scheduled.slot_to_the_right)

    def test_updateview(self):
        """The updateview action should set visible timeslot types in the session"""
        meeting = MeetingFactory(type_id='ietf')
        url = urlreverse('ietf.meeting.views.edit_meeting_schedule', kwargs={'num': meeting.number})
        types_to_enable = ['regular', 'reg', 'other']
        r = self.client.post(
            url,
            {
                'action': 'updateview',
                'enabled_timeslot_types[]': types_to_enable,
            },
        )
        self.assertEqual(r.status_code, 200)
        session_data = self.client.session
        self.assertIn('edit_meeting_schedule', session_data)
        self.assertCountEqual(
            session_data['edit_meeting_schedule']['enabled_timeslot_types'],
            types_to_enable,
            'Should set types requested',
        )

        r = self.client.post(
            url,
            {
                'action': 'updateview',
                'enabled_timeslot_types[]': types_to_enable + ['faketype'],
            },
        )
        self.assertEqual(r.status_code, 200)
        session_data = self.client.session
        self.assertIn('edit_meeting_schedule', session_data)
        self.assertCountEqual(
            session_data['edit_meeting_schedule']['enabled_timeslot_types'],
            types_to_enable,
            'Should ignore unknown types',
        )

    def test_persistent_enabled_timeslot_types(self):
        meeting = MeetingFactory(type_id='ietf')
        TimeSlotFactory(meeting=meeting, type_id='other')
        TimeSlotFactory(meeting=meeting, type_id='reg')

        # test default behavior (only 'regular' enabled)
        r = self.client.get(urlreverse('ietf.meeting.views.edit_meeting_schedule', kwargs={'num': meeting.number}))
        self.assertEqual(r.status_code, 200)
        q = PyQuery(r.content)
        self.assertEqual(len(q('#timeslot-type-toggles-modal input[value="regular"][checked]')), 1)
        self.assertEqual(len(q('#timeslot-type-toggles-modal input[value="other"]:not([checked])')), 1)
        self.assertEqual(len(q('#timeslot-type-toggles-modal input[value="reg"]:not([checked])')), 1)

        # test with 'regular' and 'other' enabled via session store
        client_session = self.client.session  # must store as var, new session is created on access
        client_session['edit_meeting_schedule'] = {
            'enabled_timeslot_types': ['regular', 'other']
        }
        client_session.save()
        r = self.client.get(urlreverse('ietf.meeting.views.edit_meeting_schedule', kwargs={'num': meeting.number}))
        self.assertEqual(r.status_code, 200)
        q = PyQuery(r.content)
        self.assertEqual(len(q('#timeslot-type-toggles-modal input[value="regular"][checked]')), 1)
        self.assertEqual(len(q('#timeslot-type-toggles-modal input[value="other"][checked]')), 1)
        self.assertEqual(len(q('#timeslot-type-toggles-modal input[value="reg"]:not([checked])')), 1)


class SessionDetailsTests(TestCase):

    def test_session_details(self):

        group = GroupFactory.create(type_id='wg',state_id='active')
        session = SessionFactory.create(meeting__type_id='ietf',group=group, meeting__date=date_today() + datetime.timedelta(days=90))
        SessionPresentationFactory.create(session=session,document__type_id='draft',rev=None)
        SessionPresentationFactory.create(session=session,document__type_id='minutes')
        SessionPresentationFactory.create(session=session,document__type_id='slides')
        SessionPresentationFactory.create(session=session,document__type_id='agenda')

        url = urlreverse('ietf.meeting.views.session_details', kwargs=dict(num=session.meeting.number, acronym=group.acronym))
        r = self.client.get(url)
        self.assertTrue(all([x in unicontent(r) for x in ('slides','agenda','minutes','draft')]))
        self.assertNotContains(r, 'deleted')

    def test_session_details_has_import_minutes_buttons(self):
        group = GroupFactory.create(
            type_id='wg',
            state_id='active',
        )
        session = SessionFactory.create(
            meeting__type_id='ietf',
            group=group,
            meeting__date=date_today() + datetime.timedelta(days=90),
        )
        session_details_url = urlreverse(
            'ietf.meeting.views.session_details',
            kwargs={'num': session.meeting.number, 'acronym': group.acronym},
        )
        import_minutes_url = urlreverse(
            'ietf.meeting.views.import_session_minutes',
            kwargs={'num': session.meeting.number, 'session_id': session.pk},
        )

        # test without existing minutes
        with patch('ietf.meeting.views.can_manage_session_materials', return_value=False):
            r = self.client.get(session_details_url)
            self.assertEqual(r.status_code, 200)
            q = PyQuery(r.content)
            self.assertEqual(
                len(q(f'a[href="{import_minutes_url}"]')), 0,
                'Do not show import new minutes buttons to non-materials manager',
            )
        with patch('ietf.meeting.views.can_manage_session_materials', return_value=True):
            r = self.client.get(session_details_url)
            self.assertEqual(r.status_code, 200)
            q = PyQuery(r.content)
            self.assertGreater(
                len(q(f'a[href="{import_minutes_url}"]')), 0,
                'Show import new minutes buttons to materials manager',
            )

        # now create minutes and test that we can still have the import button
        SessionPresentationFactory.create(session=session,document__type_id='minutes')
        with patch('ietf.meeting.views.can_manage_session_materials', return_value=False):
            r = self.client.get(session_details_url)
            self.assertEqual(r.status_code, 200)
            q = PyQuery(r.content)
            self.assertEqual(
                len(q(f'a[href="{import_minutes_url}"]')), 0,
                'Do not show import revised minutes buttons to non-materials manager',
            )

        with patch('ietf.meeting.views.can_manage_session_materials', return_value=True):
            r = self.client.get(session_details_url)
            self.assertEqual(r.status_code, 200)
            q = PyQuery(r.content)
            self.assertGreater(
                len(q(f'a[href="{import_minutes_url}"]')), 0,
                'Show import revised minutes buttons to materials manager',
            )

    def test_session_details_past_interim(self):
        group = GroupFactory.create(type_id='wg',state_id='active')
        chair = RoleFactory(name_id='chair',group=group)
        session = SessionFactory.create(meeting__type_id='interim',group=group, meeting__date=date_today() - datetime.timedelta(days=90))
        SessionPresentationFactory.create(session=session,document__type_id='draft',rev=None)
        SessionPresentationFactory.create(session=session,document__type_id='minutes')
        SessionPresentationFactory.create(session=session,document__type_id='slides')
        SessionPresentationFactory.create(session=session,document__type_id='agenda')

        url = urlreverse('ietf.meeting.views.session_details', kwargs=dict(num=session.meeting.number, acronym=group.acronym))
        r = self.client.get(url)
        self.assertEqual(r.status_code,200)
        self.assertNotIn('The materials upload cutoff date for this session has passed', unicontent(r))
        r = self.client.get(url)
        self.assertEqual(r.status_code,200)
        self.client.login(username=chair.person.user.username,password=chair.person.user.username+'+password')
        self.assertTrue(all([x in unicontent(r) for x in ('slides','agenda','minutes','draft')]))
        
    def test_add_session_drafts(self):
        group = GroupFactory.create(type_id='wg',state_id='active')
        group_chair = PersonFactory.create()
        group.role_set.create(name_id='chair',person = group_chair, email = group_chair.email())
        session = SessionFactory.create(meeting__type_id='ietf',group=group, meeting__date=date_today() + datetime.timedelta(days=90))
        SessionPresentationFactory.create(session=session,document__type_id='draft',rev=None)
        old_draft = session.sessionpresentation_set.filter(document__type='draft').first().document
        new_draft = DocumentFactory(type_id='draft')

        url = urlreverse('ietf.meeting.views.add_session_drafts', kwargs=dict(num=session.meeting.number, session_id=session.pk))

        r = self.client.get(url)
        self.assertEqual(r.status_code, 404)

        self.client.login(username="plain",password="plain+password")
        r = self.client.get(url)
        self.assertEqual(r.status_code, 404)

        self.client.login(username=group_chair.user.username, password='%s+password'%group_chair.user.username)
        r = self.client.get(url)
        self.assertContains(r, old_draft.name)

        r = self.client.post(url,dict(drafts=[new_draft.pk, old_draft.pk]))
        self.assertTrue(r.status_code, 200)
        q = PyQuery(r.content)
        self.assertIn("Already linked:", q('form .text-danger').text())

        self.assertEqual(1,session.sessionpresentation_set.count())
        r = self.client.post(url,dict(drafts=[new_draft.pk,]))
        self.assertTrue(r.status_code, 302)
        self.assertEqual(2,session.sessionpresentation_set.count())

        session.meeting.date -= datetime.timedelta(days=180)
        session.meeting.save()
        r = self.client.get(url)
        self.assertEqual(r.status_code,404)
        self.client.login(username='secretary',password='secretary+password')
        r = self.client.get(url)
        self.assertEqual(r.status_code,200)
        q = PyQuery(r.content)
        self.assertEqual(1,len(q(".alert-warning:contains('may affect published proceedings')")))

class EditScheduleListTests(TestCase):
    def setUp(self):
        super().setUp()
        self.mtg = MeetingFactory(type_id='ietf')
        ScheduleFactory(meeting=self.mtg, name='secretary1')

    def test_list_schedules(self):
        url = urlreverse('ietf.meeting.views.list_schedules',kwargs={'num':self.mtg.number})
        login_testing_unauthorized(self,"secretary",url)
        r = self.client.get(url)
        self.assertTrue(r.status_code, 200)

    def test_diff_schedules(self):
        meeting = make_meeting_test_data()

        url = urlreverse('ietf.meeting.views.diff_schedules',kwargs={'num':meeting.number})
        login_testing_unauthorized(self,"secretary", url)
        r = self.client.get(url)
        self.assertTrue(r.status_code, 200)

        from_schedule = Schedule.objects.get(meeting=meeting, name="test-unofficial-schedule")

        session1 = Session.objects.filter(meeting=meeting, group__acronym='mars').first()
        session2 = Session.objects.filter(meeting=meeting, group__acronym='ames').first()
        session3 = SessionFactory(meeting=meeting, group=Group.objects.get(acronym='mars'),
                                  attendees=10, requested_duration=datetime.timedelta(minutes=70),
                                  add_to_schedule=False)
        SchedulingEvent.objects.create(session=session3, status_id='schedw', by=Person.objects.first())

        slot2 = TimeSlot.objects.filter(meeting=meeting, type='regular').order_by('-time').first()
        slot3 = TimeSlot.objects.create(
            meeting=meeting, type_id='regular', location=slot2.location,
            duration=datetime.timedelta(minutes=60),
            time=slot2.time + datetime.timedelta(minutes=60),
        )

        # copy
        new_url = urlreverse("ietf.meeting.views.new_meeting_schedule", kwargs=dict(num=meeting.number, owner=from_schedule.owner_email(), name=from_schedule.name))
        r = self.client.post(new_url, {
            'name': "newtest",
            'public': "on",
        })
        self.assertNoFormPostErrors(r)

        to_schedule = Schedule.objects.get(meeting=meeting, name='newtest')

        # make some changes

        edit_url = urlreverse("ietf.meeting.views.edit_meeting_schedule", kwargs=dict(num=meeting.number, owner=to_schedule.owner_email(), name=to_schedule.name))

        # schedule session
        r = self.client.post(edit_url, {
            'action': 'assign',
            'timeslot': slot3.pk,
            'session': session3.pk,
        })
        self.assertEqual(json.loads(r.content)['success'], True)
        # unschedule session
        r = self.client.post(edit_url, {
            'action': 'unassign',
            'session': session1.pk,
        })
        self.assertEqual(json.loads(r.content)['success'], True)
        # move session
        r = self.client.post(edit_url, {
            'action': 'assign',
            'timeslot': slot2.pk,
            'session': session2.pk,
        })
        self.assertEqual(json.loads(r.content)['success'], True)

        # now get differences
        r = self.client.get(url, {
            'from_schedule': from_schedule.name,
            'to_schedule': to_schedule.name,
        })
        self.assertTrue(r.status_code, 200)

        q = PyQuery(r.content)
        self.assertEqual(len(q(".schedule-diffs tr")), 3+1)

    def test_delete_schedule(self):
        url = urlreverse('ietf.meeting.views.delete_schedule',
                         kwargs={'num':self.mtg.number,
                                 'owner':self.mtg.schedule.owner.email_address(),
                                 'name':self.mtg.schedule.name,
                         })
        login_testing_unauthorized(self,"secretary",url)
        r = self.client.get(url)
        self.assertTrue(r.status_code, 403)
        r = self.client.post(url,{'save':1})
        self.assertTrue(r.status_code, 403)
        self.assertEqual(self.mtg.schedule_set.count(),2)
        self.mtg.schedule=None
        self.mtg.save()
        r = self.client.get(url)
        self.assertTrue(r.status_code, 200)
        r = self.client.post(url,{'save':1})
        self.assertTrue(r.status_code, 302)
        self.assertEqual(self.mtg.schedule_set.count(),1)

    def test_make_schedule_official(self):
        schedule = self.mtg.schedule_set.exclude(id=self.mtg.schedule.id).first()
        url = urlreverse('ietf.meeting.views.make_schedule_official',
                         kwargs={'num':self.mtg.number,
                                 'owner':schedule.owner.email_address(),
                                 'name':schedule.name,
                         })
        login_testing_unauthorized(self,"secretary",url)
        r = self.client.get(url)
        self.assertTrue(r.status_code, 200)
        r = self.client.post(url,{'save':1})
        self.assertTrue(r.status_code, 302)
        mtg = Meeting.objects.get(number=self.mtg.number)
        self.assertEqual(mtg.schedule,schedule)

# -------------------------------------------------
# Interim Meeting Tests
# -------------------------------------------------

class InterimTests(TestCase):
    settings_temp_path_overrides = TestCase.settings_temp_path_overrides + ['AGENDA_PATH']

    # test_interim_announce subsumed by test_appears_on_announce

    def do_interim_skip_announcement_test(self, base_session=False, extra_session=False, canceled_session=False):
        make_meeting_test_data()
        group = Group.objects.get(acronym='irg')
        date = date_today() + datetime.timedelta(days=30)
        meeting = make_interim_meeting(group=group, date=date, status='scheda')
        session = meeting.session_set.first()
        if base_session:
            base_session = SessionFactory(meeting=meeting, status_id='apprw', add_to_schedule=False)
            meeting.schedule.base = Schedule.objects.create(
                meeting=meeting, owner=PersonFactory(), name="base", visible=True, public=True
            )
            SchedTimeSessAssignment.objects.create(
                timeslot=TimeSlotFactory.create(meeting=meeting),
                session=base_session,
                schedule=meeting.schedule.base,
            )
            meeting.schedule.save()
        if extra_session:
            extra_session = SessionFactory(meeting=meeting, status_id='scheda')
        if canceled_session:
            canceled_session = SessionFactory(meeting=meeting, status_id='canceledpa')
        url = urlreverse("ietf.meeting.views.interim_skip_announcement", kwargs={'number': meeting.number})
        login_testing_unauthorized(self, "secretary", url)
        r = self.client.get(url)
        self.assertEqual(r.status_code, 200)

        # check post
        len_before = len(outbox)
        r = self.client.post(url)
        self.assertRedirects(r, urlreverse('ietf.meeting.views.interim_announce'))
        meeting_sessions = meeting.session_set.with_current_status()
        self.assertEqual(meeting_sessions.get(pk=session.pk).current_status, 'sched')
        if base_session:
            self.assertEqual(meeting_sessions.get(pk=base_session.pk).current_status, 'sched')            
        if extra_session:
            self.assertEqual(meeting_sessions.get(pk=extra_session.pk).current_status, 'sched')
        if canceled_session:
            self.assertEqual(meeting_sessions.get(pk=canceled_session.pk).current_status, 'canceledpa')
        self.assertEqual(len(outbox), len_before)

    def test_interim_skip_announcement(self):
        """skip_announcement should move single session to sched state"""
        self.do_interim_skip_announcement_test()

    def test_interim_skip_announcement_with_base_sched(self):
        """skip_announcement should move single session to sched state"""
        self.do_interim_skip_announcement_test(base_session=True)

    def test_interim_skip_announcement_with_extra_session(self):
        """skip_announcement should move multiple sessions to sched state"""
        self.do_interim_skip_announcement_test(extra_session=True)

    def test_interim_skip_announcement_with_extra_session_and_base_sched(self):
        """skip_announcement should move multiple sessions to sched state"""
        self.do_interim_skip_announcement_test(extra_session=True, base_session=True)

    def test_interim_skip_announcement_with_canceled_session(self):
        """skip_announcement should not schedule a canceled session"""
        self.do_interim_skip_announcement_test(canceled_session=True)

    def test_interim_skip_announcement_with_canceled_session_and_base_sched(self):
        """skip_announcement should not schedule a canceled session"""
        self.do_interim_skip_announcement_test(canceled_session=True, base_session=True)

    def test_interim_skip_announcement_with_extra_and_canceled_sessions(self):
        """skip_announcement should schedule multiple sessions and leave canceled session alone"""
        self.do_interim_skip_announcement_test(extra_session=True, canceled_session=True)

    def test_interim_skip_announcement_with_extra_and_canceled_sessions_and_base_sched(self):
        """skip_announcement should schedule multiple sessions and leave canceled session alone"""
        self.do_interim_skip_announcement_test(extra_session=True, canceled_session=True, base_session=True)

    def do_interim_send_announcement_test(self, base_session=False, extra_session=False, canceled_session=False):
        make_interim_test_data(meeting_tz='America/Los_Angeles')
        session = Session.objects.with_current_status().filter(
            meeting__type='interim', group__acronym='mars', current_status='apprw').first()
        meeting = session.meeting

        if base_session:
            base_session = SessionFactory(meeting=meeting, status_id='apprw', add_to_schedule=False)
            meeting.schedule.base = Schedule.objects.create(
                meeting=meeting, owner=PersonFactory(), name="base", visible=True, public=True
            )
            SchedTimeSessAssignment.objects.create(
                timeslot=TimeSlotFactory.create(meeting=meeting),
                session=base_session,
                schedule=meeting.schedule.base,
            )
            meeting.schedule.save()
        if extra_session:
            extra_session = SessionFactory(meeting=meeting, status_id='apprw')
        if canceled_session:
            canceled_session = SessionFactory(meeting=meeting, status_id='canceledpa')

        url = urlreverse("ietf.meeting.views.interim_send_announcement", kwargs={'number': meeting.number})
        login_testing_unauthorized(self, "secretary", url)
        r = self.client.get(url)
        self.assertEqual(r.status_code, 200)
        initial = r.context['form'].initial

        # send announcement
        len_before = len(outbox)
        r = self.client.post(url, initial)
        self.assertRedirects(r, urlreverse('ietf.meeting.views.interim_announce'))
        self.assertEqual(len(outbox), len_before + 1)
        announcement_msg = outbox[-1]
        announcement_text = get_payload_text(announcement_msg)
        self.assertIn('WG Virtual Meeting', announcement_msg['Subject'])
        self.assertIn('09:00 to 09:20 America/Los_Angeles', announcement_text)
        for sess in [session, base_session, extra_session]:
            if sess:
                timeslot = sess.official_timeslotassignment().timeslot
                self.assertIn(timeslot.time.strftime('%Y-%m-%d'), announcement_text)
                self.assertRegex(
                    announcement_text,
                    r'(%s\s+to\s+%s\s+UTC)' % (
                        timeslot.utc_start_time().strftime('%H:%M'),timeslot.utc_end_time().strftime('%H:%M')
                    ))
        # Count number of sessions listed
        if base_session and extra_session:
            expected_session_matches = 3
        elif base_session or extra_session:
            expected_session_matches = 2
        else:
            expected_session_matches = 0  # no session list when only one session
        session_matches = re.findall(r'Session \d+:', announcement_text)
        self.assertEqual(len(session_matches), expected_session_matches) 

        meeting_sessions = meeting.session_set.with_current_status()
        self.assertEqual(meeting_sessions.get(pk=session.pk).current_status, 'sched')
        if base_session:
            self.assertEqual(meeting_sessions.get(pk=base_session.pk).current_status, 'sched')
        if extra_session:
            self.assertEqual(meeting_sessions.get(pk=extra_session.pk).current_status, 'sched')
        if canceled_session:
            self.assertEqual(meeting_sessions.get(pk=canceled_session.pk).current_status, 'canceledpa')

    def test_interim_send_announcement(self):
        self.do_interim_send_announcement_test()

    def test_interim_send_announcement_with_base_sched(self):
        self.do_interim_send_announcement_test(base_session=True)

    def test_interim_send_announcement_with_extra_session(self):
        self.do_interim_send_announcement_test(extra_session=True)

    def test_interim_send_announcement_with_extra_session_and_base_sched(self):
        self.do_interim_send_announcement_test(extra_session=True, base_session=True)

    def test_interim_send_announcement_with_canceled_session(self):
        self.do_interim_send_announcement_test(canceled_session=True)

    def test_interim_send_announcement_with_canceled_session_and_base_sched(self):
        self.do_interim_send_announcement_test(canceled_session=True, base_session=True)

    def test_interim_send_announcement_with_extra_and_canceled_sessions(self):
        self.do_interim_send_announcement_test(extra_session=True, canceled_session=True)

    def test_interim_send_announcement_with_extra_and_canceled_sessions_and_base_sched(self):
        self.do_interim_send_announcement_test(extra_session=True, canceled_session=True, base_session=True)

    def do_interim_approve_by_ad_test(self, base_session=False, extra_session=False, canceled_session=False):
        make_interim_test_data()
        session = Session.objects.with_current_status().filter(
            meeting__type='interim', group__acronym='mars', current_status='apprw').first()
        meeting = session.meeting

        if base_session:
            base_session = SessionFactory(meeting=meeting, status_id='apprw', add_to_schedule=False)
            meeting.schedule.base = Schedule.objects.create(
                meeting=meeting, owner=PersonFactory(), name="base", visible=True, public=True
            )
            SchedTimeSessAssignment.objects.create(
                timeslot=TimeSlotFactory.create(meeting=meeting),
                session=base_session,
                schedule=meeting.schedule.base,
            )
            meeting.schedule.save()
        if extra_session:
            extra_session = SessionFactory(meeting=meeting, status_id='apprw')
        if canceled_session:
            canceled_session = SessionFactory(meeting=meeting, status_id='canceledpa')

        url = urlreverse('ietf.meeting.views.interim_request_details', kwargs={'number': meeting.number})
        length_before = len(outbox)
        login_testing_unauthorized(self, "ad", url)
        r = self.client.post(url, {'approve': 'approve'})
        self.assertRedirects(r, urlreverse('ietf.meeting.views.interim_pending'))

        for sess in [session, base_session, extra_session]:
            if sess:
                self.assertEqual(Session.objects.with_current_status().get(pk=sess.pk).current_status,
                                 'scheda')
        if canceled_session:
            self.assertEqual(Session.objects.with_current_status().get(pk=canceled_session.pk).current_status,
                             'canceledpa')
        self.assertEqual(len(outbox), length_before + 1)
        self.assertIn('ready for announcement', outbox[-1]['Subject'])

    def test_interim_approve_by_ad(self):
        self.do_interim_approve_by_ad_test()

    def test_interim_approve_by_ad_with_base_sched(self):
        self.do_interim_approve_by_ad_test(base_session=True)

    def test_interim_approve_by_ad_with_extra_session(self):
        self.do_interim_approve_by_ad_test(extra_session=True)

    def test_interim_approve_by_ad_with_extra_session_and_base_sched(self):
        self.do_interim_approve_by_ad_test(extra_session=True, base_session=True)

    def test_interim_approve_by_ad_with_canceled_session(self):
        self.do_interim_approve_by_ad_test(canceled_session=True)

    def test_interim_approve_by_ad_with_canceled_session_and_base_sched(self):
        self.do_interim_approve_by_ad_test(canceled_session=True, base_session=True)

    def test_interim_approve_by_ad_with_extra_and_canceled_sessions(self):
        self.do_interim_approve_by_ad_test(extra_session=True, canceled_session=True)

    def test_interim_approve_by_ad_with_extra_and_canceled_sessions_and_base_sched(self):
        self.do_interim_approve_by_ad_test(extra_session=True, canceled_session=True, base_session=True)

    def do_interim_approve_by_secretariat_test(self, base_session=False, extra_session=False, canceled_session=False):
        make_interim_test_data()
        session = Session.objects.with_current_status().filter(
            meeting__type='interim', group__acronym='mars', current_status='apprw').first()
        meeting = session.meeting
        if base_session:
            base_session = SessionFactory(meeting=meeting, status_id='apprw', add_to_schedule=False)
            meeting.schedule.base = Schedule.objects.create(
                meeting=meeting, owner=PersonFactory(), name="base", visible=True, public=True
            )
            SchedTimeSessAssignment.objects.create(
                timeslot=TimeSlotFactory.create(meeting=meeting),
                session=base_session,
                schedule=meeting.schedule.base,
            )
            meeting.schedule.save()
        if extra_session:
            extra_session = SessionFactory(meeting=meeting, status_id='apprw')
        if canceled_session:
            canceled_session = SessionFactory(meeting=meeting, status_id='canceledpa')

        url = urlreverse('ietf.meeting.views.interim_request_details', kwargs={'number': meeting.number})
        length_before = len(outbox)
        login_testing_unauthorized(self, "secretary", url)
        r = self.client.post(url, {'approve': 'approve'})
        self.assertRedirects(r, urlreverse('ietf.meeting.views.interim_send_announcement', kwargs={'number': meeting.number}))
        for sess in [session, base_session, extra_session]:
            if sess:
                self.assertEqual(Session.objects.with_current_status().get(pk=sess.pk).current_status,
                                 'scheda')
        if canceled_session:
            self.assertEqual(Session.objects.with_current_status().get(pk=canceled_session.pk).current_status,
                             'canceledpa')
        self.assertEqual(len(outbox), length_before)

    def test_interim_approve_by_secretariat(self):
        self.do_interim_approve_by_secretariat_test()

    def test_interim_approve_by_secretariat_with_base_sched(self):
        self.do_interim_approve_by_secretariat_test(base_session=True)

    def test_interim_approve_by_secretariat_with_extra_session(self):
        self.do_interim_approve_by_secretariat_test(extra_session=True)

    def test_interim_approve_by_secretariat_with_extra_session_and_base_sched(self):
        self.do_interim_approve_by_secretariat_test(extra_session=True, base_session=True)

    def test_interim_approve_by_secretariat_with_canceled_session(self):
        self.do_interim_approve_by_secretariat_test(canceled_session=True)

    def test_interim_approve_by_secretariat_with_canceled_session_and_base_sched(self):
        self.do_interim_approve_by_secretariat_test(canceled_session=True, base_session=True)

    def test_interim_approve_by_secretariat_with_extra_and_canceled_sessions(self):
        self.do_interim_approve_by_secretariat_test(extra_session=True, canceled_session=True)

    def test_interim_approve_by_secretariat_with_extra_and_canceled_sessions_and_base_sched(self):
        self.do_interim_approve_by_secretariat_test(extra_session=True, canceled_session=True, base_session=True)

    def test_past(self):
        today = date_today()
        last_week = today - datetime.timedelta(days=7)
        ietf = SessionFactory(meeting__type_id='ietf',meeting__date=last_week,group__state_id='active',group__parent=GroupFactory(state_id='active'))
        SessionFactory(meeting__type_id='interim',meeting__date=last_week,status_id='canceled',group__state_id='active',group__parent=GroupFactory(state_id='active'))
        url = urlreverse('ietf.meeting.views.past')
        r = self.client.get(url)
        self.assertContains(r, 'IETF-%02d'%int(ietf.meeting.number))
        q = PyQuery(r.content)
        #id="-%s" % interim.group.acronym
        #self.assertIn('Cancelled', q('[id*="'+id+'"]').text())
        self.assertIn('Cancelled', q('tr>td>a+span').text())

    def do_upcoming_test(self, querystring=None, create_meeting=True):
        if create_meeting:
            make_meeting_test_data(create_interims=True)
        url = urlreverse("ietf.meeting.views.upcoming")
        if querystring is not None:
            url += '?' + querystring

        today = date_today()
        interims = dict(
            mars=add_event_info_to_session_qs(Session.objects.filter(meeting__type='interim', meeting__date__gt=today, group__acronym='mars')).filter(current_status='sched').first().meeting,
            ames=add_event_info_to_session_qs(Session.objects.filter(meeting__type='interim', meeting__date__gt=today, group__acronym='ames')).filter(current_status='canceled').first().meeting,
        )
        return self.client.get(url), interims

    def test_upcoming(self):
        r, interims = self.do_upcoming_test()
        self.assertContains(r, interims['mars'].number)
        self.assertContains(r, interims['ames'].number)
        self.assertContains(r, 'IETF 72')
        # cancelled session
        q = PyQuery(r.content)
        self.assertIn('Cancelled', q('tr>td.text-end>span').text())

    # test_upcoming_filters_ignored removed - we _don't_ want to ignore filters now, and the test passed because it wasn't testing the filtering anyhow (which requires testing the js).

    def test_upcoming_ical(self):
        meeting = make_meeting_test_data(create_interims=True)
        populate_important_dates(meeting)
        url = urlreverse("ietf.meeting.views.upcoming_ical")

        # Expect events 3 sessions - one for each WG and one for the IETF meeting
        expected_event_summaries = [
            'ames - Asteroid Mining Equipment Standardization Group',
            'mars - Martian Special Interest Group',
            'IETF 72',
        ]

        Session.objects.filter(
            meeting__type_id='interim',
            group__acronym="mars",
        ).update(
            remote_instructions='https://someurl.example.com',
        )
        r = self.client.get(url)
        self.assertEqual(r.status_code, 200)
        assert_ical_response_is_valid(self, r,
                                      expected_event_summaries=expected_event_summaries,
                                      expected_event_count=len(expected_event_summaries))
        self.assertContains(r, 'Remote instructions: https://someurl.example.com')

        Session.objects.filter(meeting__type_id='interim').update(remote_instructions='')
        r = self.client.get(url)
        self.assertEqual(r.status_code, 200)
        assert_ical_response_is_valid(self, r,
                                      expected_event_summaries=expected_event_summaries,
                                      expected_event_count=len(expected_event_summaries))
        self.assertNotContains(r, 'Remote instructions:')

    def test_upcoming_ical_filter(self):
        # Just a quick check of functionality - details tested by test_js.InterimTests
        make_meeting_test_data(create_interims=True)
        url = urlreverse("ietf.meeting.views.upcoming_ical")

        r = self.client.get(url + '?show=mars')
        self.assertEqual(r.status_code, 200)
        assert_ical_response_is_valid(self, r,
                                      expected_event_summaries=[
                                          'mars - Martian Special Interest Group',
                                      ],
                                      expected_event_count=1)

        r = self.client.get(url + '?show=mars,ietf-meetings')
        self.assertEqual(r.status_code, 200)
        assert_ical_response_is_valid(self, r,
                                      expected_event_summaries=[
                                          'mars - Martian Special Interest Group',
                                          'IETF 72',
                                      ],
                                      expected_event_count=2)


    def test_upcoming_json(self):
        make_meeting_test_data(create_interims=True)
        url = urlreverse("ietf.meeting.views.upcoming_json")
        r = self.client.get(url)
        self.assertEqual(r.status_code, 200)
        self.assertEqual(r.get('Content-Type'), "application/json;charset=utf-8")
        data = r.json()
        self.assertEqual(len(data), 3)

    def test_interim_request_permissions(self):
        '''Ensure only authorized users see link to request interim meeting'''
        make_meeting_test_data()

        # test unauthorized not logged in
        upcoming_url = urlreverse("ietf.meeting.views.upcoming")
        request_url = urlreverse("ietf.meeting.views.interim_request")
        r = self.client.get(upcoming_url)
        self.assertNotContains(r,'Request new interim meeting')

        # test unauthorized user
        login_testing_unauthorized(self,"plain",request_url)
        r = self.client.get(upcoming_url)
        self.assertNotContains(r,'Request new interim meeting')
        r = self.client.get(request_url)
        self.assertEqual(r.status_code, 403) 
        self.client.logout()

        # test authorized
        for username in ('secretary','ad','marschairman','irtf-chair','irgchairman'):
            self.client.login(username=username, password= username + "+password")
            r = self.client.get(upcoming_url)
            self.assertContains(r,'Request new interim meeting')
            r = self.client.get(request_url)
            self.assertEqual(r.status_code, 200)
            self.client.logout()

    def test_interim_request_options(self):
        make_meeting_test_data()

        # secretariat can request for any group
        self.client.login(username="secretary", password="secretary+password")
        r = self.client.get("/meeting/interim/request/")
        self.assertEqual(r.status_code, 200)
        q = PyQuery(r.content)
        self.assertEqual(Group.objects.with_meetings().filter(state__in=('active', 'proposed', 'bof')).count(),
            len(q("#id_group option")) - 1)  # -1 for options placeholder
        self.client.logout()

        # wg chair
        self.client.login(username="marschairman", password="marschairman+password")
        r = self.client.get("/meeting/interim/request/")
        self.assertEqual(r.status_code, 200)
        q = PyQuery(r.content)
        user = User.objects.get(username='marschairman')
        person = user.person
        count = person.role_set.filter(name='chair',group__type__in=('wg', 'rg'), group__state__in=('active', 'proposed')).count()
        self.assertEqual(count, len(q("#id_group option")) - 1)  # -1 for options placeholder
        
        # wg AND rg chair
        group = Group.objects.get(acronym='irg')
        Role.objects.create(name_id='chair',group=group,person=person,email=person.email())
        r = self.client.get("/meeting/interim/request/")
        self.assertEqual(r.status_code, 200)
        q = PyQuery(r.content)
        count = person.role_set.filter(name='chair',group__type__in=('wg', 'rg'), group__state__in=('active', 'proposed')).count()
        self.assertEqual(count, len(q("#id_group option")) - 1)  # -1 for options placeholder

    def do_interim_request_single_virtual(self, emails_expected):
        make_meeting_test_data()
        group = Group.objects.get(acronym='mars')
        date = date_today() + datetime.timedelta(days=30)
        time = time_now().replace(microsecond=0,second=0)
        dt = pytz.utc.localize(datetime.datetime.combine(date, time))
        duration = datetime.timedelta(hours=3)
        remote_instructions = 'Use webex'
        agenda = 'Intro. Slides. Discuss.'
        agenda_note = 'On second level'
        length_before = len(outbox)
        meeting_count = Meeting.objects.filter(number__contains='-%s-'%group.acronym, date__year=date.year).count()
        next_num = "%02d" % (meeting_count+1)
        self.client.login(username="marschairman", password="marschairman+password")
        data = {'group':group.pk,
                'meeting_type':'single',
                'city':'',
                'country':'',
                'time_zone':'UTC',
                'session_set-0-date':date.strftime("%Y-%m-%d"),
                'session_set-0-time':time.strftime('%H:%M'),
                'session_set-0-requested_duration':'03:00:00',
                'session_set-0-remote_instructions':remote_instructions,
                'session_set-0-agenda':agenda,
                'session_set-0-agenda_note':agenda_note,
                'session_set-TOTAL_FORMS':1,
                'session_set-INITIAL_FORMS':0,
                'session_set-MIN_NUM_FORMS':0,
                'session_set-MAX_NUM_FORMS':1000}

        with patch('ietf.meeting.views.sessions_post_save', wraps=sessions_post_save) as mock:
            r = self.client.post(urlreverse("ietf.meeting.views.interim_request"),data)
        self.assertTrue(mock.called)
        self.assertRedirects(r,urlreverse('ietf.meeting.views.upcoming'))
        meeting = Meeting.objects.order_by('id').last()
        self.assertEqual(meeting.type_id,'interim')
        self.assertEqual(meeting.date,date)
        self.assertEqual(meeting.number,'interim-%s-%s-%s' % (date.year, group.acronym, next_num))
        self.assertEqual(meeting.city,'')
        self.assertEqual(meeting.country,'')
        self.assertEqual(meeting.time_zone,'UTC')
        session = meeting.session_set.first()
        self.assertEqual(session.remote_instructions,remote_instructions)
        self.assertEqual(session.agenda_note,agenda_note)
        timeslot = session.official_timeslotassignment().timeslot
        self.assertEqual(timeslot.time,dt)
        self.assertEqual(timeslot.duration,duration)
        # ensure agenda document was created
        self.assertEqual(session.materials.count(),1)
        doc = session.materials.first()
        path = os.path.join(doc.get_file_path(),doc.filename_with_rev())
        self.assertTrue(os.path.exists(path))
        # check notices to secretariat and chairs
        self.assertEqual(len(outbox), length_before + emails_expected)
        return meeting

    @override_settings(VIRTUAL_INTERIMS_REQUIRE_APPROVAL = True)
    def test_interim_request_single_virtual_settings_approval_required(self):
        meeting = self.do_interim_request_single_virtual(emails_expected=1)
        self.assertEqual(meeting.session_set.last().schedulingevent_set.last().status_id,'apprw')
        self.assertIn('New Interim Meeting Request', outbox[-1]['Subject'])
        self.assertIn('session-request@ietf.org', outbox[-1]['To'])
        self.assertIn('aread@example.org', outbox[-1]['Cc'])

    @override_settings(VIRTUAL_INTERIMS_REQUIRE_APPROVAL = False)
    def test_interim_request_single_virtual_settings_approval_not_required(self):
        meeting = self.do_interim_request_single_virtual(emails_expected=2)
        self.assertEqual(meeting.session_set.last().schedulingevent_set.last().status_id,'scheda')
        self.assertIn('iesg-secretary@ietf.org', outbox[-1]['To'])
        self.assertIn('interim meeting ready for announcement', outbox[-1]['Subject'])

    def test_interim_request_single_in_person(self):
        make_meeting_test_data()
        group = Group.objects.get(acronym='mars')
        date = date_today() + datetime.timedelta(days=30)
        time = time_now().replace(microsecond=0,second=0)
        time_zone = 'America/Los_Angeles'
        tz = pytz.timezone(time_zone)
        dt = tz.localize(datetime.datetime.combine(date, time))
        duration = datetime.timedelta(hours=3)
        city = 'San Francisco'
        country = 'US'
        remote_instructions = 'Use webex'
        agenda = 'Intro. Slides. Discuss.'
        agenda_note = 'On second level'
        meeting_count = Meeting.objects.filter(number__contains='-%s-'%group.acronym, date__year=date.year).count()
        next_num = "%02d" % (meeting_count+1)
        self.client.login(username="secretary", password="secretary+password")
        data = {'group':group.pk,
                'meeting_type':'single',
                'city':city,
                'country':country,
                'time_zone':time_zone,
                'session_set-0-date':date.strftime("%Y-%m-%d"),
                'session_set-0-time':time.strftime('%H:%M'),
                'session_set-0-requested_duration':'03:00:00',
                'session_set-0-remote_instructions':remote_instructions,
                'session_set-0-agenda':agenda,
                'session_set-0-agenda_note':agenda_note,
                'session_set-TOTAL_FORMS':1,
                'session_set-INITIAL_FORMS':0}

        with patch('ietf.meeting.views.sessions_post_save', wraps=sessions_post_save) as mock:
            r = self.client.post(urlreverse("ietf.meeting.views.interim_request"),data)
        self.assertTrue(mock.called)
        self.assertRedirects(r,urlreverse('ietf.meeting.views.upcoming'))
        meeting = Meeting.objects.order_by('id').last()
        self.assertEqual(meeting.type_id,'interim')
        self.assertEqual(meeting.date,date)
        self.assertEqual(meeting.number,'interim-%s-%s-%s' % (date.year, group.acronym, next_num))
        self.assertEqual(meeting.city,city)
        self.assertEqual(meeting.country,country)
        self.assertEqual(meeting.time_zone,time_zone)
        session = meeting.session_set.first()
        self.assertEqual(session.remote_instructions,remote_instructions)
        self.assertEqual(session.agenda_note,agenda_note)
        timeslot = session.official_timeslotassignment().timeslot
        self.assertEqual(timeslot.time,dt)
        self.assertEqual(timeslot.duration,duration)

    def test_interim_request_multi_day(self):
        make_meeting_test_data()
        date = date_today() + datetime.timedelta(days=30)
        date2 = date + datetime.timedelta(days=1)
        time = time_now().replace(microsecond=0,second=0)
        time_zone = 'America/Los_Angeles'
        tz = pytz.timezone(time_zone)
        dt = tz.localize(datetime.datetime.combine(date, time))
        dt2 = tz.localize(datetime.datetime.combine(date2, time))
        duration = datetime.timedelta(hours=3)
        group = Group.objects.get(acronym='mars')
        city = 'San Francisco'
        country = 'US'
        remote_instructions = 'Use webex'
        agenda = 'Intro. Slides. Discuss.'
        agenda_note = 'On second level'
        meeting_count = Meeting.objects.filter(number__contains='-%s-'%group.acronym, date__year=date.year).count()
        next_num = "%02d" % (meeting_count+1)
        self.client.login(username="secretary", password="secretary+password")
        data = {'group':group.pk,
                'meeting_type':'multi-day',
                'city':city,
                'country':country,
                'time_zone':time_zone,
                'session_set-0-date':date.strftime("%Y-%m-%d"),
                'session_set-0-time':time.strftime('%H:%M'),
                'session_set-0-requested_duration':'03:00:00',
                'session_set-0-remote_instructions':remote_instructions,
                'session_set-0-agenda':agenda,
                'session_set-0-agenda_note':agenda_note,
                'session_set-1-date':date2.strftime("%Y-%m-%d"),
                'session_set-1-time':time.strftime('%H:%M'),
                'session_set-1-requested_duration':'03:00:00',
                'session_set-1-remote_instructions':remote_instructions,
                'session_set-1-agenda':agenda,
                'session_set-1-agenda_note':agenda_note,
                'session_set-TOTAL_FORMS':2,
                'session_set-INITIAL_FORMS':0}

        with patch('ietf.meeting.views.sessions_post_save', wraps=sessions_post_save) as mock:
            r = self.client.post(urlreverse("ietf.meeting.views.interim_request"),data)
        self.assertTrue(mock.called)

        self.assertRedirects(r,urlreverse('ietf.meeting.views.upcoming'))
        meeting = Meeting.objects.order_by('id').last()
        self.assertEqual(meeting.type_id,'interim')
        self.assertEqual(meeting.date,date)
        self.assertEqual(meeting.number,'interim-%s-%s-%s' % (date.year, group.acronym, next_num))
        self.assertEqual(meeting.city,city)
        self.assertEqual(meeting.country,country)
        self.assertEqual(meeting.time_zone,time_zone)
        self.assertEqual(meeting.session_set.count(),2)
        # first sesstion
        session = meeting.session_set.all()[0]
        self.assertEqual(session.remote_instructions,remote_instructions)
        timeslot = session.official_timeslotassignment().timeslot
        self.assertEqual(timeslot.time,dt)
        self.assertEqual(timeslot.duration,duration)
        self.assertEqual(session.agenda_note,agenda_note)
        # second sesstion
        session = meeting.session_set.all()[1]
        self.assertEqual(session.remote_instructions,remote_instructions)
        timeslot = session.official_timeslotassignment().timeslot
        self.assertEqual(timeslot.time,dt2)
        self.assertEqual(timeslot.duration,duration)
        self.assertEqual(session.agenda_note,agenda_note)

    def test_interim_request_multi_day_non_consecutive(self):
        make_meeting_test_data()
        date = date_today() + datetime.timedelta(days=30)
        date2 = date + datetime.timedelta(days=2)
        time = timezone.now().time().replace(microsecond=0,second=0)
        group = Group.objects.get(acronym='mars')
        city = 'San Francisco'
        country = 'US'
        time_zone = 'America/Los_Angeles'
        remote_instructions = 'Use webex'
        agenda = 'Intro. Slides. Discuss.'
        agenda_note = 'On second level'
        self.client.login(username="secretary", password="secretary+password")
        data = {'group':group.pk,
                'meeting_type':'multi-day',
                'city':city,
                'country':country,
                'time_zone':time_zone,
                'session_set-0-date':date.strftime("%Y-%m-%d"),
                'session_set-0-time':time.strftime('%H:%M'),
                'session_set-0-requested_duration':'03:00:00',
                'session_set-0-remote_instructions':remote_instructions,
                'session_set-0-agenda':agenda,
                'session_set-0-agenda_note':agenda_note,
                'session_set-1-date':date2.strftime("%Y-%m-%d"),
                'session_set-1-time':time.strftime('%H:%M'),
                'session_set-1-requested_duration':'03:00:00',
                'session_set-1-remote_instructions':remote_instructions,
                'session_set-1-agenda':agenda,
                'session_set-1-agenda_note':agenda_note,
                'session_set-TOTAL_FORMS':2,
                'session_set-INITIAL_FORMS':0}

        r = self.client.post(urlreverse("ietf.meeting.views.interim_request"),data)
        self.assertContains(r, 'days must be consecutive')

    def test_interim_request_multi_day_cancel(self):
        """All sessions of a multi-day interim request should be canceled"""
        length_before = len(outbox)
        date = date_today() + datetime.timedelta(days=15)

        # Set up an interim request with several sessions 
        num_sessions = 3
        meeting = MeetingFactory(type_id='interim', date=date)
        for _ in range(num_sessions):
            SessionFactory(meeting=meeting)

        # Cancel the interim request
        url = urlreverse('ietf.meeting.views.interim_request_cancel', kwargs={'number': meeting.number})
        self.client.login(username="secretary", password="secretary+password")
        r = self.client.post(url)
        
        # Verify results
        self.assertRedirects(r, urlreverse('ietf.meeting.views.upcoming'))
        for session in add_event_info_to_session_qs(meeting.session_set.all()):
            self.assertEqual(session.current_status, 'canceled')
        self.assertEqual(len(outbox), length_before + 1)
        self.assertIn('Interim Meeting Cancelled', outbox[-1]['Subject'])

    def test_interim_request_series(self):
        make_meeting_test_data()
        meeting_count_before = Meeting.objects.filter(type='interim').count()
        date = date_today() + datetime.timedelta(days=30)
        if (date.month, date.day) == (12, 31):
            # Avoid date and date2 in separate years
            # (otherwise the test will fail if run on December 1st)
            date += datetime.timedelta(days=1)
        date2 = date + datetime.timedelta(days=1)
        # ensure dates are in the same year
        if date.year != date2.year:
            date += datetime.timedelta(days=1)
            date2 += datetime.timedelta(days=1)
        time = time_now().replace(microsecond=0,second=0)
        time_zone = 'America/Los_Angeles'
        tz = pytz.timezone(time_zone)
        dt = tz.localize(datetime.datetime.combine(date, time))
        dt2 = tz.localize(datetime.datetime.combine(date2, time))
        duration = datetime.timedelta(hours=3)
        group = Group.objects.get(acronym='mars')
        city = ''
        country = ''
        remote_instructions = 'Use webex'
        agenda = 'Intro. Slides. Discuss.'
        agenda_note = 'On second level'
        meeting_count = Meeting.objects.filter(number__contains='-%s-'%group.acronym, date__year=date.year).count()
        next_num = "%02d" % (meeting_count+1)
        next_num2 = "%02d" % (meeting_count+2)
        self.client.login(username="secretary", password="secretary+password")
        r = self.client.get(urlreverse("ietf.meeting.views.interim_request"))
        self.assertEqual(r.status_code, 200)

        data = {'group':group.pk,
                'meeting_type':'series',
                'city':city,
                'country':country,
                'time_zone':time_zone,
                'session_set-0-date':date.strftime("%Y-%m-%d"),
                'session_set-0-time':time.strftime('%H:%M'),
                'session_set-0-requested_duration':'03:00:00',
                'session_set-0-remote_instructions':remote_instructions,
                'session_set-0-agenda':agenda,
                'session_set-0-agenda_note':agenda_note,
                'session_set-1-date':date2.strftime("%Y-%m-%d"),
                'session_set-1-time':time.strftime('%H:%M'),
                'session_set-1-requested_duration':'03:00:00',
                'session_set-1-remote_instructions':remote_instructions,
                'session_set-1-agenda':agenda,
                'session_set-1-agenda_note':agenda_note,
                'session_set-TOTAL_FORMS':2,
                'session_set-INITIAL_FORMS':0}

        with patch('ietf.meeting.views.sessions_post_save', wraps=sessions_post_save) as mock:
            r = self.client.post(urlreverse("ietf.meeting.views.interim_request"),data)
        self.assertTrue(mock.called)
        self.assertRedirects(r,urlreverse('ietf.meeting.views.upcoming'))
        meeting_count_after = Meeting.objects.filter(type='interim').count()
        self.assertEqual(meeting_count_after,meeting_count_before + 2)
        meetings = Meeting.objects.order_by('-id')[:2]
        # first meeting
        meeting = meetings[1]
        self.assertEqual(meeting.type_id,'interim')
        self.assertEqual(meeting.date,date)
        self.assertEqual(meeting.number,'interim-%s-%s-%s' % (date.year, group.acronym, next_num))
        self.assertEqual(meeting.city,city)
        self.assertEqual(meeting.country,country)
        self.assertEqual(meeting.time_zone,time_zone)
        self.assertEqual(meeting.session_set.count(),1)
        session = meeting.session_set.first()
        self.assertEqual(session.remote_instructions,remote_instructions)
        timeslot = session.official_timeslotassignment().timeslot
        self.assertEqual(timeslot.time,dt)
        self.assertEqual(timeslot.duration,duration)
        self.assertEqual(session.agenda_note,agenda_note)
        # second meeting
        meeting = meetings[0]
        self.assertEqual(meeting.type_id,'interim')
        self.assertEqual(meeting.date,date2)
        self.assertEqual(meeting.number,'interim-%s-%s-%s' % (date2.year, group.acronym, next_num2))
        self.assertEqual(meeting.city,city)
        self.assertEqual(meeting.country,country)
        self.assertEqual(meeting.time_zone,time_zone)
        self.assertEqual(meeting.session_set.count(),1)
        session = meeting.session_set.first()
        self.assertEqual(session.remote_instructions,remote_instructions)
        timeslot = session.official_timeslotassignment().timeslot
        self.assertEqual(timeslot.time,dt2)
        self.assertEqual(timeslot.duration,duration)
        self.assertEqual(session.agenda_note,agenda_note)


    # test_interim_pending subsumed by test_appears_on_pending


    def test_can_approve_interim_request(self):
        make_interim_test_data()
        # unprivileged user
        user = User.objects.get(username='plain')
        group = Group.objects.get(acronym='mars')
        meeting = add_event_info_to_session_qs(Session.objects.filter(meeting__type='interim', group=group)).filter(current_status='apprw').first().meeting
        self.assertFalse(can_approve_interim_request(meeting=meeting,user=user))
        # Secretariat
        user = User.objects.get(username='secretary')
        self.assertTrue(can_approve_interim_request(meeting=meeting,user=user))
        # related AD
        user = User.objects.get(username='ad')
        self.assertTrue(can_approve_interim_request(meeting=meeting,user=user))
        # AD from other area
        user = User.objects.get(username='ops-ad')
        self.assertFalse(can_approve_interim_request(meeting=meeting,user=user))
        # AD from other area assigned as the WG AD anyhow (cross-area AD)
        user = RoleFactory(name_id='ad',group=group).person.user
        self.assertTrue(can_approve_interim_request(meeting=meeting,user=user))
        # WG Chair
        user = User.objects.get(username='marschairman')
        self.assertFalse(can_approve_interim_request(meeting=meeting,user=user))

    def test_can_view_interim_request(self):
        make_interim_test_data()
        # unprivileged user
        user = User.objects.get(username='plain')
        group = Group.objects.get(acronym='mars')
        meeting = add_event_info_to_session_qs(Session.objects.filter(meeting__type='interim', group=group)).filter(current_status='apprw').first().meeting
        self.assertFalse(can_view_interim_request(meeting=meeting,user=user))
        # Secretariat
        user = User.objects.get(username='secretary')
        self.assertTrue(can_view_interim_request(meeting=meeting,user=user))
        # related AD
        user = User.objects.get(username='ad')
        self.assertTrue(can_view_interim_request(meeting=meeting,user=user))
        # other AD
        user = User.objects.get(username='ops-ad')
        self.assertTrue(can_view_interim_request(meeting=meeting,user=user))
        # WG Chair
        user = User.objects.get(username='marschairman')
        self.assertTrue(can_view_interim_request(meeting=meeting,user=user))
        # Other WG Chair
        user = User.objects.get(username='ameschairman')
        self.assertFalse(can_view_interim_request(meeting=meeting,user=user))

    def test_can_manage_group(self):
        make_meeting_test_data()
        # unprivileged user
        user = User.objects.get(username='plain')
        group = Group.objects.get(acronym='mars')
        self.assertFalse(can_manage_group(user=user,group=group))
        # Secretariat
        user = User.objects.get(username='secretary')
        self.assertTrue(can_manage_group(user=user,group=group))
        # related AD
        user = User.objects.get(username='ad')
        self.assertTrue(can_manage_group(user=user,group=group))
        # other AD
        user = User.objects.get(username='ops-ad')
        self.assertTrue(can_manage_group(user=user,group=group))
        # WG Chair
        user = User.objects.get(username='marschairman')
        self.assertTrue(can_manage_group(user=user,group=group))
        # Other WG Chair
        user = User.objects.get(username='ameschairman')
        self.assertFalse(can_manage_group(user=user,group=group))

    def test_interim_request_details(self):
        make_interim_test_data(meeting_tz='America/Chicago')
        meeting = Session.objects.with_current_status().filter(
            meeting__type='interim', group__acronym='mars', current_status='apprw').first().meeting
        url = urlreverse('ietf.meeting.views.interim_request_details',kwargs={'number':meeting.number})
        login_testing_unauthorized(self,"secretary",url)
        r = self.client.get(url)
        self.assertEqual(r.status_code, 200)
        start_time = meeting.session_set.first().official_timeslotassignment().timeslot.local_start_time().strftime('%H:%M')
        utc_start_time = meeting.session_set.first().official_timeslotassignment().timeslot.utc_start_time().strftime('%H:%M')
        self.assertIn(start_time, unicontent(r))
        self.assertIn(utc_start_time, unicontent(r))

    def test_interim_request_details_announcement(self):
        '''Test access to Announce / Skip Announce features'''
        make_meeting_test_data()
        date = date_today() + datetime.timedelta(days=30)
        group = Group.objects.get(acronym='mars')
        meeting = make_interim_meeting(group=group, date=date, status='scheda')
        url = urlreverse('ietf.meeting.views.interim_request_details',kwargs={'number':meeting.number})

        # Chair, no access
        self.client.login(username="marschairman", password="marschairman+password")
        r = self.client.get(url)
        self.assertEqual(r.status_code, 200)
        q = PyQuery(r.content)
        self.assertEqual(len(q("a.btn:contains('Announce')")),0)

        # Secretariat has access
        self.client.login(username="secretary", password="secretary+password")
        r = self.client.get(url)
        self.assertEqual(r.status_code, 200)
        q = PyQuery(r.content)
        self.assertEqual(len(q("a.btn:contains('nnounce')")),2)

    def test_interim_request_details_cancel(self):
        """Test access to cancel meeting / session features"""
        make_interim_test_data()
        mars_sessions = Session.objects.with_current_status(
        ).filter(
            meeting__type='interim',
            group__acronym='mars',
        )
        meeting_apprw = mars_sessions.filter(current_status='apprw').first().meeting
        meeting_sched = mars_sessions.filter(current_status='sched').first().meeting
        # All these roles should have access to cancel the request
        usernames_and_passwords = (
            ('marschairman', 'marschairman+password'),
            ('secretary', 'secretary+password')
        )
        
        # Start with one session - there should not be any cancel session buttons
        for meeting in (meeting_apprw, meeting_sched):
            url = urlreverse('ietf.meeting.views.interim_request_details', 
                             kwargs={'number': meeting.number})

            for username, password in usernames_and_passwords:
                self.client.login(username=username, password=password)
                r = self.client.get(url)
                self.assertEqual(r.status_code, 200)
                q = PyQuery(r.content)
                cancel_meeting_btns = q("a.btn:contains('Cancel meeting')")
                self.assertEqual(len(cancel_meeting_btns), 1,
                                 'Should be exactly one cancel meeting button for user %s' % username)
                self.assertEqual(cancel_meeting_btns.eq(0).attr('href'),
                                 urlreverse('ietf.meeting.views.interim_request_cancel',
                                            kwargs={'number': meeting.number}),
                                 'Cancel meeting points to wrong URL')

                self.assertEqual(len(q("a.btn:contains('Cancel Session')")), 0,
                                 'Should be no cancel session buttons for user %s' % username)

        # Add a second session
        SessionFactory(meeting=meeting_apprw, status_id='apprw')
        SessionFactory(meeting=meeting_sched, status_id='sched')

        for meeting in (meeting_apprw, meeting_sched):
            url = urlreverse('ietf.meeting.views.interim_request_details',
                             kwargs={'number': meeting.number})

            for username, password in usernames_and_passwords:
                self.client.login(username=username, password=password)
                r = self.client.get(url)
                self.assertEqual(r.status_code, 200)
                q = PyQuery(r.content)
                cancel_meeting_btns = q("a.btn:contains('Cancel meeting')")
                self.assertEqual(len(cancel_meeting_btns), 1,
                                 'Should be exactly one cancel meeting button for user %s' % username)
                self.assertEqual(cancel_meeting_btns.eq(0).attr('href'),
                                 urlreverse('ietf.meeting.views.interim_request_cancel',
                                            kwargs={'number': meeting.number}),
                                 'Cancel meeting button points to wrong URL')

                cancel_session_btns = q("a.btn:contains('Cancel session')")
                self.assertEqual(len(cancel_session_btns), 2,
                                 'Should be two cancel session buttons for user %s' % username)
                hrefs = [btn.attr('href') for btn in cancel_session_btns.items()]
                for index, session in enumerate(meeting.session_set.all()):
                    self.assertIn(urlreverse('ietf.meeting.views.interim_request_session_cancel',
                                             kwargs={'sessionid': session.pk}),
                                  hrefs,
                                  'Session missing a link to its cancel URL')

    def test_interim_request_details_status(self):
        """Test statuses on the interim request details page"""
        make_interim_test_data()
        some_person = PersonFactory()
        self.client.login(username='marschairman', password='marschairman+password')
        # These are the first sessions for each meeting - hang on to them
        sessions = list(
            Session.objects.with_current_status().filter(meeting__type='interim', group__acronym='mars')
        )

        # Hack: change the name for the 'canceled' session status so we can tell it apart
        # from the 'canceledpa' session status more easily
        canceled_status = SessionStatusName.objects.get(slug='canceled')
        canceled_status.name = 'This is cancelled'
        canceled_status.save()
        canceledpa_status = SessionStatusName.objects.get(slug='canceledpa')
        notmeet_status = SessionStatusName.objects.get(slug='notmeet')

        # Simplest case - single session for each meeting
        for session in [Session.objects.with_current_status().get(pk=s.pk) for s in sessions]:
            url = urlreverse('ietf.meeting.views.interim_request_details',
                             kwargs={'number': session.meeting.number})
            r = self.client.get(url)
            self.assertEqual(r.status_code, 200)
            q = PyQuery(r.content)
            status = SessionStatusName.objects.get(slug=session.current_status)
            self.assertEqual(
                len(q("dd:contains('%s')" % status.name)),
                1  # once - for the meeting status, no session status shown when only one session
            )

        # Now add a second session with a different status - it should not change meeting status
        for session in [Session.objects.with_current_status().get(pk=s.pk) for s in sessions]:
            SessionFactory(meeting=session.meeting, status_id=notmeet_status.pk)
            url = urlreverse('ietf.meeting.views.interim_request_details',
                             kwargs={'number': session.meeting.number})
            r = self.client.get(url)
            self.assertEqual(r.status_code, 200)
            q = PyQuery(r.content)
            status = SessionStatusName.objects.get(slug=session.current_status)
            self.assertEqual(
                len(q("dd:contains('%s')" % status.name)),
                2  # twice - once as the meeting status, once as the session status
            )
            self.assertEqual(
                len(q("dd:contains('%s')" % notmeet_status.name)),
                1  # only for the session status
            )

        # Now cancel the first session - second meeting status should be shown for meeting
        for session in [Session.objects.with_current_status().get(pk=s.pk) for s in sessions]:
            # Use 'canceledpa' here and 'canceled' later
            SchedulingEvent.objects.create(session=session,
                                           status=canceledpa_status,
                                           by=some_person)
            url = urlreverse('ietf.meeting.views.interim_request_details',
                             kwargs={'number': session.meeting.number})
            r = self.client.get(url)
            self.assertEqual(r.status_code, 200)
            q = PyQuery(r.content)
            self.assertEqual(
                len(q("dd:contains('%s')" % canceledpa_status.name)),
                1  # only for the session status
            )
            self.assertEqual(
                len(q("dd:contains('%s')" % notmeet_status.name)),
                2  # twice - once as the meeting status, once as the session status
            )

        # Now cancel the second session - first meeting status should be shown for meeting again
        for session in [Session.objects.with_current_status().get(pk=s.pk) for s in sessions]:
            second_session = session.meeting.session_set.exclude(pk=session.pk).first()
            # use canceled so we can differentiate between the first and second session statuses
            SchedulingEvent.objects.create(session=second_session,
                                           status=canceled_status,
                                           by=some_person)
            url = urlreverse('ietf.meeting.views.interim_request_details',
                             kwargs={'number': session.meeting.number})
            r = self.client.get(url)
            self.assertEqual(r.status_code, 200)
            q = PyQuery(r.content)
            self.assertEqual(
                len(q("dd:contains('%s')" % canceledpa_status.name)),
                2  # twice - once as the meeting status, once as the session status
            )
            self.assertEqual(
                len(q("dd:contains('%s')" % canceled_status.name)),
                1  # only as the session status
            )

    def do_interim_request_disapprove_test(self, extra_session=False, canceled_session=False):
        make_interim_test_data()
        session = Session.objects.with_current_status().filter(
            meeting__type='interim', group__acronym='mars', current_status='apprw').first()
        meeting = session.meeting
        if extra_session:
            extra_session = SessionFactory(meeting=meeting, status_id='apprw')
        if canceled_session:
            canceled_session = SessionFactory(meeting=meeting, status_id='canceledpa')

        url = urlreverse('ietf.meeting.views.interim_request_details',kwargs={'number':meeting.number})
        login_testing_unauthorized(self,"secretary",url)
        r = self.client.post(url,{'disapprove':'Disapprove'})
        self.assertRedirects(r, urlreverse('ietf.meeting.views.interim_pending'))
        for sess in [session, extra_session]:
            if sess:
                self.assertEqual(Session.objects.with_current_status().get(pk=sess.pk).current_status,
                                 'disappr')
        if canceled_session:
            self.assertEqual(Session.objects.with_current_status().get(pk=canceled_session.pk).current_status,
                             'canceledpa')

    def test_interim_request_disapprove(self):
        self.do_interim_request_disapprove_test()

    def test_interim_request_disapprove_with_extra_session(self):
        self.do_interim_request_disapprove_test(extra_session=True)

    def test_interim_request_disapprove_with_canceled_session(self):
        self.do_interim_request_disapprove_test(canceled_session=True)

    def test_interim_request_disapprove_with_extra_and_canceled_sessions(self):
        self.do_interim_request_disapprove_test(extra_session=True, canceled_session=True)

    @patch('ietf.meeting.views.sessions_post_cancel')
    def test_interim_request_cancel(self, mock):
        """Test that interim request cancel function works
        
        Does not test that UI buttons are present, that is handled elsewhere.
        """
        make_interim_test_data()
        meeting = Session.objects.with_current_status(
        ).filter(
            meeting__type='interim',
            group__acronym='mars',
            current_status='apprw',
        ).first().meeting

        # ensure fail unauthorized
        url = urlreverse('ietf.meeting.views.interim_request_cancel', kwargs={'number': meeting.number})
        comments = 'Bob cannot make it'
        self.client.login(username="ameschairman", password="ameschairman+password")
        r = self.client.post(url, {'comments': comments})
        self.assertEqual(r.status_code, 403)
        self.assertFalse(mock.called, 'Should not cancel sessions if request rejected')

        # test cancelling before announcement
        self.client.login(username="marschairman", password="marschairman+password")
        length_before = len(outbox)
        r = self.client.post(url, {'comments': comments})
        self.assertRedirects(r, urlreverse('ietf.meeting.views.upcoming'))
        for session in meeting.session_set.with_current_status():
            self.assertEqual(session.current_status,'canceledpa')
            self.assertEqual(session.agenda_note, comments)
        self.assertEqual(len(outbox), length_before)     # no email notice
        self.assertTrue(mock.called, 'Should cancel sessions if request handled')
        self.assertCountEqual(mock.call_args[0][1], meeting.session_set.all())

        # test cancelling after announcement
        mock.reset_mock()
        meeting = add_event_info_to_session_qs(Session.objects.filter(meeting__type='interim', group__acronym='mars')).filter(current_status='sched').first().meeting
        url = urlreverse('ietf.meeting.views.interim_request_cancel', kwargs={'number': meeting.number})
        r = self.client.post(url, {'comments': comments})
        self.assertRedirects(r, urlreverse('ietf.meeting.views.upcoming'))
        for session in meeting.session_set.with_current_status():
            self.assertEqual(session.current_status,'canceled')
            self.assertEqual(session.agenda_note, comments)
        self.assertEqual(len(outbox), length_before + 1)
        self.assertIn('Interim Meeting Cancelled', outbox[-1]['Subject'])
        self.assertTrue(mock.called, 'Should cancel sessions if request handled')
        self.assertCountEqual(mock.call_args[0][1], meeting.session_set.all())

    @patch('ietf.meeting.views.sessions_post_cancel')
    def test_interim_request_session_cancel(self, mock):
        """Test that interim meeting session cancellation functions

        Does not test that UI buttons are present, that is handled elsewhere.
        """
        make_interim_test_data()
        session = Session.objects.with_current_status().filter(
            meeting__type='interim', group__acronym='mars', current_status='apprw',).first()
        meeting = session.meeting
        comments = 'Bob cannot make it'
        
        # Should not be able to cancel when there is only one session
        self.client.login(username="marschairman", password="marschairman+password")
        url = urlreverse('ietf.meeting.views.interim_request_session_cancel', kwargs={'sessionid': session.pk})
        r = self.client.post(url, {'comments': comments})
        self.assertEqual(r.status_code, 409)
        self.assertFalse(mock.called, 'Should not cancel sessions if request rejected')

        # Add a second session
        SessionFactory(meeting=meeting, status_id='apprw')

        # ensure fail unauthorized
        url = urlreverse('ietf.meeting.views.interim_request_session_cancel', kwargs={'sessionid': session.pk})
        self.client.login(username="ameschairman", password="ameschairman+password")
        r = self.client.post(url, {'comments': comments})
        self.assertEqual(r.status_code, 403)
        self.assertFalse(mock.called, 'Should not cancel sessions if request rejected')

        # test cancelling before announcement
        self.client.login(username="marschairman", password="marschairman+password")
        length_before = len(outbox)
        canceled_count_before = meeting.session_set.with_current_status().filter(
            current_status__in=['canceled', 'canceledpa']).count()
        r = self.client.post(url, {'comments': comments})
        self.assertRedirects(r, urlreverse('ietf.meeting.views.interim_request_details', 
                                           kwargs={'number': meeting.number}))
        self.assertTrue(mock.called, 'Should cancel sessions if request handled')
        self.assertCountEqual(mock.call_args[0][1], [session])

        # This session should be canceled...
        sessions = meeting.session_set.with_current_status()
        session = sessions.filter(id=session.pk).first()  # reload our session info
        self.assertEqual(session.current_status, 'canceledpa')
        self.assertEqual(session.agenda_note, comments)
        # But others should not - count should have changed by only 1
        self.assertEqual(
            sessions.filter(current_status__in=['canceled', 'canceledpa']).count(),
            canceled_count_before + 1
        )
        self.assertEqual(len(outbox), length_before)     # no email notice

        # test cancelling after announcement
        mock.reset_mock()
        session = Session.objects.with_current_status().filter(
            meeting__type='interim', group__acronym='mars', current_status='sched').first()
        meeting = session.meeting
        
        # Try to cancel when there's only one session in the meeting
        url = urlreverse('ietf.meeting.views.interim_request_session_cancel', kwargs={'sessionid': session.pk})
        r = self.client.post(url, {'comments': comments})
        self.assertEqual(r.status_code, 409)
        self.assertFalse(mock.called, 'Should not cancel sessions if request rejected')

        # Add another session
        SessionFactory(meeting=meeting, status_id='sched')  # two sessions so canceling a session makes sense

        canceled_count_before = meeting.session_set.with_current_status().filter(
            current_status__in=['canceled', 'canceledpa']).count()
        r = self.client.post(url, {'comments': comments})
        self.assertRedirects(r, urlreverse('ietf.meeting.views.interim_request_details',
                                           kwargs={'number': meeting.number}))
        self.assertTrue(mock.called, 'Should cancel sessions if request handled')
        self.assertCountEqual(mock.call_args[0][1], [session])

        # This session should be canceled...
        sessions = meeting.session_set.with_current_status()
        session = sessions.filter(id=session.pk).first()  # reload our session info
        self.assertEqual(session.current_status, 'canceled')
        self.assertEqual(session.agenda_note, comments)
        # But others should not - count should have changed by only 1
        self.assertEqual(
            sessions.filter(current_status__in=['canceled', 'canceledpa']).count(),
            canceled_count_before + 1
        )
        self.assertEqual(len(outbox), length_before + 1)     # email notice sent
        self.assertIn('session cancelled', outbox[-1]['Subject'])

    def test_interim_request_edit_no_notice(self):
        '''Edit a request.  No notice should go out if it hasn't been announced yet'''
        make_interim_test_data()
        meeting = add_event_info_to_session_qs(Session.objects.filter(meeting__type='interim', group__acronym='mars')).filter(current_status='apprw').first().meeting
        group = meeting.session_set.first().group
        url = urlreverse('ietf.meeting.views.interim_request_edit', kwargs={'number': meeting.number})
        # test unauthorized access
        self.client.login(username="ameschairman", password="ameschairman+password")
        r = self.client.get(url)
        self.assertEqual(r.status_code, 403)
        # test authorized use
        login_testing_unauthorized(self, "secretary", url)
        r = self.client.get(url)
        self.assertEqual(r.status_code, 200)
        # post changes
        length_before = len(outbox)
        form_initial = r.context['form'].initial
        formset_initial =  r.context['formset'].forms[0].initial
        data = {'group':group.pk,
                'meeting_type':'single',
                'session_set-0-id':meeting.session_set.first().id,
                'session_set-0-date':formset_initial['date'].strftime('%Y-%m-%d'),
                'session_set-0-time':'12:34',
                'session_set-0-requested_duration': '00:30',
                'session_set-0-remote_instructions':formset_initial['remote_instructions'],
                #'session_set-0-agenda':formset_initial['agenda'],
                'session_set-0-agenda_note':formset_initial['agenda_note'],
                'session_set-TOTAL_FORMS':1,
                'session_set-INITIAL_FORMS':1}
        data.update(form_initial)
        r = self.client.post(url, data)
        self.assertRedirects(r, urlreverse('ietf.meeting.views.interim_request_details', kwargs={'number': meeting.number}))
        self.assertEqual(len(outbox),length_before)
        session = meeting.session_set.first()
        timeslot = session.official_timeslotassignment().timeslot
        self.assertEqual(
            timeslot.time,
            meeting.tz().localize(datetime.datetime.combine(formset_initial['date'], datetime.time(12, 34))),
        )
        
    def test_interim_request_edit(self):
        '''Edit request.  Send notice of change'''
        make_interim_test_data()
        meeting = add_event_info_to_session_qs(Session.objects.filter(meeting__type='interim', group__acronym='mars')).filter(current_status='sched').first().meeting
        group = meeting.session_set.first().group
        url = urlreverse('ietf.meeting.views.interim_request_edit', kwargs={'number': meeting.number})
        # test unauthorized access
        self.client.login(username="ameschairman", password="ameschairman+password")
        r = self.client.get(url)
        self.assertEqual(r.status_code, 403)
        # test authorized use
        login_testing_unauthorized(self, "secretary", url)
        r = self.client.get(url)
        self.assertEqual(r.status_code, 200)
        # post changes
        length_before = len(outbox)
        form_initial = r.context['form'].initial
        formset_initial =  r.context['formset'].forms[0].initial
        new_duration = formset_initial['requested_duration'] + datetime.timedelta(hours=1)
        data = {'group':group.pk,
                'meeting_type':'single',
                'session_set-0-id':meeting.session_set.first().id,
                'session_set-0-date':formset_initial['date'].strftime('%Y-%m-%d'),
                'session_set-0-time': '12:34',
                'session_set-0-requested_duration':self.strfdelta(new_duration, '{hours}:{minutes}'),
                'session_set-0-remote_instructions':formset_initial['remote_instructions'],
                #'session_set-0-agenda':formset_initial['agenda'],
                'session_set-0-agenda_note':formset_initial['agenda_note'],
                'session_set-TOTAL_FORMS':1,
                'session_set-INITIAL_FORMS':1}
        data.update(form_initial)
        r = self.client.post(url, data)
        self.assertRedirects(r, urlreverse('ietf.meeting.views.interim_request_details', kwargs={'number': meeting.number}))
        self.assertEqual(len(outbox),length_before+1)
        self.assertIn('CHANGED', outbox[-1]['Subject'])
        session = meeting.session_set.first()
        timeslot = session.official_timeslotassignment().timeslot
        self.assertEqual(
            timeslot.time,
            meeting.tz().localize(datetime.datetime.combine(formset_initial['date'], datetime.time(12, 34))),
        )
        self.assertEqual(timeslot.duration,new_duration)
    
    def strfdelta(self, tdelta, fmt):
        d = {"days": tdelta.days}
        d["hours"], rem = divmod(tdelta.seconds, 3600)
        d["minutes"], d["seconds"] = divmod(rem, 60)
        return fmt.format(**d)

    def test_interim_request_edit_agenda_updates_doc(self):
        """Updating the agenda through the request edit form should update the doc correctly"""
        make_interim_test_data()
        meeting = add_event_info_to_session_qs(Session.objects.filter(meeting__type='interim', group__acronym='mars')).filter(current_status='sched').first().meeting
        group = meeting.session_set.first().group
        url = urlreverse('ietf.meeting.views.interim_request_edit', kwargs={'number': meeting.number})
        session = meeting.session_set.first()
        agenda_doc = session.agenda()
        rev_before = agenda_doc.rev
        uploaded_filename_before = agenda_doc.uploaded_filename

        self.client.login(username='secretary', password='secretary+password')
        r = self.client.get(url)
        form_initial = r.context['form'].initial
        formset_initial = r.context['formset'].forms[0].initial
        data = {
            'group': group.pk,
            'meeting_type': 'single',
            'session_set-0-id': session.id,
            'session_set-0-date': formset_initial['date'].strftime('%Y-%m-%d'),
            'session_set-0-time': formset_initial['time'].strftime('%H:%M'),
            'session_set-0-requested_duration': '00:30',
            'session_set-0-remote_instructions': formset_initial['remote_instructions'],
            'session_set-0-agenda': 'modified agenda contents',
            'session_set-0-agenda_note': formset_initial['agenda_note'],
            'session_set-TOTAL_FORMS': 1,
            'session_set-INITIAL_FORMS': 1,
        }
        data.update(form_initial)
        r = self.client.post(url, data)
        self.assertRedirects(r, urlreverse('ietf.meeting.views.interim_request_details', kwargs={'number': meeting.number}))

        session = Session.objects.get(pk=session.pk)  # refresh
        agenda_doc = session.agenda()
        self.assertEqual(agenda_doc.rev, f'{int(rev_before) + 1:02}', 'Revision of agenda should increase')
        self.assertNotEqual(agenda_doc.uploaded_filename, uploaded_filename_before, 'Uploaded filename should be updated')
        with (Path(agenda_doc.get_file_path()) / agenda_doc.uploaded_filename).open() as f:
            self.assertEqual(f.read(), 'modified agenda contents', 'New agenda contents should be saved')

    def test_interim_request_details_permissions(self):
        make_interim_test_data()
        meeting = add_event_info_to_session_qs(Session.objects.filter(meeting__type='interim', group__acronym='mars')).filter(current_status='apprw').first().meeting
        url = urlreverse('ietf.meeting.views.interim_request_details',kwargs={'number':meeting.number})

        # unprivileged user
        login_testing_unauthorized(self,"plain",url)
        r = self.client.get(url)
        self.assertEqual(r.status_code, 403)

    def test_send_interim_approval_request(self):
        make_interim_test_data()
        meeting = add_event_info_to_session_qs(Session.objects.filter(meeting__type='interim', group__acronym='mars')).filter(current_status='apprw').first().meeting
        length_before = len(outbox)
        send_interim_approval_request(meetings=[meeting])
        self.assertEqual(len(outbox),length_before+1)
        self.assertIn('New Interim Meeting Request', outbox[-1]['Subject'])

    def test_send_interim_meeting_cancellation_notice(self):
        make_interim_test_data()
        meeting = Session.objects.with_current_status(
        ).filter(
            meeting__type='interim',
            group__acronym='mars',
            current_status='sched',
        ).first().meeting
        length_before = len(outbox)
        send_interim_meeting_cancellation_notice(meeting)
        self.assertEqual(len(outbox),length_before + 1)
        self.assertIn('Interim Meeting Cancelled', outbox[-1]['Subject'])

    def test_send_interim_session_cancellation_notice(self):
        make_interim_test_data()
        session = Session.objects.with_current_status(
        ).filter(
            meeting__type='interim',
            group__acronym='mars',
            current_status='sched',
        ).first()
        length_before = len(outbox)
        send_interim_session_cancellation_notice(session)
        self.assertEqual(len(outbox), length_before + 1)
        self.assertIn('session cancelled', outbox[-1]['Subject'])

    def test_send_interim_minutes_reminder(self):
        make_meeting_test_data()
        group = Group.objects.get(acronym='mars')
        date = timezone.now() - datetime.timedelta(days=10)
        meeting = make_interim_meeting(group=group, date=date, status='sched')
        length_before = len(outbox)
        send_interim_minutes_reminder(meeting=meeting)
        self.assertEqual(len(outbox),length_before+1)
        self.assertIn('Action Required: Minutes', outbox[-1]['Subject'])


    def test_group_ical(self):
        make_interim_test_data()
        meeting = Meeting.objects.filter(type='interim', session__group__acronym='mars').first()
        s1 = Session.objects.filter(meeting=meeting, group__acronym="mars").first()
        self.assertGreater(len(s1.remote_instructions), 0, 'Expected remote_instructions to be set')
        a1 = s1.official_timeslotassignment()
        t1 = a1.timeslot
        # Create an extra session
        t2 = TimeSlotFactory.create(
            meeting=meeting,
            time=meeting.tz().localize(
                datetime.datetime.combine(meeting.date, datetime.time(11, 30))
            ))
        s2 = SessionFactory.create(meeting=meeting, group=s1.group, add_to_schedule=False)
        SchedTimeSessAssignment.objects.create(timeslot=t2, session=s2, schedule=meeting.schedule)
        #
        url = urlreverse('ietf.meeting.views.agenda_ical', kwargs={'num':meeting.number, 'acronym':s1.group.acronym, })
        r = self.client.get(url)
        self.assertEqual(r.get('Content-Type'), "text/calendar")
        self.assertContains(r, 'BEGIN:VEVENT')
        self.assertEqual(r.content.count(b'UID'), 2)
        self.assertContains(r, 'SUMMARY:mars - Martian Special Interest Group')
        self.assertContains(r, t1.local_start_time().strftime('%Y%m%dT%H%M%S'))
        self.assertContains(r, s1.remote_instructions)
        self.assertContains(r, t2.local_start_time().strftime('%Y%m%dT%H%M%S'))
        self.assertContains(r, 'END:VEVENT')
        #
        url = urlreverse('ietf.meeting.views.agenda_ical', kwargs={'num':meeting.number, 'session_id':s1.id, })
        r = self.client.get(url)
        self.assertEqual(r.get('Content-Type'), "text/calendar")
        self.assertContains(r, 'BEGIN:VEVENT')
        self.assertEqual(r.content.count(b'UID'), 1)
        self.assertContains(r, 'SUMMARY:mars - Martian Special Interest Group')
        self.assertContains(r, t1.time.strftime('%Y%m%dT%H%M%S'))
        self.assertContains(r, s1.remote_instructions)
        self.assertNotContains(r, t2.time.strftime('%Y%m%dT%H%M%S'))
        self.assertContains(r, 'END:VEVENT')


class IphoneAppJsonTests(TestCase):
    def test_iphone_app_json_interim(self):
        make_interim_test_data()
        meeting = Meeting.objects.filter(type_id='interim').order_by('id').last()
        url = urlreverse('ietf.meeting.views.agenda_json',kwargs={'num':meeting.number})
        r = self.client.get(url)
        self.assertEqual(r.status_code,200)
        data = r.json()
        self.assertIn(meeting.number, data.keys())
        jsessions = [ s for s in data[meeting.number] if s['objtype'] == 'session' ]
        msessions = meeting.session_set.exclude(type__in=['lead','offagenda','break','reg'])
        self.assertEqual(len(jsessions), msessions.count())
        for s in jsessions:
            self.assertTrue(msessions.filter(group__acronym=s['group']['acronym']).exists())

    def test_iphone_app_json(self):
        make_meeting_test_data()
        meeting = Meeting.objects.filter(type_id='ietf').order_by('id').last()
        floorplan = FloorPlanFactory.create(meeting=meeting)
        for room in meeting.room_set.all():
            room.floorplan = floorplan
            room.x1 = random.randint(0,100)
            room.y1 = random.randint(0,100)
            room.x2 = random.randint(0,100)
            room.y2 = random.randint(0,100)
            room.save()
        url = urlreverse('ietf.meeting.views.agenda_json',kwargs={'num':meeting.number})
        r = self.client.get(url)
        self.assertEqual(r.status_code,200)
        data = r.json()
        self.assertIn(meeting.number, data.keys())
        jsessions = [ s for s in data[meeting.number] if s['objtype'] == 'session' ]
        msessions = meeting.session_set.exclude(type__in=['lead','offagenda','break','reg'])
        self.assertEqual(len(jsessions), msessions.count())
        for s in jsessions:
            self.assertTrue(msessions.filter(group__acronym=s['group']['acronym']).exists())

class FinalizeProceedingsTests(TestCase):
    @override_settings(STATS_REGISTRATION_ATTENDEES_JSON_URL='https://ietf.example.com/{number}')
    @requests_mock.Mocker()
    def test_finalize_proceedings(self, mock):
        make_meeting_test_data()
        meeting = Meeting.objects.filter(type_id='ietf').order_by('id').last()
        meeting.session_set.filter(group__acronym='mars').first().sessionpresentation_set.create(document=Document.objects.filter(type='draft').first(),rev=None)
        mock.get(
            settings.STATS_REGISTRATION_ATTENDEES_JSON_URL.format(number=meeting.number),
            text=json.dumps([{"LastName": "Smith", "FirstName": "John", "Company": "ABC", "Country": "US"}]),
        )

        url = urlreverse('ietf.meeting.views.finalize_proceedings',kwargs={'num':meeting.number})
        login_testing_unauthorized(self,"secretary",url)
        r = self.client.get(url)
        self.assertEqual(r.status_code, 200)

        self.assertEqual(meeting.proceedings_final,False)
        self.assertEqual(meeting.session_set.filter(group__acronym="mars").first().sessionpresentation_set.filter(document__type="draft").first().rev,None)
        r = self.client.post(url,{'finalize':1})
        self.assertEqual(r.status_code, 302)
        meeting = Meeting.objects.get(pk=meeting.pk)
        self.assertEqual(meeting.proceedings_final,True)
        self.assertEqual(meeting.session_set.filter(group__acronym="mars").first().sessionpresentation_set.filter(document__type="draft").first().rev,'00')
 
class MaterialsTests(TestCase):
    settings_temp_path_overrides = TestCase.settings_temp_path_overrides + [
        'AGENDA_PATH',
        'SLIDE_STAGING_PATH'
    ]
    def setUp(self):
        super().setUp()
        self.materials_dir = self.tempdir('materials')
        if not os.path.exists(self.materials_dir):
            os.mkdir(self.materials_dir)

    def tearDown(self):
        shutil.rmtree(self.materials_dir)
        super().tearDown()

    def crawl_materials(self, url, top):
        seen = set()
        def follow(url):
            seen.add(url)
            r = self.client.get(url)
            self.assertEqual(r.status_code, 200)
            if not ('.' in url and url.rsplit('.', 1)[1] in ['tgz', 'pdf', ]):
                if r.content:
                    page = unicontent(r)
                    soup = BeautifulSoup(page, 'html.parser')
                    for a in soup('a'):
                        href = a.get('href')
                        path = urlparse(href).path
                        if (path and path not in seen and path.startswith(top)):
                            follow(path)
        follow(url)
    
    def test_upload_bluesheets(self):
        session = SessionFactory(meeting__type_id='ietf')
        url = urlreverse('ietf.meeting.views.upload_session_bluesheets',kwargs={'num':session.meeting.number,'session_id':session.id})
        login_testing_unauthorized(self,"secretary",url)
        r = self.client.get(url)
        self.assertEqual(r.status_code, 200)
        q = PyQuery(r.content)
        self.assertIn('Upload', str(q("title")))
        self.assertFalse(session.sessionpresentation_set.exists())
        test_file = StringIO('%PDF-1.4\n%âãÏÓ\nthis is some text for a test')
        test_file.name = "not_really.pdf"
        r = self.client.post(url,dict(file=test_file))
        self.assertEqual(r.status_code, 302)
        bs_doc = session.sessionpresentation_set.filter(document__type_id='bluesheets').first().document
        self.assertEqual(bs_doc.rev,'00')
        r = self.client.get(url)
        self.assertEqual(r.status_code, 200)
        q = PyQuery(r.content)
        self.assertIn('Revise', str(q("title")))
        test_file = StringIO('%PDF-1.4\n%âãÏÓ\nthis is some different text for a test')
        test_file.name = "also_not_really.pdf"
        r = self.client.post(url,dict(file=test_file))
        self.assertEqual(r.status_code, 302)
        bs_doc = Document.objects.get(pk=bs_doc.pk)
        self.assertEqual(bs_doc.rev,'01')
    
    def test_upload_bluesheets_chair_access(self):
        make_meeting_test_data()
        mars = Group.objects.get(acronym='mars')
        session=SessionFactory(meeting__type_id='ietf',group=mars)
        url = urlreverse('ietf.meeting.views.upload_session_bluesheets',kwargs={'num':session.meeting.number,'session_id':session.id})
        self.client.login(username="marschairman", password="marschairman+password")
        r = self.client.get(url)
        self.assertEqual(r.status_code, 403)

    def test_upload_bluesheets_interim(self):
        session=SessionFactory(meeting__type_id='interim')
        url = urlreverse('ietf.meeting.views.upload_session_bluesheets',kwargs={'num':session.meeting.number,'session_id':session.id})
        login_testing_unauthorized(self,"secretary",url)
        r = self.client.get(url)
        self.assertEqual(r.status_code, 200)
        q = PyQuery(r.content)
        self.assertIn('Upload', str(q("title")))
        self.assertFalse(session.sessionpresentation_set.exists())
        test_file = StringIO('%PDF-1.4\n%âãÏÓ\nthis is some text for a test')
        test_file.name = "not_really.pdf"
        r = self.client.post(url,dict(file=test_file))
        self.assertEqual(r.status_code, 302)
        bs_doc = session.sessionpresentation_set.filter(document__type_id='bluesheets').first().document
        self.assertEqual(bs_doc.rev,'00')

    def test_upload_bluesheets_interim_chair_access(self):
        make_meeting_test_data()
        mars = Group.objects.get(acronym='mars')
        session=SessionFactory(meeting__type_id='interim',group=mars, meeting__date = date_today())
        url = urlreverse('ietf.meeting.views.upload_session_bluesheets',kwargs={'num':session.meeting.number,'session_id':session.id})
        self.client.login(username="marschairman", password="marschairman+password")
        r = self.client.get(url)
        self.assertEqual(r.status_code, 200)
        q = PyQuery(r.content)
        self.assertIn('Upload', str(q("title")))
        

    def test_upload_minutes_agenda(self):
        for doctype in ('minutes','agenda'):
            session = SessionFactory(meeting__type_id='ietf')
            if doctype == 'minutes':
                url = urlreverse('ietf.meeting.views.upload_session_minutes',kwargs={'num':session.meeting.number,'session_id':session.id})
            else:
                url = urlreverse('ietf.meeting.views.upload_session_agenda',kwargs={'num':session.meeting.number,'session_id':session.id})
            self.client.logout()
            login_testing_unauthorized(self,"secretary",url)
            r = self.client.get(url)
            self.assertEqual(r.status_code, 200)
            q = PyQuery(r.content)
            self.assertIn('Upload', str(q("Title")))
            self.assertFalse(session.sessionpresentation_set.exists())
            self.assertFalse(q('form input[type="checkbox"]'))
    
            session2 = SessionFactory(meeting=session.meeting,group=session.group)
            r = self.client.get(url)
            self.assertEqual(r.status_code, 200)
            q = PyQuery(r.content)
            self.assertTrue(q('form input[type="checkbox"]'))
    
            test_file = BytesIO(b'this is some text for a test')
            test_file.name = "not_really.json"
            r = self.client.post(url,dict(file=test_file))
            self.assertEqual(r.status_code, 200)
            q = PyQuery(r.content)
            self.assertTrue(q('form .is-invalid'))
    
            test_file = BytesIO(b'this is some text for a test'*1510000)
            test_file.name = "not_really.pdf"
            r = self.client.post(url,dict(file=test_file))
            self.assertEqual(r.status_code, 200)
            q = PyQuery(r.content)
            self.assertTrue(q('form .is-invalid'))
    
            test_file = BytesIO(b'<html><frameset><frame src="foo.html"></frame><frame src="bar.html"></frame></frameset></html>')
            test_file.name = "not_really.html"
            r = self.client.post(url,dict(file=test_file))
            self.assertEqual(r.status_code, 200)
            q = PyQuery(r.content)
            self.assertTrue(q('form .is-invalid'))

            # Test html sanitization
            test_file = BytesIO(b'<html><head><title>Title</title></head><body><h1>Title</h1><section>Some text</section></body></html>')
            test_file.name = "some.html"
            r = self.client.post(url,dict(file=test_file))
            self.assertEqual(r.status_code, 302)
            doc = session.sessionpresentation_set.filter(document__type_id=doctype).first().document
            self.assertEqual(doc.rev,'00')
            text = doc.text()
            self.assertIn('Some text', text)
            self.assertNotIn('<section>', text)
            self.assertIn('charset="utf-8"', text)

            # txt upload
            test_file = BytesIO(b'This is some text for a test, with the word\nvirtual at the beginning of a line.')
            test_file.name = "some.txt"
            r = self.client.post(url,dict(file=test_file,apply_to_all=False))
            self.assertEqual(r.status_code, 302)
            doc = session.sessionpresentation_set.filter(document__type_id=doctype).first().document
            self.assertEqual(doc.rev,'01')
            self.assertFalse(session2.sessionpresentation_set.filter(document__type_id=doctype))
    
            r = self.client.get(url)
            self.assertEqual(r.status_code, 200)
            q = PyQuery(r.content)
            self.assertIn('Revise', str(q("Title")))
            test_file = BytesIO(b'this is some different text for a test')
            test_file.name = "also_some.txt"
            r = self.client.post(url,dict(file=test_file,apply_to_all=True))
            self.assertEqual(r.status_code, 302)
            doc = Document.objects.get(pk=doc.pk)
            self.assertEqual(doc.rev,'02')
            self.assertTrue(session2.sessionpresentation_set.filter(document__type_id=doctype))

            # Test bad encoding
            test_file = BytesIO('<html><h1>Title</h1><section>Some\x93text</section></html>'.encode('latin1'))
            test_file.name = "some.html"
            r = self.client.post(url,dict(file=test_file))
            self.assertContains(r, 'Could not identify the file encoding')
            doc = Document.objects.get(pk=doc.pk)
            self.assertEqual(doc.rev,'02')

            # Verify that we don't have dead links
            url = urlreverse('ietf.meeting.views.session_details', kwargs={'num':session.meeting.number, 'acronym': session.group.acronym})
            top = '/meeting/%s/' % session.meeting.number
            self.requests_mock.get(f'{session.notes_url()}/download', text='markdown notes')
            self.requests_mock.get(f'{session.notes_url()}/info', text=json.dumps({'title': 'title', 'updatetime': '2021-12-01T17:11:00z'}))
            self.crawl_materials(url=url, top=top)

    def test_upload_minutes_agenda_unscheduled(self):
        for doctype in ('minutes','agenda'):
            session = SessionFactory(meeting__type_id='ietf', add_to_schedule=False)
            if doctype == 'minutes':
                url = urlreverse('ietf.meeting.views.upload_session_minutes',kwargs={'num':session.meeting.number,'session_id':session.id})
            else:
                url = urlreverse('ietf.meeting.views.upload_session_agenda',kwargs={'num':session.meeting.number,'session_id':session.id})
            self.client.logout()
            login_testing_unauthorized(self,"secretary",url)
            r = self.client.get(url)
            self.assertEqual(r.status_code, 200)
            q = PyQuery(r.content)
            self.assertIn('Upload', str(q("Title")))
            self.assertFalse(session.sessionpresentation_set.exists())
            self.assertFalse(q('form input[type="checkbox"]'))

            test_file = BytesIO(b'this is some text for a test')
            test_file.name = "not_really.txt"
            r = self.client.post(url,dict(file=test_file,apply_to_all=False))
            self.assertEqual(r.status_code, 410)

    @override_settings(MEETING_MATERIALS_SERVE_LOCALLY=True)
    def test_upload_minutes_agenda_interim(self):
        session=SessionFactory(meeting__type_id='interim')
        for doctype in ('minutes','agenda'):
            if doctype=='minutes':
                url = urlreverse('ietf.meeting.views.upload_session_minutes',kwargs={'num':session.meeting.number,'session_id':session.id})
            else:
                url = urlreverse('ietf.meeting.views.upload_session_agenda',kwargs={'num':session.meeting.number,'session_id':session.id})
            self.client.logout()
            login_testing_unauthorized(self,"secretary",url)
            r = self.client.get(url)
            self.assertEqual(r.status_code, 200)
            q = PyQuery(r.content)
            self.assertIn('Upload', str(q("title")))
            self.assertFalse(session.sessionpresentation_set.filter(document__type_id=doctype))
            test_file = BytesIO(b'this is some text for a test')
            test_file.name = "not_really.txt"
            r = self.client.post(url,dict(file=test_file))
            self.assertEqual(r.status_code, 302)
            doc = session.sessionpresentation_set.filter(document__type_id=doctype).first().document
            self.assertEqual(doc.rev,'00')

            # Verify that we don't have dead links
            url = urlreverse('ietf.meeting.views.session_details', kwargs={'num':session.meeting.number, 'acronym': session.group.acronym})
            top = '/meeting/%s/' % session.meeting.number
            self.requests_mock.get(f'{session.notes_url()}/download', text='markdown notes')
            self.requests_mock.get(f'{session.notes_url()}/info', text=json.dumps({'title': 'title', 'updatetime': '2021-12-01T17:11:00z'}))
            self.crawl_materials(url=url, top=top)

    def test_upload_slides(self):

        session1 = SessionFactory(meeting__type_id='ietf')
        session2 = SessionFactory(meeting=session1.meeting,group=session1.group)
        url = urlreverse('ietf.meeting.views.upload_session_slides',kwargs={'num':session1.meeting.number,'session_id':session1.id})
        login_testing_unauthorized(self,"secretary",url)
        r = self.client.get(url)
        self.assertEqual(r.status_code, 200)
        q = PyQuery(r.content)
        self.assertIn('Upload', str(q("title")))
        self.assertFalse(session1.sessionpresentation_set.filter(document__type_id='slides'))
        test_file = BytesIO(b'this is not really a slide')
        test_file.name = 'not_really.txt'
        r = self.client.post(url,dict(file=test_file,title='a test slide file',apply_to_all=True))
        self.assertEqual(r.status_code, 302)
        self.assertEqual(session1.sessionpresentation_set.count(),1) 
        self.assertEqual(session2.sessionpresentation_set.count(),1) 
        sp = session2.sessionpresentation_set.first()
        self.assertEqual(sp.document.name, 'slides-%s-%s-a-test-slide-file' % (session1.meeting.number,session1.group.acronym ) )
        self.assertEqual(sp.order,1)

        url = urlreverse('ietf.meeting.views.upload_session_slides',kwargs={'num':session2.meeting.number,'session_id':session2.id})
        test_file = BytesIO(b'some other thing still not slidelike')
        test_file.name = 'also_not_really.txt'
        r = self.client.post(url,dict(file=test_file,title='a different slide file',apply_to_all=False))
        self.assertEqual(r.status_code, 302)
        self.assertEqual(session1.sessionpresentation_set.count(),1)
        self.assertEqual(session2.sessionpresentation_set.count(),2)
        sp = session2.sessionpresentation_set.get(document__name__endswith='-a-different-slide-file')
        self.assertEqual(sp.order,2)
        self.assertEqual(sp.rev,'00')
        self.assertEqual(sp.document.rev,'00')

        url = urlreverse('ietf.meeting.views.upload_session_slides',kwargs={'num':session2.meeting.number,'session_id':session2.id,'name':session2.sessionpresentation_set.get(order=2).document.name})
        r = self.client.get(url)
        self.assertTrue(r.status_code, 200)
        q = PyQuery(r.content)
        self.assertIn('Revise', str(q("title")))
        test_file = BytesIO(b'new content for the second slide deck')
        test_file.name = 'doesnotmatter.txt'
        r = self.client.post(url,dict(file=test_file,title='rename the presentation',apply_to_all=False))
        self.assertEqual(r.status_code, 302)
        self.assertEqual(session1.sessionpresentation_set.count(),1)
        self.assertEqual(session2.sessionpresentation_set.count(),2)
        sp = session2.sessionpresentation_set.get(order=2)
        self.assertEqual(sp.rev,'01')
        self.assertEqual(sp.document.rev,'01')
 
    def test_upload_slide_title_bad_unicode(self):
        session1 = SessionFactory(meeting__type_id='ietf')
        url = urlreverse('ietf.meeting.views.upload_session_slides',kwargs={'num':session1.meeting.number,'session_id':session1.id})
        login_testing_unauthorized(self,"secretary",url)
        r = self.client.get(url)
        self.assertEqual(r.status_code, 200)
        q = PyQuery(r.content)
        self.assertIn('Upload', str(q("title")))
        self.assertFalse(session1.sessionpresentation_set.filter(document__type_id='slides'))
        test_file = BytesIO(b'this is not really a slide')
        test_file.name = 'not_really.txt'
        r = self.client.post(url,dict(file=test_file,title='title with bad character \U0001fabc '))
        self.assertEqual(r.status_code, 200)
        q = PyQuery(r.content)
        self.assertTrue(q('form .is-invalid'))
        self.assertIn("Unicode BMP", q('form .is-invalid div').text())

    def test_remove_sessionpresentation(self):
        session = SessionFactory(meeting__type_id='ietf')
        doc = DocumentFactory(type_id='slides')
        session.sessionpresentation_set.create(document=doc)

        url = urlreverse('ietf.meeting.views.remove_sessionpresentation',kwargs={'num':session.meeting.number,'session_id':session.id,'name':'no-such-doc'})
        response = self.client.get(url)
        self.assertEqual(response.status_code, 404)

        url = urlreverse('ietf.meeting.views.remove_sessionpresentation',kwargs={'num':session.meeting.number,'session_id':0,'name':doc.name})
        response = self.client.get(url)
        self.assertEqual(response.status_code, 404)

        url = urlreverse('ietf.meeting.views.remove_sessionpresentation',kwargs={'num':session.meeting.number,'session_id':session.id,'name':doc.name})
        login_testing_unauthorized(self,"secretary",url)
        response = self.client.get(url)
        self.assertEqual(response.status_code, 200)

        self.assertEqual(1,session.sessionpresentation_set.count())
        response = self.client.post(url,{'remove_session':''})
        self.assertEqual(response.status_code, 302)
        self.assertEqual(0,session.sessionpresentation_set.count())
        self.assertEqual(2,doc.docevent_set.count())

    def test_propose_session_slides(self):
        for type_id in ['ietf','interim']:
            session = SessionFactory(meeting__type_id=type_id)
            chair = RoleFactory(group=session.group,name_id='chair').person
            session.meeting.importantdate_set.create(name_id='revsub',date=date_today() + datetime.timedelta(days=20))
            newperson = PersonFactory()
            
            session_overview_url = urlreverse('ietf.meeting.views.session_details',kwargs={'num':session.meeting.number,'acronym':session.group.acronym})
            propose_url = urlreverse('ietf.meeting.views.propose_session_slides', kwargs={'session_id':session.pk, 'num': session.meeting.number})    

            r = self.client.get(session_overview_url)
            self.assertEqual(r.status_code,200)
            q = PyQuery(r.content)
            self.assertFalse(q('.uploadslides'))
            self.assertFalse(q('.proposeslides'))

            self.client.login(username=newperson.user.username,password=newperson.user.username+"+password")
            r = self.client.get(session_overview_url)
            self.assertEqual(r.status_code,200)
            q = PyQuery(r.content)
            self.assertTrue(q('.proposeslides'))
            self.client.logout()

            login_testing_unauthorized(self,newperson.user.username,propose_url)
            r = self.client.get(propose_url)
            self.assertEqual(r.status_code,200)
            test_file = BytesIO(b'this is not really a slide')
            test_file.name = 'not_really.txt'
            empty_outbox()
            r = self.client.post(propose_url,dict(file=test_file,title='a test slide file',apply_to_all=True))
            self.assertEqual(r.status_code, 302)
            session = Session.objects.get(pk=session.pk)
            self.assertEqual(session.slidesubmission_set.count(),1)
            self.assertEqual(len(outbox),1)

            r = self.client.get(session_overview_url)
            self.assertEqual(r.status_code, 200)
            q = PyQuery(r.content)
            self.assertEqual(len(q('.proposedslidelist p')), 1)

            SlideSubmissionFactory(session = session)

            self.client.logout()
            self.client.login(username=chair.user.username, password=chair.user.username+"+password")
            r = self.client.get(session_overview_url)
            self.assertEqual(r.status_code, 200)
            q = PyQuery(r.content)
            self.assertEqual(len(q('.proposedslidelist p')), 2)
            self.client.logout()

    def test_disapprove_proposed_slides(self):
        submission = SlideSubmissionFactory()
        submission.session.meeting.importantdate_set.create(name_id='revsub',date=date_today() + datetime.timedelta(days=20))
        self.assertEqual(SlideSubmission.objects.filter(status__slug = 'pending').count(), 1)
        chair = RoleFactory(group=submission.session.group,name_id='chair').person
        url = urlreverse('ietf.meeting.views.approve_proposed_slides', kwargs={'slidesubmission_id':submission.pk,'num':submission.session.meeting.number})
        login_testing_unauthorized(self, chair.user.username, url)
        r = self.client.get(url)
        self.assertEqual(r.status_code,200)
        r = self.client.post(url,dict(title='some title',disapprove="disapprove"))
        self.assertEqual(r.status_code,302)
        self.assertEqual(SlideSubmission.objects.filter(status__slug = 'rejected').count(), 1)
        self.assertEqual(SlideSubmission.objects.filter(status__slug = 'pending').count(), 0)
        r = self.client.get(url)
        self.assertEqual(r.status_code, 200)
        self.assertRegex(r.content.decode(), r"These\s+slides\s+have\s+already\s+been\s+rejected")

    def test_approve_proposed_slides(self):
        submission = SlideSubmissionFactory()
        session = submission.session
        session.meeting.importantdate_set.create(name_id='revsub',date=date_today() + datetime.timedelta(days=20))
        chair = RoleFactory(group=submission.session.group,name_id='chair').person
        url = urlreverse('ietf.meeting.views.approve_proposed_slides', kwargs={'slidesubmission_id':submission.pk,'num':submission.session.meeting.number})
        login_testing_unauthorized(self, chair.user.username, url)
        self.assertEqual(submission.status_id, 'pending')
        self.assertIsNone(submission.doc)
        r = self.client.get(url)
        self.assertEqual(r.status_code,200)
        r = self.client.post(url,dict(title='different title',approve='approve'))
        self.assertEqual(r.status_code,302)
        self.assertEqual(SlideSubmission.objects.filter(status__slug = 'pending').count(), 0)
        self.assertEqual(SlideSubmission.objects.filter(status__slug = 'approved').count(), 1)
        submission = SlideSubmission.objects.get(id = submission.id)
        self.assertEqual(submission.status_id, 'approved')
        self.assertIsNotNone(submission.doc)
        self.assertEqual(session.sessionpresentation_set.count(),1)
        self.assertEqual(session.sessionpresentation_set.first().document.title,'different title')
        r = self.client.get(url)
        self.assertEqual(r.status_code, 200)
        self.assertRegex(r.content.decode(), r"These\s+slides\s+have\s+already\s+been\s+approved")

    def test_approve_proposed_slides_multisession_apply_one(self):
        submission = SlideSubmissionFactory(session__meeting__type_id='ietf')
        session1 = submission.session
        session2 = SessionFactory(group=submission.session.group, meeting=submission.session.meeting)
        submission.session.meeting.importantdate_set.create(name_id='revsub',date=date_today() + datetime.timedelta(days=20))
        chair = RoleFactory(group=submission.session.group,name_id='chair').person
        url = urlreverse('ietf.meeting.views.approve_proposed_slides', kwargs={'slidesubmission_id':submission.pk,'num':submission.session.meeting.number})
        login_testing_unauthorized(self, chair.user.username, url)
        r = self.client.get(url)
        self.assertEqual(r.status_code,200)
        q = PyQuery(r.content)
        self.assertTrue(q('#id_apply_to_all'))
        r = self.client.post(url,dict(title='yet another title',approve='approve'))
        self.assertEqual(r.status_code,302)
        self.assertEqual(session1.sessionpresentation_set.count(),1)
        self.assertEqual(session2.sessionpresentation_set.count(),0)

    def test_approve_proposed_slides_multisession_apply_all(self):
        submission = SlideSubmissionFactory(session__meeting__type_id='ietf')
        session1 = submission.session
        session2 = SessionFactory(group=submission.session.group, meeting=submission.session.meeting)
        submission.session.meeting.importantdate_set.create(name_id='revsub',date=date_today() + datetime.timedelta(days=20))
        chair = RoleFactory(group=submission.session.group,name_id='chair').person
        url = urlreverse('ietf.meeting.views.approve_proposed_slides', kwargs={'slidesubmission_id':submission.pk,'num':submission.session.meeting.number})
        login_testing_unauthorized(self, chair.user.username, url)
        r = self.client.get(url)
        self.assertEqual(r.status_code,200)
        r = self.client.post(url,dict(title='yet another title',apply_to_all=1,approve='approve'))
        self.assertEqual(r.status_code,302)
        self.assertEqual(session1.sessionpresentation_set.count(),1)
        self.assertEqual(session2.sessionpresentation_set.count(),1)

    def test_submit_and_approve_multiple_versions(self):
        session = SessionFactory(meeting__type_id='ietf')
        chair = RoleFactory(group=session.group,name_id='chair').person
        session.meeting.importantdate_set.create(name_id='revsub',date=date_today()+datetime.timedelta(days=20))
        newperson = PersonFactory()
        
        propose_url = urlreverse('ietf.meeting.views.propose_session_slides', kwargs={'session_id':session.pk, 'num': session.meeting.number})          
        
        login_testing_unauthorized(self,newperson.user.username,propose_url)
        test_file = BytesIO(b'this is not really a slide')
        test_file.name = 'not_really.txt'
        r = self.client.post(propose_url,dict(file=test_file,title='a test slide file',apply_to_all=True))
        self.assertEqual(r.status_code, 302)
        self.client.logout()

        submission = SlideSubmission.objects.get(session = session)

        approve_url = urlreverse('ietf.meeting.views.approve_proposed_slides', kwargs={'slidesubmission_id':submission.pk,'num':submission.session.meeting.number})
        login_testing_unauthorized(self, chair.user.username, approve_url)
        r = self.client.post(approve_url,dict(title=submission.title,approve='approve'))
        self.assertEqual(r.status_code,302)
        self.client.logout()

        self.assertEqual(session.sessionpresentation_set.first().document.rev,'00')

        login_testing_unauthorized(self,newperson.user.username,propose_url)
        test_file = BytesIO(b'this is not really a slide, but it is another version of it')
        test_file.name = 'not_really.txt'
        r = self.client.post(propose_url,dict(file=test_file,title='a test slide file',apply_to_all=True))
        self.assertEqual(r.status_code, 302)

        test_file = BytesIO(b'this is not really a slide, but it is third version of it')
        test_file.name = 'not_really.txt'
        r = self.client.post(propose_url,dict(file=test_file,title='a test slide file',apply_to_all=True))
        self.assertEqual(r.status_code, 302)
        self.client.logout()       

        (first_submission, second_submission) = SlideSubmission.objects.filter(session=session, status__slug = 'pending').order_by('id')

        approve_url = urlreverse('ietf.meeting.views.approve_proposed_slides', kwargs={'slidesubmission_id':second_submission.pk,'num':second_submission.session.meeting.number})
        login_testing_unauthorized(self, chair.user.username, approve_url)
        r = self.client.post(approve_url,dict(title=submission.title,approve='approve'))
        self.assertEqual(r.status_code,302)

        disapprove_url = urlreverse('ietf.meeting.views.approve_proposed_slides', kwargs={'slidesubmission_id':first_submission.pk,'num':first_submission.session.meeting.number})
        r = self.client.post(disapprove_url,dict(title='some title',disapprove="disapprove"))
        self.assertEqual(r.status_code,302)
        self.client.logout()

        self.assertEqual(SlideSubmission.objects.filter(status__slug = 'pending').count(),0)
        self.assertEqual(SlideSubmission.objects.filter(status__slug = 'rejected').count(),1)
        self.assertEqual(session.sessionpresentation_set.first().document.rev,'01')
        path = os.path.join(submission.session.meeting.get_materials_path(),'slides')
        filename = os.path.join(path,session.sessionpresentation_set.first().document.name+'-01.txt')
        self.assertTrue(os.path.exists(filename))
        contents = io.open(filename,'r').read()
        self.assertIn('third version', contents)


@override_settings(IETF_NOTES_URL='https://notes.ietf.org/')
class ImportNotesTests(TestCase):
    settings_temp_path_overrides = TestCase.settings_temp_path_overrides + ['AGENDA_PATH']

    def setUp(self):
        super().setUp()
        self.session = SessionFactory(meeting__type_id='ietf')
        self.meeting = self.session.meeting

    def test_retrieves_note(self):
        """Can import and preview a note from notes.ietf.org"""
        url = urlreverse('ietf.meeting.views.import_session_minutes',
                         kwargs={'num': self.meeting.number, 'session_id': self.session.pk})

        self.client.login(username='secretary', password='secretary+password')
        with requests_mock.Mocker() as mock:
            mock.get(f'https://notes.ietf.org/{self.session.notes_id()}/download', text='markdown text')
            mock.get(f'https://notes.ietf.org/{self.session.notes_id()}/info',
                     text=json.dumps({"title": "title", "updatetime": "2021-12-02T11:22:33z"}))
            r = self.client.get(url)
            self.assertEqual(r.status_code, 200)
            q = PyQuery(r.content)
            iframe = q('iframe#preview')
            self.assertEqual('<p>markdown text</p>', iframe.attr('srcdoc'))
            markdown_text_input = q('form #id_markdown_text')
            self.assertEqual(markdown_text_input.val(), 'markdown text')

    def test_retrieves_with_broken_metadata(self):
        """Can import and preview a note even if it has a metadata problem"""
        url = urlreverse('ietf.meeting.views.import_session_minutes',
                         kwargs={'num': self.meeting.number, 'session_id': self.session.pk})

        self.client.login(username='secretary', password='secretary+password')
        with requests_mock.Mocker() as mock:
            mock.get(f'https://notes.ietf.org/{self.session.notes_id()}/download', text='markdown text')
            mock.get(f'https://notes.ietf.org/{self.session.notes_id()}/info', text='this is not valid json {]')
            r = self.client.get(url)
            self.assertEqual(r.status_code, 200)
            q = PyQuery(r.content)
            iframe = q('iframe#preview')
            self.assertEqual('<p>markdown text</p>', iframe.attr('srcdoc'))
            markdown_text_input = q('form #id_markdown_text')
            self.assertEqual(markdown_text_input.val(), 'markdown text')

    def test_redirects_on_success(self):
        """Redirects to session details page after import"""
        url = urlreverse('ietf.meeting.views.import_session_minutes',
                         kwargs={'num': self.meeting.number, 'session_id': self.session.pk})

        self.client.login(username='secretary', password='secretary+password')
        r = self.client.post(url, {'markdown_text': 'markdown text'})
        self.assertRedirects(
            r,
            urlreverse(
                'ietf.meeting.views.session_details',
                kwargs={
                    'num': self.meeting.number,
                    'acronym': self.session.group.acronym,
                },
            ),
        )

    def test_imports_previewed_text(self):
        """Import text that was shown as preview even if notes site is updated"""
        url = urlreverse('ietf.meeting.views.import_session_minutes',
                         kwargs={'num': self.meeting.number, 'session_id': self.session.pk})

        self.client.login(username='secretary', password='secretary+password')
        with requests_mock.Mocker() as mock:
            mock.get(f'https://notes.ietf.org/{self.session.notes_id()}/download', text='updated markdown text')
            mock.get(f'https://notes.ietf.org/{self.session.notes_id()}/info',
                     text=json.dumps({"title": "title", "updatetime": "2021-12-02T11:22:33z"}))
            r = self.client.post(url, {'markdown_text': 'original markdown text'})
        self.assertEqual(r.status_code, 302)
        minutes_path = Path(self.meeting.get_materials_path()) / 'minutes'
        with (minutes_path / self.session.minutes().uploaded_filename).open() as f:
            self.assertEqual(f.read(), 'original markdown text')

    def test_refuses_identical_import(self):
        """Should not be able to import text identical to the current revision"""
        url = urlreverse('ietf.meeting.views.import_session_minutes',
                         kwargs={'num': self.meeting.number, 'session_id': self.session.pk})

        self.client.login(username='secretary', password='secretary+password')
        with requests_mock.Mocker() as mock:
            mock.get(f'https://notes.ietf.org/{self.session.notes_id()}/download', text='original markdown text')
            mock.get(f'https://notes.ietf.org/{self.session.notes_id()}/info',
                     text=json.dumps({"title": "title", "updatetime": "2021-12-02T11:22:33z"}))
            # Create a revision. Run the original text through the preprocessing done when importing
            # from the notes site.
            r = self.client.get(url)  # let GET do its preprocessing
            q = PyQuery(r.content)
            r = self.client.post(url, {'markdown_text': q('input[name="markdown_text"]').attr['value']})
            self.assertEqual(r.status_code, 302)

            r = self.client.get(url)  # try to import the same text
            self.assertContains(r, "This document is identical", status_code=200)
            q = PyQuery(r.content)
            self.assertEqual(len(q('button:disabled[type="submit"]')), 1)
            self.assertEqual(len(q('button:enabled[type="submit"]')), 0)

    def test_allows_import_on_existing_bad_unicode(self):
        """Should not be able to import text identical to the current revision"""
        url = urlreverse('ietf.meeting.views.import_session_minutes',
                         kwargs={'num': self.meeting.number, 'session_id': self.session.pk})

        self.client.login(username='secretary', password='secretary+password')
        r = self.client.post(url, {'markdown_text': 'replaced below'})  # create a rev
        with open(
                self.session.sessionpresentation_set.filter(document__type="minutes").first().document.get_file_name(),
                'wb'
        ) as f:
            # Replace existing content with an invalid Unicode byte string. The particular invalid
            # values here are accented characters in the MacRoman charset (see ticket #3756).
            f.write(b'invalid \x8e unicode \x99\n')
        self.assertEqual(r.status_code, 302)
        with requests_mock.Mocker() as mock:
            mock.get(f'https://notes.ietf.org/{self.session.notes_id()}/download', text='original markdown text')
            mock.get(f'https://notes.ietf.org/{self.session.notes_id()}/info',
                     text=json.dumps({"title": "title", "updatetime": "2021-12-02T11:22:33z"}))
            r = self.client.get(url)  # try to import the same text
            self.assertNotContains(r, "This document is identical", status_code=200)
            q = PyQuery(r.content)
            self.assertEqual(len(q('button:enabled[type="submit"]')), 1)
            self.assertEqual(len(q('button:disabled[type="submit"]')), 0)

    def test_handles_missing_previous_revision_file(self):
        """Should still allow import if the file for the previous revision is missing"""
        url = urlreverse('ietf.meeting.views.import_session_minutes',
                         kwargs={'num': self.meeting.number, 'session_id': self.session.pk})

        self.client.login(username='secretary', password='secretary+password')
        r = self.client.post(url, {'markdown_text': 'original markdown text'})  # create a rev
        # remove the file uploaded for the first rev
        minutes_docs = self.session.sessionpresentation_set.filter(document__type='minutes')
        self.assertEqual(minutes_docs.count(), 1)
        Path(minutes_docs.first().document.get_file_name()).unlink()

        self.assertEqual(r.status_code, 302)
        with requests_mock.Mocker() as mock:
            mock.get(f'https://notes.ietf.org/{self.session.notes_id()}/download', text='original markdown text')
            mock.get(f'https://notes.ietf.org/{self.session.notes_id()}/info',
                     text=json.dumps({"title": "title", "updatetime": "2021-12-02T11:22:33z"}))
            r = self.client.get(url)
            self.assertEqual(r.status_code, 200)
            q = PyQuery(r.content)
            iframe = q('iframe#preview')
            self.assertEqual('<p>original markdown text</p>', iframe.attr('srcdoc'))
            markdown_text_input = q('form #id_markdown_text')
            self.assertEqual(markdown_text_input.val(), 'original markdown text')

    def test_handles_note_does_not_exist(self):
        """Should not try to import a note that does not exist"""
        url = urlreverse('ietf.meeting.views.import_session_minutes',
                         kwargs={'num': self.meeting.number, 'session_id': self.session.pk})

        self.client.login(username='secretary', password='secretary+password')
        with requests_mock.Mocker() as mock:
            mock.get(requests_mock.ANY, status_code=404)
            r = self.client.get(url, follow=True)
        self.assertContains(r, 'Could not import', status_code=200)

    def test_handles_notes_server_failure(self):
        """Problems communicating with the notes server should be handled gracefully"""
        url = urlreverse('ietf.meeting.views.import_session_minutes',
                         kwargs={'num': self.meeting.number, 'session_id': self.session.pk})
        self.client.login(username='secretary', password='secretary+password')

        with requests_mock.Mocker() as mock:
            mock.get(re.compile(r'.+/download'), exc=requests.exceptions.ConnectTimeout)
            mock.get(re.compile(r'.+//info'), text='{}')
            r = self.client.get(url, follow=True)
        self.assertContains(r, 'Could not reach the notes server', status_code=200)


class SessionTests(TestCase):

    def test_get_summary_by_area(self):
        meeting = make_meeting_test_data(meeting=MeetingFactory(type_id='ietf', number='100'))
        sessions = Session.objects.filter(meeting=meeting).with_current_status()
        data = get_summary_by_area(sessions)
        self.assertEqual(data[0][0], 'Duration')
        self.assertGreater(len(data), 2)
        self.assertEqual(data[-1][0], 'Total Hours')

    def test_get_summary_by_type(self):
        meeting = make_meeting_test_data(meeting=MeetingFactory(type_id='ietf', number='100'))
        sessions = Session.objects.filter(meeting=meeting).with_current_status()
        data = get_summary_by_type(sessions)
        self.assertEqual(data[0][0], 'Group Type')
        self.assertGreater(len(data), 2)

    def test_get_summary_by_purpose(self):
        meeting = make_meeting_test_data(meeting=MeetingFactory(type_id='ietf', number='100'))
        sessions = Session.objects.filter(meeting=meeting).with_current_status()
        data = get_summary_by_purpose(sessions)
        self.assertEqual(data[0][0], 'Purpose')
        self.assertGreater(len(data), 2)

    def test_meeting_requests(self):
        meeting = MeetingFactory(type_id='ietf')

        # a couple non-wg group types, confirm that their has_meetings features are as expected
        group_type_with_meetings = 'adhoc'
        self.assertTrue(GroupFeatures.objects.get(pk=group_type_with_meetings).has_meetings)
        group_type_without_meetings = 'sdo'
        self.assertFalse(GroupFeatures.objects.get(pk=group_type_without_meetings).has_meetings)

        area = GroupFactory(type_id='area', acronym='area')
        requested_session = SessionFactory(meeting=meeting,group__parent=area,status_id='schedw',add_to_schedule=False)
        conflicting_session = SessionFactory(meeting=meeting,group__parent=area,status_id='schedw',add_to_schedule=False)
        ConstraintFactory(name_id='key_participant',meeting=meeting,source=requested_session.group,target=conflicting_session.group)
        not_meeting = SessionFactory(meeting=meeting,group__parent=area,status_id='notmeet',add_to_schedule=False)
        has_meetings = SessionFactory(
            meeting=meeting,
            group__type_id=group_type_with_meetings,
            status_id='schedw',
            add_to_schedule=False,
        )
        has_meetings_not_meeting = SessionFactory(
            meeting=meeting,
            group__type_id=group_type_with_meetings,
            status_id='notmeet',
            add_to_schedule=False,
        )
        # admin and social sessions are not to be shown on the requests page
        has_meetings_admin_session = SessionFactory(
            meeting=meeting,
            group__type_id=group_type_with_meetings,
            status_id='schedw',
            purpose_id='admin',
            type_id='other',
            add_to_schedule=False,
        )
        has_meetings_social_session = SessionFactory(
            meeting=meeting,
            group__type_id=group_type_with_meetings,
            status_id='schedw',
            purpose_id='social',
            type_id='break',
            add_to_schedule=False,
        )
        not_has_meetings = SessionFactory(
            meeting=meeting,
            group__type_id=group_type_without_meetings,
            status_id='schedw',
            add_to_schedule=False,
        )
        # bof sessions should be shown
        bof_session = SessionFactory(
            meeting=meeting,
            group__parent=area,
            group__state_id='bof',
            status_id='schedw',
            add_to_schedule=False,
        )
        # proposed WG sessions should be shown
        proposed_wg_session = SessionFactory(
            meeting=meeting,
            group__parent=area,
            group__state_id='proposed',
            status_id='schedw',
            add_to_schedule=False,
        )
        # rg sessions should be shown under 'irtf' heading
        rg_session = SessionFactory(
            meeting=meeting,
            group__type_id='rg',
            status_id='schedw',
            add_to_schedule=False,
        )
        def _sreq_edit_link(sess):
            return urlreverse(
                'ietf.secr.sreq.views.edit',
                kwargs={
                    'num': meeting.number,
                    'acronym': sess.group.acronym,
                },
            )

        url = urlreverse('ietf.meeting.views.meeting_requests',kwargs={'num':meeting.number})
        r = self.client.get(url)
        # requested_session group should be listed with a link to the request
        self.assertContains(r, requested_session.group.acronym)
        self.assertContains(r, _sreq_edit_link(requested_session))  # link to the session request
        self.assertContains(r, not_meeting.group.acronym)
        # The admin/social session groups should be listed under "no timeslot request received"; it's easier
        # to check that the group is listed but that there is no link to the session request than to try to
        # parse the HTML. If the view is changed to link to the "no timeslot request received" session requests,
        # then need to revisit.
        self.assertContains(r, has_meetings_admin_session.group.acronym)
        self.assertNotContains(r, _sreq_edit_link(has_meetings_admin_session))  # no link to the session request
        self.assertContains(r, has_meetings_social_session.group.acronym)
        self.assertNotContains(r, _sreq_edit_link(has_meetings_social_session))  # no link to the session request
        self.assertContains(r, requested_session.constraints().first().name)
        self.assertContains(r, conflicting_session.group.acronym)
        self.assertContains(r, _sreq_edit_link(conflicting_session))  # link to the session request
        self.assertContains(r, has_meetings.group.acronym)
        self.assertContains(r, _sreq_edit_link(has_meetings))  # link to the session request
        self.assertContains(r, has_meetings_not_meeting.group.acronym)
        self.assertContains(r, _sreq_edit_link(has_meetings_not_meeting))  # link to the session request
        self.assertNotContains(r, not_has_meetings.group.acronym)
        self.assertNotContains(r, _sreq_edit_link(not_has_meetings))  # no link to the session request
        self.assertContains(r, bof_session.group.acronym)
        self.assertContains(r, _sreq_edit_link(bof_session))  # link to the session request
        self.assertContains(r, proposed_wg_session.group.acronym)
        self.assertContains(r, _sreq_edit_link(proposed_wg_session))  # link to the session request
        self.assertContains(r, rg_session.group.acronym)
        self.assertContains(r, _sreq_edit_link(rg_session))  # link to the session request
        # check headings - note that the special types (has_meetings, etc) do not have a group parent
        # so they show up in 'other'
        q = PyQuery(r.content)
        self.assertEqual(len(q('h2#area')), 1)
        self.assertEqual(len(q('h2#other-groups')), 1)
        self.assertEqual(len(q('h2#irtf')), 1)  # rg group has irtf group as parent


    def test_request_minutes(self):
        meeting = MeetingFactory(type_id='ietf')
        area = GroupFactory(type_id='area')
        has_minutes = SessionFactory(meeting=meeting,group__parent=area)
        has_no_minutes = SessionFactory(meeting=meeting,group__parent=area)
        SessionPresentation.objects.create(session=has_minutes,document=DocumentFactory(type_id='minutes'))

        empty_outbox()
        url = urlreverse('ietf.meeting.views.request_minutes',kwargs={'num':meeting.number})
        login_testing_unauthorized(self,"secretary",url)
        r = self.client.get(url)
        self.assertNotContains(r, has_minutes.group.acronym.upper())
        self.assertContains(r, has_no_minutes.group.acronym.upper())
        r = self.client.post(url,{'to':'wgchairs@ietf.org',
                                  'cc': 'irsg@irtf.org',
                                  'subject': 'I changed the subject',
                                  'body': 'corpus',
                                 })
        self.assertEqual(r.status_code,302)
        self.assertEqual(len(outbox),1)

class HasMeetingsTests(TestCase):
    settings_temp_path_overrides = TestCase.settings_temp_path_overrides + ['AGENDA_PATH']

    def do_request_interim(self, url, group, user, meeting_count):
        login_testing_unauthorized(self,user.username, url)
        r = self.client.get(url) 
        self.assertEqual(r.status_code, 200)
        q = PyQuery(r.content)
        self.assertTrue(q('#id_group option[value="%d"]'%group.pk))
        date = date_today() + datetime.timedelta(days=30+meeting_count)
        time = time_now().replace(microsecond=0,second=0)
        remote_instructions = 'Use webex'
        agenda = 'Intro. Slides. Discuss.'
        agenda_note = 'On second level'
        meeting_count = Meeting.objects.filter(number__contains='-%s-'%group.acronym, date__year=date.year).count()
        next_num = "%02d" % (meeting_count+1)
        data = {'group':group.pk,
                'meeting_type':'single',
                'city':'',
                'country':'',
                'time_zone':'UTC',
                'session_set-0-date':date.strftime("%Y-%m-%d"),
                'session_set-0-time':time.strftime('%H:%M'),
                'session_set-0-requested_duration':'03:00:00',
                'session_set-0-remote_instructions':remote_instructions,
                'session_set-0-agenda':agenda,
                'session_set-0-agenda_note':agenda_note,
                'session_set-TOTAL_FORMS':1,
                'session_set-INITIAL_FORMS':0,
                'session_set-MIN_NUM_FORMS':0,
                'session_set-MAX_NUM_FORMS':1000}

        empty_outbox()
        r = self.client.post(urlreverse("ietf.meeting.views.interim_request"),data)
        self.assertRedirects(r,urlreverse('ietf.meeting.views.upcoming'))
        meeting = Meeting.objects.order_by('id').last()
        self.assertEqual(meeting.type_id,'interim')
        self.assertEqual(meeting.date,date)
        self.assertEqual(meeting.number,'interim-%s-%s-%s' % (date.year, group.acronym, next_num))
        self.assertTrue(len(outbox)>0)
        self.assertIn('interim approved',outbox[0]["Subject"])
        self.assertIn(user.person.email().address,outbox[0]["To"])
        self.client.logout()


    def create_role_for_authrole(self, authrole):
        role = None
        if authrole == 'Secretariat':
            role = RoleFactory.create(group__acronym='secretariat',name_id='secr')
        elif authrole == 'Area Director':
            role = RoleFactory.create(name_id='ad', group__type_id='area')
        elif authrole == 'IAB':
            role = RoleFactory.create(name_id='member', group__acronym='iab')
        elif authrole == 'IRTF Chair':
            role = RoleFactory.create(name_id='chair', group__acronym='irtf')
        if role is None:
            self.assertIsNone("Can't test authrole:"+authrole)
        self.assertNotEqual(role, None)                       
        return role


    def test_can_request_interim(self):

        url = urlreverse('ietf.meeting.views.interim_request')
        for gf in GroupFeatures.objects.filter(has_meetings=True):
            meeting_count = 0
            for role in gf.groupman_roles:
                role = RoleFactory(group__type_id=gf.type_id, name_id=role)
                self.do_request_interim(url, role.group, role.person.user, meeting_count)
            for authrole in gf.groupman_authroles:
                group = GroupFactory(type_id=gf.type_id)
                role = self.create_role_for_authrole(authrole)
                self.do_request_interim(url, group, role.person.user, 0)


    def test_cannot_request_interim(self):

        url = urlreverse('ietf.meeting.views.interim_request')

        self.client.login(username='secretary', password='secretary+password')
        nomeetings = []
        for gf in GroupFeatures.objects.exclude(has_meetings=True):
            nomeetings.append(GroupFactory(type_id=gf.type_id))
        r = self.client.get(url)
        self.assertEqual(r.status_code, 200)
        q = PyQuery(r.content)
        for group in nomeetings:
            self.assertFalse(q('#id_group option[value="%d"]'%group.pk))
        self.client.logout()

        all_role_names = set(RoleName.objects.values_list('slug',flat=True))
        for gf in GroupFeatures.objects.filter(has_meetings=True):
            for role_name in all_role_names - set(gf.groupman_roles):
                role = RoleFactory(group__type_id=gf.type_id,name_id=role_name)
                self.client.login(username=role.person.user.username, password=role.person.user.username+'+password')
                r = self.client.get(url)
                self.assertEqual(r.status_code, 403)
                self.client.logout()

    def test_appears_on_upcoming(self):
        url = urlreverse('ietf.meeting.views.upcoming')
        sessions=[]
        for gf in GroupFeatures.objects.filter(has_meetings=True):
            session = SessionFactory(
                group__type_id = gf.type_id,
                meeting__type_id='interim', 
                meeting__date = timezone.now()+datetime.timedelta(days=30),
                status_id='sched',
            )
            sessions.append(session)
        r = self.client.get(url)
        self.assertEqual(r.status_code, 200)
        q = PyQuery(r.content)
        for session in sessions:
            self.assertIn(session.meeting.number, q('.interim-meeting-link').text())


    def test_appears_on_pending(self):
        url = urlreverse('ietf.meeting.views.interim_pending')
        sessions=[]
        for gf in GroupFeatures.objects.filter(has_meetings=True):
            group = GroupFactory(type_id=gf.type_id)
            meeting_date = timezone.now() + datetime.timedelta(days=30)
            session = SessionFactory(
                group=group,
                meeting__type_id='interim', 
                meeting__date = meeting_date,
                meeting__number = 'interim-%d-%s-00'%(meeting_date.year,group.acronym),
                status_id='apprw',
            )
            sessions.append(session)
        r = self.client.get(url)
        self.assertEqual(r.status_code, 200)
        q = PyQuery(r.content)
        for session in sessions:
            self.assertIn(session.meeting.number, q('.interim-meeting-link').text())


    def test_appears_on_announce(self):
        url = urlreverse('ietf.meeting.views.interim_announce')
        sessions=[]
        for gf in GroupFeatures.objects.filter(has_meetings=True):
            group = GroupFactory(type_id=gf.type_id)
            meeting_date = timezone.now() + datetime.timedelta(days=30)
            session = SessionFactory(
                group=group,
                meeting__type_id='interim', 
                meeting__date = meeting_date,
                meeting__number = 'interim-%d-%s-00'%(meeting_date.year,group.acronym),
                status_id='scheda',
            )
            sessions.append(session)
        r = self.client.get(url)
        self.assertEqual(r.status_code, 200)
        q = PyQuery(r.content)
        for session in sessions:
            self.assertIn(session.meeting.number, q('.interim-meeting-link').text())


class AgendaFilterTests(TestCase):
    """Tests for the AgendaFilter template"""

    def test_agenda_filter_template(self):
        """Test rendering of input data by the agenda filter template"""
        def _assert_button_ok(btn, expected_label=None, expected_filter_item=None, 
                              expected_filter_keywords=None):
            """Test button properties"""
            if expected_label:
                self.assertIn(btn.text(), expected_label)
            self.assertEqual(btn.attr('data-filter-item'), expected_filter_item)
            self.assertEqual(btn.attr('data-filter-keywords'), expected_filter_keywords)

        template = Template('{% include "meeting/agenda_filter.html" %}')

        # Test with/without custom button text
        context = Context({'customize_button_text': None, 'filter_categories': []})
        q = PyQuery(template.render(context))
        self.assertIn('Customize...', q('h2.accordion-header').text())
        self.assertEqual(q('table'), [])  # no filter_categories, so no button table

        context['customize_button_text'] = 'My custom text...'
        q = PyQuery(template.render(context))
        self.assertIn(context['customize_button_text'], q('h2.accordion-header').text())
        self.assertEqual(q('table'), [])  # no filter_categories, so no button table
        
        # Now add a non-trivial set of filters
        context['filter_categories'] = [
            [  # first category
                dict(
                    label='area0',
                    keyword='keyword0',
                    children=[
                        dict(
                            label='child00',
                            keyword='keyword00',
                            toggled_by=['keyword0'],
                            is_bof=False,
                        ),
                        dict(
                            label='child01',
                            keyword='keyword01',
                            toggled_by=['keyword0', 'bof'],
                            is_bof=True,
                        ),
                    ]),
                dict(
                    label='area1',
                    keyword='keyword1',
                    children=[
                        dict(
                            label='child10',
                            keyword='keyword10',
                            toggled_by=['keyword1'],
                            is_bof=False,
                        ),
                        dict(
                            label='child11',
                            keyword='keyword11',
                            toggled_by=['keyword1', 'bof'],
                            is_bof=True,
                        ),
                    ]),
            ],
            [  # second category
                dict(
                    label='area2',
                    keyword='keyword2',
                    children=[
                        dict(
                            label='child20',
                            keyword='keyword20',
                            toggled_by=['keyword2', 'bof'],
                            is_bof=True,
                        ),
                        dict(
                            label='child21',
                            keyword='keyword21',
                            toggled_by=['keyword2'],
                            is_bof=False,
                        ),
                    ]),
            ],
            [  # third category
                dict(
                    label=None,
                    keyword=None,
                    children=[
                        dict(
                            label='child30',
                            keyword='keyword30',
                            toggled_by=[],
                            is_bof=False,
                        ),
                        dict(
                            label='child31',
                            keyword='keyword31',
                            toggled_by=['bof'],
                            is_bof=True,
                        ),
                    ]),
            ],
        ]

        q = PyQuery(template.render(context))
        self.assertIn(context['customize_button_text'], q('h2.accordion-header').text())
        self.assertNotEqual(q('button.pickview'), [])  # should now have group buttons
        
        # Check that buttons are present for the expected things
        header_row = q('.col-1 .row:first')
        self.assertEqual(len(header_row), 4)
        button_row = q('.row.view')
        self.assertEqual(len(button_row), 4)

        # verify correct headers
        header_cells = header_row('.row')
        self.assertEqual(len(header_cells), 4)
        header_buttons = header_cells('button.pickview')
        self.assertEqual(len(header_buttons), 3)  # last column has disabled header, so only 3
        
        # verify buttons
        button_cells = button_row('.btn-group-vertical')

        # area0
        _assert_button_ok(header_cells.eq(0)('button.keyword0'),
                          expected_label='area0',
                          expected_filter_item='keyword0')
        buttons = button_cells.eq(0)('button.pickview')
        self.assertEqual(len(buttons), 2)  # two children
        _assert_button_ok(buttons('.keyword00'),
                          expected_label='child00',
                          expected_filter_item='keyword00',
                          expected_filter_keywords='keyword0')
        _assert_button_ok(buttons('.keyword01'),
                          expected_label='child01',
                          expected_filter_item='keyword01',
                          expected_filter_keywords='keyword0,bof')

        # area1
        _assert_button_ok(header_cells.eq(1)('button.keyword1'),
                          expected_label='area1',
                          expected_filter_item='keyword1')

        buttons = button_cells.eq(1)('button.pickview')
        self.assertEqual(len(buttons), 2)  # two children
        _assert_button_ok(buttons('.keyword10'),
                          expected_label='child10',
                          expected_filter_item='keyword10',
                          expected_filter_keywords='keyword1')
        _assert_button_ok(buttons('.keyword11'),
                          expected_label='child11',
                          expected_filter_item='keyword11',
                          expected_filter_keywords='keyword1,bof')
        
        # area2
        _assert_button_ok(header_cells.eq(2)('button.keyword2'),
                          expected_label='area2',
                          expected_filter_item='keyword2')

        buttons = button_cells.eq(2)('button.pickview')
        self.assertEqual(len(buttons), 2)  # two children
        _assert_button_ok(buttons('.keyword20'),
                          expected_label='child20',
                          expected_filter_item='keyword20',
                          expected_filter_keywords='keyword2,bof')
        _assert_button_ok(buttons('.keyword21'),
                          expected_label='child21',
                          expected_filter_item='keyword21',
                          expected_filter_keywords='keyword2')

        # area3
        _assert_button_ok(header_cells.eq(3)('button.keyword2'),
                          expected_label=None,
                          expected_filter_item=None)
        buttons = button_cells.eq(3)('button.pickview')
        self.assertEqual(len(buttons), 2)  # two children
        _assert_button_ok(buttons('.keyword30'),
                          expected_label='child30',
                          expected_filter_item='keyword30',
                          expected_filter_keywords=None)
        _assert_button_ok(buttons('.keyword31'),
                          expected_label='child31',
                          expected_filter_item='keyword31',
                          expected_filter_keywords='bof')


def logo_file(width=128, height=128, format='PNG', ext=None):
    img = Image.new('RGB', (width, height))  # just a black image
    data = BytesIO()
    img.save(data, format=format)
    data.seek(0)
    data.name = f'logo.{ext if ext is not None else format.lower()}'
    return data


class MeetingHostTests(BaseMeetingTestCase):
    def _assertHostFieldCountGreaterEqual(self, r, min_count):
        q = PyQuery(r.content)
        self.assertGreaterEqual(
            len(q('input[type="text"][name^="meetinghosts-"][name$="-name"]')),
            min_count,
            f'Must have at least {min_count} host name field(s)',
        )
        self.assertGreaterEqual(
            len(q('input[type="file"][name^="meetinghosts-"][name$="-logo"]')),
            min_count,
            f'Must have at least {min_count} host logo field(s)',
        )

    def _create_first_host(self, meeting, logo, url):
        """Helper to create a first host via POST"""
        return self.client.post(
            url,
            {
                'meetinghosts-TOTAL_FORMS': '2',
                'meetinghosts-INITIAL_FORMS': '0',
                'meetinghosts-MIN_NUM_FORMS': '0',
                'meetinghosts-MAX_NUM_FORMS': '1000',
                'meetinghosts-0-id': '',
                'meetinghosts-0-meeting': str(meeting.pk),
                'meetinghosts-0-name': 'Some Sponsor, Inc.',
                'meetinghosts-0-logo': logo,
                'meetinghosts-1-id': '',
                'meetinghosts-1-meeting': str(meeting.pk),
                'meetinghosts-1-name': '',
            },
        )

    def test_permissions(self):
        meeting = MeetingFactory(type_id='ietf')
        url = urlreverse('ietf.meeting.views_proceedings.edit_meetinghosts', kwargs=dict(num=meeting.number))
        self.client.logout()
        login_testing_unauthorized(self, 'ad', url)
        login_testing_unauthorized(self, 'secretary', url)
        r = self.client.get(url)
        self.assertEqual(r.status_code, 200)

        self.client.logout()
        login_testing_unauthorized(self, 'ad', url, method='post')
        login_testing_unauthorized(self, 'secretary', url, method='post')
        # don't bother checking a real post - it'll be tested in other methods

    def _assertMatch(self, value, pattern):
        self.assertIsNotNone(re.match(pattern, value))

    def test_add(self):
        """Can add a new meeting host"""
        meeting = MeetingFactory(type_id='ietf')
        url = urlreverse('ietf.meeting.views_proceedings.edit_meetinghosts', kwargs=dict(num=meeting.number))

        # get the edit page to check that it has the necessary fields
        self.client.login(username='secretary', password='secretary+password')
        r = self.client.get(url)
        self.assertEqual(r.status_code, 200)
        self._assertHostFieldCountGreaterEqual(r, 1)

        # post our response
        logos = [logo_file() for _ in range(2)]
        r = self._create_first_host(meeting, logos[0], url)
        self.assertRedirects(r, urlreverse('ietf.meeting.views.materials', kwargs=dict(num=meeting.number)))
        self.assertEqual(meeting.meetinghosts.count(), 1)
        host = meeting.meetinghosts.first()
        self.assertEqual(host.name, 'Some Sponsor, Inc.')
        logo_filename = Path(host.logo.path)
        self._assertMatch(logo_filename.name, r'logo-[a-z]+.png')
        self.assertCountEqual(
            logo_filename.parent.iterdir(),
            [logo_filename],
            'Unexpected or missing files in the output directory',
        )

        # retrieve the page again to ensure we have more fields
        r = self.client.get(url)
        self.assertEqual(r.status_code, 200)
        self._assertHostFieldCountGreaterEqual(r, 2)  # must have at least one extra

        # post our response to add an additional host
        r = self.client.post(
            url,
            {
                'meetinghosts-TOTAL_FORMS': '3',
                'meetinghosts-INITIAL_FORMS': '1',
                'meetinghosts-MIN_NUM_FORMS': '0',
                'meetinghosts-MAX_NUM_FORMS': '1000',
                'meetinghosts-0-id': str(host.pk),
                'meetinghosts-0-meeting': str(meeting.pk),
                'meetinghosts-0-name': 'Some Sponsor, Inc.',
                'meetinghosts-1-id':'',
                'meetinghosts-1-meeting': str(meeting.pk),
                'meetinghosts-1-name': 'Another Sponsor, Ltd.',
                'meetinghosts-1-logo': logos[1],
                'meetinghosts-2-id':'',
                'meetinghosts-2-meeting': str(meeting.pk),
                'meetinghosts-2-name': '',
            },
        )
        self.assertRedirects(r, urlreverse('ietf.meeting.views.materials', kwargs=dict(num=meeting.number)))
        self.assertEqual(meeting.meetinghosts.count(), 2)
        host = meeting.meetinghosts.first()
        self.assertEqual(host.name, 'Some Sponsor, Inc.')
        logo_filename = Path(host.logo.path)
        self._assertMatch(logo_filename.name, r'logo-[a-z]+.png')
        host = meeting.meetinghosts.last()
        self.assertEqual(host.name, 'Another Sponsor, Ltd.')
        logo2_filename = Path(host.logo.path)
        self._assertMatch(logo2_filename.name, r'logo-[a-z]+.png')
        self.assertCountEqual(
            logo_filename.parent.iterdir(),
            [logo_filename, logo2_filename],
            'Unexpected or missing files in the output directory',
        )

        # retrieve the page again to ensure we have yet more fields
        r = self.client.get(url)
        self.assertEqual(r.status_code, 200)
        self._assertHostFieldCountGreaterEqual(r, 3)  # must have at least one extra

    def test_edit_name(self):
        """Can change name of meeting host

        The main complication is checking that the file has been
        renamed to match the new host name.
        """
        meeting = MeetingFactory(type_id='ietf')
        url = urlreverse('ietf.meeting.views_proceedings.edit_meetinghosts', kwargs=dict(num=meeting.number))

        # create via UI so we don't have to deal with creating storage paths
        self.client.login(username='secretary', password='secretary+password')
        logo = logo_file()
        r = self._create_first_host(meeting, logo, url)
        self.assertRedirects(r, urlreverse('ietf.meeting.views.materials', kwargs=dict(num=meeting.number)))
        self.assertEqual(meeting.meetinghosts.count(), 1)
        host = meeting.meetinghosts.first()
        self.assertEqual(host.name, 'Some Sponsor, Inc.')
        orig_logopath = Path(host.logo.path)
        self._assertMatch(orig_logopath.name, r'logo-[a-z]+.png')
        self.assertTrue(orig_logopath.exists())

        # post our response to modify the name
        r = self.client.post(
            url,
            {
                'meetinghosts-TOTAL_FORMS': '3',
                'meetinghosts-INITIAL_FORMS': '1',
                'meetinghosts-MIN_NUM_FORMS': '0',
                'meetinghosts-MAX_NUM_FORMS': '1000',
                'meetinghosts-0-id': str(host.pk),
                'meetinghosts-0-meeting': str(meeting.pk),
                'meetinghosts-0-name': 'Modified Sponsor, Inc.',
                'meetinghosts-1-id':'',
                'meetinghosts-1-meeting': str(meeting.pk),
                'meetinghosts-1-name': '',
                'meetinghosts-2-id':'',
                'meetinghosts-2-meeting': str(meeting.pk),
                'meetinghosts-2-name': '',
            },
        )
        self.assertRedirects(r, urlreverse('ietf.meeting.views.materials', kwargs=dict(num=meeting.number)))
        self.assertEqual(meeting.meetinghosts.count(), 1)
        host = meeting.meetinghosts.first()
        self.assertEqual(host.name, 'Modified Sponsor, Inc.')
        second_logopath = Path(host.logo.path)
        self.assertEqual(second_logopath, orig_logopath)
        self.assertTrue(second_logopath.exists())
        with second_logopath.open('rb') as f:
            self.assertEqual(f.read(), logo.getvalue())

    def test_meeting_host_replace_logo(self):
        """Can replace logo of a meeting host"""
        meeting = MeetingFactory(type_id='ietf')
        url = urlreverse('ietf.meeting.views_proceedings.edit_meetinghosts', kwargs=dict(num=meeting.number))

        # create via UI so we don't have to deal with creating storage paths
        self.client.login(username='secretary', password='secretary+password')
        logo = logo_file()
        r = self._create_first_host(meeting, logo, url)
        self.assertRedirects(r, urlreverse('ietf.meeting.views.materials', kwargs=dict(num=meeting.number)))
        self.assertEqual(meeting.meetinghosts.count(), 1)
        host = meeting.meetinghosts.first()
        self.assertEqual(host.name, 'Some Sponsor, Inc.')
        orig_logopath = Path(host.logo.path)
        self._assertMatch(orig_logopath.name, r'logo-[a-z]+.png')
        self.assertTrue(orig_logopath.exists())

        # post our response to replace the logo
        new_logo = logo_file(200, 200)  # different size to distinguish images
        r = self.client.post(
            url,
            {
                'meetinghosts-TOTAL_FORMS': '3',
                'meetinghosts-INITIAL_FORMS': '1',
                'meetinghosts-MIN_NUM_FORMS': '0',
                'meetinghosts-MAX_NUM_FORMS': '1000',
                'meetinghosts-0-id': str(host.pk),
                'meetinghosts-0-meeting': str(meeting.pk),
                'meetinghosts-0-name': 'Some Sponsor, Inc.',
                'meetinghosts-0-logo': new_logo,
                'meetinghosts-1-id':'',
                'meetinghosts-1-meeting': str(meeting.pk),
                'meetinghosts-1-name': '',
                'meetinghosts-2-id':'',
                'meetinghosts-2-meeting': str(meeting.pk),
                'meetinghosts-2-name': '',
            },
        )
        self.assertRedirects(r, urlreverse('ietf.meeting.views.materials', kwargs=dict(num=meeting.number)))
        self.assertEqual(meeting.meetinghosts.count(), 1)
        host = meeting.meetinghosts.first()
        self.assertEqual(host.name, 'Some Sponsor, Inc.')
        second_logopath = Path(host.logo.path)
        self._assertMatch(second_logopath.name, r'logo-[a-z]+.png')
        self.assertTrue(second_logopath.exists())
        with second_logopath.open('rb') as f:
            self.assertEqual(f.read(), new_logo.getvalue())

    def test_change_name_and_replace_logo(self):
        """Can simultaneously change name and replace logo"""
        meeting = MeetingFactory(type_id='ietf')
        url = urlreverse('ietf.meeting.views_proceedings.edit_meetinghosts', kwargs=dict(num=meeting.number))

        # create via UI so we don't have to deal with creating storage paths
        self.client.login(username='secretary', password='secretary+password')
        logo = logo_file()
        r = self._create_first_host(meeting, logo, url)
        self.assertRedirects(r, urlreverse('ietf.meeting.views.materials', kwargs=dict(num=meeting.number)))
        self.assertEqual(meeting.meetinghosts.count(), 1)
        host = meeting.meetinghosts.first()
        self.assertEqual(host.name, 'Some Sponsor, Inc.')
        orig_logopath = Path(host.logo.path)
        self._assertMatch(orig_logopath.name, r'logo-[a-z]+.png')
        self.assertTrue(orig_logopath.exists())

        # post our response to replace the logo
        new_logo = logo_file(200, 200)  # different size to distinguish images
        r = self.client.post(
            url,
            {
                'meetinghosts-TOTAL_FORMS': '3',
                'meetinghosts-INITIAL_FORMS': '1',
                'meetinghosts-MIN_NUM_FORMS': '0',
                'meetinghosts-MAX_NUM_FORMS': '1000',
                'meetinghosts-0-id': str(host.pk),
                'meetinghosts-0-meeting': str(meeting.pk),
                'meetinghosts-0-name': 'Modified Sponsor, Ltd.',
                'meetinghosts-0-logo': new_logo,
                'meetinghosts-1-id':'',
                'meetinghosts-1-meeting': str(meeting.pk),
                'meetinghosts-1-name': '',
                'meetinghosts-2-id':'',
                'meetinghosts-2-meeting': str(meeting.pk),
                'meetinghosts-2-name': '',
            },
        )
        self.assertRedirects(r, urlreverse('ietf.meeting.views.materials', kwargs=dict(num=meeting.number)))
        self.assertEqual(meeting.meetinghosts.count(), 1)
        host = meeting.meetinghosts.first()
        self.assertEqual(host.name, 'Modified Sponsor, Ltd.')
        second_logopath = Path(host.logo.path)
        self._assertMatch(second_logopath.name, r'logo-[a-z]+.png')
        self.assertTrue(second_logopath.exists())
        with second_logopath.open('rb') as f:
            self.assertEqual(f.read(), new_logo.getvalue())
        self.assertFalse(orig_logopath.exists())

    def test_remove(self):
        """Can delete a meeting host and its logo"""
        meeting = MeetingFactory(type_id='ietf')
        url = urlreverse('ietf.meeting.views_proceedings.edit_meetinghosts', kwargs=dict(num=meeting.number))

        # create via UI so we don't have to deal with creating storage paths
        self.client.login(username='secretary', password='secretary+password')
        logo = logo_file()
        r = self._create_first_host(meeting, logo, url)
        self.assertRedirects(r, urlreverse('ietf.meeting.views.materials', kwargs=dict(num=meeting.number)))
        self.assertEqual(meeting.meetinghosts.count(), 1)
        host = meeting.meetinghosts.first()
        self.assertEqual(host.name, 'Some Sponsor, Inc.')
        logopath = Path(host.logo.path)
        self._assertMatch(logopath.name, r'logo-[a-z]+.png')
        self.assertTrue(logopath.exists())

        # now delete
        r = self.client.post(
            url,
            {
                'meetinghosts-TOTAL_FORMS': '3',
                'meetinghosts-INITIAL_FORMS': '1',
                'meetinghosts-MIN_NUM_FORMS': '0',
                'meetinghosts-MAX_NUM_FORMS': '1000',
                'meetinghosts-0-id': str(host.pk),
                'meetinghosts-0-meeting': str(meeting.pk),
                'meetinghosts-0-name': 'Modified Sponsor, Ltd.',
                'meetinghosts-0-DELETE': 'on',
                'meetinghosts-1-id':'',
                'meetinghosts-1-meeting': str(meeting.pk),
                'meetinghosts-1-name': '',
                'meetinghosts-2-id':'',
                'meetinghosts-2-meeting': str(meeting.pk),
                'meetinghosts-2-name': '',
            },
        )
        self.assertRedirects(r, urlreverse('ietf.meeting.views.materials', kwargs=dict(num=meeting.number)))
        self.assertEqual(meeting.meetinghosts.count(), 0)
        self.assertFalse(logopath.exists())

    def test_remove_with_selected_logo(self):
        """Can delete a meeting host after selecting a replacement file"""
        meeting = MeetingFactory(type_id='ietf')
        url = urlreverse('ietf.meeting.views_proceedings.edit_meetinghosts', kwargs=dict(num=meeting.number))

        # create via UI so we don't have to deal with creating storage paths
        self.client.login(username='secretary', password='secretary+password')
        logo = logo_file()
        r = self._create_first_host(meeting, logo, url)
        self.assertRedirects(r, urlreverse('ietf.meeting.views.materials', kwargs=dict(num=meeting.number)))
        self.assertEqual(meeting.meetinghosts.count(), 1)
        host = meeting.meetinghosts.first()
        self.assertEqual(host.name, 'Some Sponsor, Inc.')
        logopath = Path(host.logo.path)
        self._assertMatch(logopath.name, r'logo-[a-z]+.png')
        self.assertTrue(logopath.exists())

        # now delete
        r = self.client.post(
            url,
            {
                'meetinghosts-TOTAL_FORMS': '3',
                'meetinghosts-INITIAL_FORMS': '1',
                'meetinghosts-MIN_NUM_FORMS': '0',
                'meetinghosts-MAX_NUM_FORMS': '1000',
                'meetinghosts-0-id': str(host.pk),
                'meetinghosts-0-meeting': str(meeting.pk),
                'meetinghosts-0-name': 'Modified Sponsor, Ltd.',
                'meetinghosts-0-DELETE': 'on',
                'meetinghosts-0-logo': logo_file(format='JPEG'),
                'meetinghosts-1-id':'',
                'meetinghosts-1-meeting': str(meeting.pk),
                'meetinghosts-1-name': '',
                'meetinghosts-2-id':'',
                'meetinghosts-2-meeting': str(meeting.pk),
                'meetinghosts-2-name': '',
            },
        )
        self.assertRedirects(r, urlreverse('ietf.meeting.views.materials', kwargs=dict(num=meeting.number)))
        self.assertEqual(meeting.meetinghosts.count(), 0)
        self.assertFalse(logopath.exists())

    def test_logo_types_checked(self):
        """Only allowed image types should be accepted"""
        allowed_formats = [('JPEG', 'jpg'), ('JPEG', 'jpeg'), ('PNG', 'png')]

        meeting = MeetingFactory(type_id='ietf')
        url = urlreverse('ietf.meeting.views_proceedings.edit_meetinghosts', kwargs=dict(num=meeting.number))
        self.client.login(username='secretary', password='secretary+password')

        junk = BytesIO()
        junk.write(b'this is not an image')
        junk.seek(0)
        r = self._create_first_host(meeting, junk, url)
        self.assertContains(r, 'Upload a valid image', status_code=200)
        self.assertEqual(meeting.meetinghosts.count(), 0)

        for fmt, ext in allowed_formats:
            r = self._create_first_host(
                meeting,
                logo_file(format=fmt, ext=ext),
                url
            )
            self.assertRedirects(r, urlreverse('ietf.meeting.views.materials', kwargs=dict(num=meeting.number)))
            self.assertEqual(meeting.meetinghosts.count(), 1)
            meeting.meetinghosts.all().delete()


# Keep these settings consistent with the assumptions in these tests
@override_settings(PROCEEDINGS_VERSION_CHANGES=[0, 97, 111])
class ProceedingsTests(BaseMeetingTestCase):
    """Tests related to meeting proceedings display

    Fills in all material types
    """
    def _create_proceedings_materials(self, meeting):
        """Create various types of proceedings materials for meeting"""
        MeetingHostFactory.create_batch(2, meeting=meeting)  # create a couple of meeting hosts/logos
        ProceedingsMaterialFactory(
            # default title, not removed
            meeting=meeting,
            type=ProceedingsMaterialTypeName.objects.get(slug='supporters')
        )
        ProceedingsMaterialFactory(
            # custom title, not removed
            meeting=meeting,
            type=ProceedingsMaterialTypeName.objects.get(slug='host_speaker_series'),
            document__title='Speakers'
        )
        ProceedingsMaterialFactory(
            # default title, removed
            meeting=meeting,
            type=ProceedingsMaterialTypeName.objects.get(slug='social_event'),
            document__states=[('procmaterials', 'removed')]
        )
        ProceedingsMaterialFactory(
            # custom title, removed
            meeting=meeting,
            type=ProceedingsMaterialTypeName.objects.get(slug='additional_information'),
            document__title='Party', document__states=[('procmaterials', 'removed')]
        )
        ProceedingsMaterialFactory(
            # url
            meeting=meeting,
            type=ProceedingsMaterialTypeName.objects.get(slug='wiki'),
            document__external_url='https://example.com/wiki'
        )

    @staticmethod
    def _proceedings_file():
        """Get a file containing content suitable for a proceedings document

        Currently returns the same file every time.
        """
        path = Path(settings.BASE_DIR) / 'meeting/test_procmat.pdf'
        return path.open('rb')

    def _assertMeetingHostsDisplayed(self, response, meeting):
        pq = PyQuery(response.content)
        host_divs = pq('div.host-logo')
        self.assertEqual(len(host_divs), meeting.meetinghosts.count(), 'Should have a logo for every meeting host')
        self.assertEqual(
            [(img.attr('title'), img.attr('src')) for img in host_divs.items('img')],
            [
                (host.name,
                 urlreverse(
                     'ietf.meeting.views_proceedings.meetinghost_logo',
                     kwargs=dict(num=meeting.number, host_id=host.pk),
                 ))
                for host in meeting.meetinghosts.all()
            ],
            'Correct image and name for each host should appear in the correct order'
        )

    def _assertProceedingsMaterialsDisplayed(self, response, meeting):
        """Checks that all (and only) active materials are linked with correct href and title"""
        expected_materials = [
            m for m in meeting.proceedings_materials.order_by('type__order') if m.active()
        ]
        pq = PyQuery(response.content)
        links = pq('div.proceedings-material a')
        self.assertEqual(len(links), len(expected_materials), 'Should have an entry for each active ProceedingsMaterial')
        self.assertEqual(
            [(link.eq(0).text(), link.eq(0).attr('href')) for link in links.items()],
            [(str(pm), pm.get_href()) for pm in expected_materials],
            'Correct title and link for each ProceedingsMaterial should appear in the correct order'
        )

    def test_proceedings(self):
        """Proceedings should be displayed correctly

        Currently only tests that the view responds with a 200 response code and checks the ProceedingsMaterials
        at the top of the proceedings. Ought to actually test the display of the individual group/session
        materials as well.
        """
        meeting = make_meeting_test_data(meeting=MeetingFactory(type_id='ietf', number='100'))
        session = Session.objects.filter(meeting=meeting, group__acronym="mars").first()
        GroupEventFactory(group=session.group,type='status_update')
        SessionPresentationFactory(document__type_id='recording',session=session)
        SessionPresentationFactory(document__type_id='recording',session=session,document__title="Audio recording for tests")

        self.write_materials_files(meeting, session)
        self._create_proceedings_materials(meeting)

        url = urlreverse("ietf.meeting.views.proceedings", kwargs=dict(num=meeting.number))
        r = self.client.get(url)
        self.assertEqual(r.status_code, 200)

        if len(meeting.city) > 0:
            self.assertContains(r, meeting.city)
        if len(meeting.venue_name) > 0:
            self.assertContains(r, meeting.venue_name)

        # standard items on every proceedings
        pq = PyQuery(r.content)
        self.assertNotEqual(
            pq('a[href="{}"]'.format(
                urlreverse('ietf.meeting.views.proceedings_overview', kwargs=dict(num=meeting.number)))
            ),
            [],
            'Should have a link to IETF overview',
        )
        self.assertNotEqual(
            pq('a[href="{}"]'.format(
                urlreverse('ietf.meeting.views.proceedings_attendees', kwargs=dict(num=meeting.number)))
            ),
            [],
            'Should have a link to attendees',
        )
        self.assertNotEqual(
            pq('a[href="{}"]'.format(
                urlreverse('ietf.meeting.views.proceedings_activity_report', kwargs=dict(num=meeting.number)))
            ),
            [],
            'Should have a link to activity report',
        )
        self.assertNotEqual(
            pq('a[href="{}"]'.format(
                urlreverse('ietf.meeting.views.important_dates', kwargs=dict(num=meeting.number)))
            ),
            [],
            'Should have a link to important dates',
        )

        # configurable contents
        self._assertMeetingHostsDisplayed(r, meeting)
        self._assertProceedingsMaterialsDisplayed(r, meeting)

    def test_named_session(self):
        """Session with a name should appear separately in the proceedings"""
        meeting = MeetingFactory(type_id='ietf', number='100')
        group = GroupFactory()
        plain_session = SessionFactory(meeting=meeting, group=group)
        named_session = SessionFactory(meeting=meeting, group=group, name='I Got a Name')
        for doc_type_id in ('agenda', 'minutes', 'bluesheets', 'recording', 'slides', 'draft'):
            # Set up sessions materials that will have distinct URLs for each session.
            # This depends on settings.MEETING_DOC_HREFS and may need updating if that changes.
            SessionPresentationFactory(
                session=plain_session,
                document__type_id=doc_type_id,
                document__uploaded_filename=f'upload-{doc_type_id}-plain',
                document__external_url=f'external_url-{doc_type_id}-plain',
            )
            SessionPresentationFactory(
                session=named_session,
                document__type_id=doc_type_id,
                document__uploaded_filename=f'upload-{doc_type_id}-named',
                document__external_url=f'external_url-{doc_type_id}-named',
            )

        url = urlreverse('ietf.meeting.views.proceedings', kwargs={'num': meeting.number})
        r = self.client.get(url)
        self.assertEqual(r.status_code, 200)
        q = PyQuery(r.content)

        plain_label = q(f'div#{group.acronym}')
        self.assertEqual(plain_label.text(), group.acronym)
        plain_row = plain_label.closest('tr')
        self.assertTrue(plain_row)

        named_label = q(f'div#{slugify(named_session.name)}')
        self.assertEqual(named_label.text(), named_session.name)
        named_row = named_label.closest('tr')
        self.assertTrue(named_row)

        for material in (sp.document for sp in plain_session.sessionpresentation_set.all()):
            if material.type_id == 'draft':
                expected_url = urlreverse(
                    'ietf.doc.views_doc.document_main',
                    kwargs={'name': material.canonical_name()},
                )
            else:
                expected_url = material.get_href(meeting)
            self.assertTrue(plain_row.find(f'a[href="{expected_url}"]'))
            self.assertFalse(named_row.find(f'a[href="{expected_url}"]'))

        for material in (sp.document for sp in named_session.sessionpresentation_set.all()):
            if material.type_id == 'draft':
                expected_url = urlreverse(
                    'ietf.doc.views_doc.document_main',
                    kwargs={'name': material.canonical_name()},
                )
            else:
                expected_url = material.get_href(meeting)
            self.assertFalse(plain_row.find(f'a[href="{expected_url}"]'))
            self.assertTrue(named_row.find(f'a[href="{expected_url}"]'))

    def test_proceedings_no_agenda(self):
        # Meeting number must be larger than the last special-cased proceedings (currently 96)
        meeting = MeetingFactory(type_id='ietf',populate_schedule=False,date=date_today(), number='100')
        url = urlreverse('ietf.meeting.views.proceedings')
        r = self.client.get(url)
        self.assertRedirects(r, urlreverse('ietf.meeting.views.materials'))
        url = urlreverse('ietf.meeting.views.proceedings', kwargs=dict(num=meeting.number))
        r = self.client.get(url)
        self.assertRedirects(r, urlreverse('ietf.meeting.views.materials', kwargs=dict(num=meeting.number)))

    def test_proceedings_acknowledgements(self):
        make_meeting_test_data()
        meeting = MeetingFactory(type_id='ietf', date=datetime.date(2016,7,14), number="97")
        meeting.acknowledgements = 'test acknowledgements'
        meeting.save()
        url = urlreverse('ietf.meeting.views.proceedings_acknowledgements',kwargs={'num':meeting.number})
        response = self.client.get(url)
        self.assertContains(response, 'test acknowledgements')

    def test_proceedings_acknowledgements_link(self):
        """Link to proceedings_acknowledgements view should not appear for 'new' meetings

        With the PROCEEDINGS_VERSION_CHANGES settings value used here, expect the proceedings_acknowledgements
        view to be linked for meetings 95-110.
        """
        meeting_with_acks = MeetingFactory(type_id='ietf', date=datetime.date(2020,7,25), number='108')
        SessionFactory(meeting=meeting_with_acks)  # make sure meeting has a scheduled session
        meeting_with_acks.acknowledgements = 'these acknowledgements should appear'
        meeting_with_acks.save()
        url = urlreverse('ietf.meeting.views.proceedings',kwargs={'num':meeting_with_acks.number})
        response = self.client.get(url)
        self.assertEqual(response.status_code, 200)
        q = PyQuery(response.content)
        self.assertEqual(
            len(q('a[href="{}"]'.format(
                urlreverse('ietf.meeting.views.proceedings_acknowledgements',
                           kwargs={'num':meeting_with_acks.number})
            ))),
            1,
        )

        meeting_without_acks = MeetingFactory(type_id='ietf', date=datetime.date(2022,7,25), number='113')
        SessionFactory(meeting=meeting_without_acks)  # make sure meeting has a scheduled session
        meeting_without_acks.acknowledgements = 'these acknowledgements should not appear'
        meeting_without_acks.save()
        url = urlreverse('ietf.meeting.views.proceedings',kwargs={'num':meeting_without_acks.number})
        response = self.client.get(url)
        self.assertEqual(response.status_code, 200)
        q = PyQuery(response.content)
        self.assertEqual(
            len(q('a[href="{}"]'.format(
                urlreverse('ietf.meeting.views.proceedings_acknowledgements',
                           kwargs={'num':meeting_without_acks.number})
            ))),
            0,
        )

    @override_settings(STATS_REGISTRATION_ATTENDEES_JSON_URL='https://ietf.example.com/{number}')
    @requests_mock.Mocker()
    def test_proceedings_attendees(self, mock):
        make_meeting_test_data()
        meeting = MeetingFactory(type_id='ietf', date=datetime.date(2016,7,14), number="97")
        mock.get(
            settings.STATS_REGISTRATION_ATTENDEES_JSON_URL.format(number=meeting.number),
            text=json.dumps([{"LastName": "Smith", "FirstName": "John", "Company": "ABC", "Country": "US"}]),
        )
        finalize(meeting)
        url = urlreverse('ietf.meeting.views.proceedings_attendees',kwargs={'num':97})
        response = self.client.get(url)
        self.assertContains(response, 'Attendee list')
        q = PyQuery(response.content)
        self.assertEqual(1,len(q("#id_attendees tbody tr")))

    @override_settings(STATS_REGISTRATION_ATTENDEES_JSON_URL='https://ietf.example.com/{number}')
    @requests_mock.Mocker()
    def test_proceedings_overview(self, mock):
        '''Test proceedings IETF Overview page.
        Note: old meetings aren't supported so need to add a new meeting then test.
        '''
        make_meeting_test_data()
        meeting = MeetingFactory(type_id='ietf', date=datetime.date(2016,7,14), number="97")
        mock.get(
            settings.STATS_REGISTRATION_ATTENDEES_JSON_URL.format(number=meeting.number),
            text=json.dumps([{"LastName": "Smith", "FirstName": "John", "Company": "ABC", "Country": "US"}]),
        )
        finalize(meeting)
        url = urlreverse('ietf.meeting.views.proceedings_overview',kwargs={'num':97})
        response = self.client.get(url)
        self.assertContains(response, 'The Internet Engineering Task Force')

    def test_proceedings_activity_report(self):
        make_meeting_test_data()
        MeetingFactory(type_id='ietf', date=datetime.date(2016,4,3), number="96")
        MeetingFactory(type_id='ietf', date=datetime.date(2016,7,14), number="97")

        url = urlreverse('ietf.meeting.views.proceedings_activity_report',kwargs={'num':97})
        response = self.client.get(url)
        self.assertContains(response, 'Activity Report')

    def test_feed(self):
        meeting = make_meeting_test_data()
        session = Session.objects.filter(meeting=meeting, group__acronym="mars").first()

        r = self.client.get("/feed/wg-proceedings/")
        self.assertContains(r, "agenda")
        self.assertContains(r, session.group.acronym)

    def _procmat_test_meeting(self):
        """Generate a meeting for proceedings material test"""
        # meeting number 123 avoids various legacy cases that affect these tests
        # (as of Aug 2021, anything above 96 is probably ok)
        return MeetingFactory(type_id='ietf', number='123', date=date_today())

    def _secretary_only_permission_test(self, url, include_post=True):
        self.client.logout()
        login_testing_unauthorized(self, 'ad', url)
        login_testing_unauthorized(self, 'secretary', url)
        r = self.client.get(url)
        self.assertEqual(r.status_code, 200)

        if include_post:
            self.client.logout()
            login_testing_unauthorized(self, 'ad', url, method='post')
            login_testing_unauthorized(self, 'secretary', url, method='post')
            # don't bother checking a real post - it'll be tested in other methods

    def test_material_management_permissions(self):
        """Only the secreatariat should be able to manage proceedings materials"""
        meeting = self._procmat_test_meeting()
        # test all materials types in case they wind up treated differently
        # (unlikely, but more likely than an unwieldy number of types are introduced)
        for mat_type in ProceedingsMaterialTypeName.objects.filter(used=True):
            self._secretary_only_permission_test(
                urlreverse(
                    'ietf.meeting.views_proceedings.material_details',
                    kwargs=dict(num=meeting.number),
                ))
            self._secretary_only_permission_test(
                urlreverse(
                    'ietf.meeting.views_proceedings.upload_material',
                    kwargs=dict(num=meeting.number, material_type=mat_type.slug),
                ))

            # remaining tests need material to exist, so create
            ProceedingsMaterialFactory(meeting=meeting, type=mat_type)
            self._secretary_only_permission_test(
                urlreverse(
                    'ietf.meeting.views_proceedings.edit_material',
                    kwargs=dict(num=meeting.number, material_type=mat_type.slug),
                ))
            self._secretary_only_permission_test(
                urlreverse(
                    'ietf.meeting.views_proceedings.remove_material',
                    kwargs=dict(num=meeting.number, material_type=mat_type.slug),
                ))
            # it's ok to use active materials for restore test - no restore is actually issued
            self._secretary_only_permission_test(
                urlreverse(
                    'ietf.meeting.views_proceedings.restore_material',
                    kwargs=dict(num=meeting.number, material_type=mat_type.slug),
                ))

    def test_proceedings_material_details(self):
        """Material details page should correctly show materials"""
        meeting = self._procmat_test_meeting()
        url = urlreverse('ietf.meeting.views_proceedings.material_details', kwargs=dict(num=meeting.number))
        self.client.login(username='secretary', password='secretary+password')
        procmat_types = ProceedingsMaterialTypeName.objects.filter(used=True)

        r = self.client.get(url)
        self.assertEqual(r.status_code, 200)
        pq = PyQuery(r.content)
        body_rows = pq('tbody > tr')
        self.assertEqual(len(body_rows), procmat_types.count())
        for row, mat_type in zip(body_rows.items(), procmat_types.all()):
            cells = row.find('td')
            # no materials, so rows should be empty except for label and 'Add' button
            self.assertEqual(len(cells), 3)  # label, blank, buttons
            self.assertEqual(cells.eq(0).text(), str(mat_type), 'First column should be material type name')
            self.assertEqual(cells.eq(1).text(), '', 'Second column should be empty')
            add_url = urlreverse('ietf.meeting.views_proceedings.upload_material',
                                 kwargs=dict(num=meeting.number, material_type=mat_type.slug))
            self.assertEqual(len(cells.eq(2).find(f'a[href="{add_url}"]')), 1, 'Third column should have Add link')

        self._create_proceedings_materials(meeting)
        r = self.client.get(url)
        self.assertEqual(r.status_code, 200)

        pq = PyQuery(r.content)
        body_rows = pq('tbody > tr')
        self.assertEqual(len(body_rows), procmat_types.count())
        # n.b., this loop is over materials, not the type names!
        for row, mat in zip(body_rows.items(), meeting.proceedings_materials.order_by('type__order')):
            add_url = urlreverse('ietf.meeting.views_proceedings.upload_material',
                                 kwargs=dict(num=meeting.number, material_type=mat.type.slug))
            edit_url = urlreverse('ietf.meeting.views_proceedings.upload_material',
                                  kwargs=dict(num=meeting.number, material_type=mat.type.slug))
            remove_url = urlreverse('ietf.meeting.views_proceedings.upload_material',
                                    kwargs=dict(num=meeting.number, material_type=mat.type.slug))
            restore_url = urlreverse('ietf.meeting.views_proceedings.upload_material',
                                     kwargs=dict(num=meeting.number, material_type=mat.type.slug))
            cells = row.find('td')
            # no materials, so rows should be empty except for label and 'Add' button
            self.assertEqual(cells.eq(0).text(), str(mat.type), 'First column should be material type name')
            if mat.active():
                self.assertEqual(len(cells), 5)  # label, title, doc, updated, buttons
                self.assertEqual(cells.eq(1).text(), str(mat), 'Second column should be active material title')
                self.assertEqual(
                    cells.eq(2).text(),
                    '{} ({})'.format(
                        str(mat.document),
                        'external URL' if mat.document.external_url else 'uploaded file',
                    ))
                mod_time = mat.document.time.astimezone(pytz.utc)
                c3text = cells.eq(3).text()
                self.assertIn(mod_time.strftime('%Y-%m-%d'), c3text, 'Updated date incorrect')
                self.assertIn(mod_time.strftime('%H:%M:%S'), c3text, 'Updated time incorrect')
                self.assertEqual(len(cells.eq(4).find(f'a[href="{add_url}"]')), 1,
                                 'Fourth column should have a Replace link')
                self.assertEqual(len(cells.eq(4).find(f'a[href="{edit_url}"]')), 1,
                                 'Fourth column should have an Edit link')
                self.assertEqual(len(cells.eq(4).find(f'a[href="{remove_url}"]')), 1,
                                 'Fourth column should have a Remove link')
            else:
                self.assertEqual(len(cells), 3)  # label, blank, buttons
                self.assertEqual(cells.eq(0).text(), str(mat.type), 'First column should be material type name')
                self.assertEqual(cells.eq(1).text(), '', 'Second column should be empty')
                add_url = urlreverse('ietf.meeting.views_proceedings.upload_material',
                                     kwargs=dict(num=meeting.number, material_type=mat.type.slug))
                self.assertEqual(len(cells.eq(2).find(f'a[href="{add_url}"]')), 1,
                                 'Third column should have Add link')
                self.assertEqual(len(cells.eq(2).find(f'a[href="{restore_url}"]')), 1,
                                 'Third column should have Restore link')

    def upload_proceedings_material_test(self, meeting, mat_type, post_data):
        """Test the upload_proceedings view using provided POST data"""
        url = urlreverse(
            'ietf.meeting.views_proceedings.upload_material',
            kwargs=dict(num=meeting.number, material_type=mat_type.slug),
        )
        self.client.login(username='secretary', password='secretary+password')
        mats_before = [m.pk for m in meeting.proceedings_materials.all()]
        r = self.client.post(url, post_data)
        self.assertRedirects(
            r,
            urlreverse('ietf.meeting.views_proceedings.material_details',
                       kwargs=dict(num=meeting.number)),
        )

        self.assertEqual(meeting.proceedings_materials.count(), len(mats_before) + 1)
        mat = meeting.proceedings_materials.exclude(pk__in=mats_before).first()
        self.assertEqual(mat.type, mat_type)
        self.assertEqual(str(mat), mat_type.name)
        self.assertEqual(mat.document.rev, '00')
        return mat

    # use a simple and predictable href format for this test
    @override_settings(MEETING_DOC_HREFS={'procmaterials': '{doc.name}:{doc.rev}'})
    def test_add_proceedings_material_doc(self):
        """Upload proceedings materials document"""
        meeting = self._procmat_test_meeting()
        for mat_type in ProceedingsMaterialTypeName.objects.filter(used=True):
            mat = self.upload_proceedings_material_test(
                meeting,
                mat_type,
                {'file': self._proceedings_file(), 'external_url': ''},
            )
            self.assertEqual(mat.get_href(), f'{mat.document.name}:00')

    def test_add_proceedings_material_doc_invalid_ext(self):
        """Upload proceedings materials document with disallowed extension"""
        meeting = self._procmat_test_meeting()
        self.client.login(username='secretary', password='secretary+password')
        with NamedTemporaryFile('w+', suffix='.png') as invalid_file:
            invalid_file.write('this is not a PDF file!!')
            for mat_type in ProceedingsMaterialTypeName.objects.filter(used=True):
                url = urlreverse(
                    'ietf.meeting.views_proceedings.upload_material',
                    kwargs=dict(num=meeting.number, material_type=mat_type.slug),
                )
                invalid_file.seek(0)  # read the file contents again
                r = self.client.post(url, {'file': invalid_file, 'external_url': ''})
                self.assertEqual(r.status_code, 200)
                self.assertFormError(r, 'form', 'file', 'Found an unexpected extension: .png.  Expected one of .pdf')

    def test_add_proceedings_material_doc_empty(self):
        """Upload proceedings materials document without specifying a file"""
        meeting = self._procmat_test_meeting()
        self.client.login(username='secretary', password='secretary+password')
        for mat_type in ProceedingsMaterialTypeName.objects.filter(used=True):
            url = urlreverse(
                'ietf.meeting.views_proceedings.upload_material',
                kwargs=dict(num=meeting.number, material_type=mat_type.slug),
            )
            r = self.client.post(url, {'external_url': ''})
            self.assertEqual(r.status_code, 200)
            self.assertFormError(r, 'form', 'file', 'This field is required')

    def test_add_proceedings_material_url(self):
        """Add a URL as proceedings material"""
        meeting = self._procmat_test_meeting()
        for mat_type in ProceedingsMaterialTypeName.objects.filter(used=True):
            mat = self.upload_proceedings_material_test(
                meeting,
                mat_type,
                {'use_url': 'on', 'external_url': 'https://example.com'},
            )
            self.assertEqual(mat.get_href(), 'https://example.com')

    def test_add_proceedings_material_url_invalid(self):
        """Add proceedings materials URL with a non-URL value"""
        meeting = self._procmat_test_meeting()
        self.client.login(username='secretary', password='secretary+password')
        for mat_type in ProceedingsMaterialTypeName.objects.filter(used=True):
            url = urlreverse(
                'ietf.meeting.views_proceedings.upload_material',
                kwargs=dict(num=meeting.number, material_type=mat_type.slug),
            )
            r = self.client.post(url, {'use_url': 'on', 'external_url': "Ceci n'est pas une URL"})
            self.assertEqual(r.status_code, 200)
            self.assertFormError(r, 'form', 'external_url', 'Enter a valid URL.')

    def test_add_proceedings_material_url_empty(self):
        """Add proceedings materials URL without specifying the URL"""
        meeting = self._procmat_test_meeting()
        self.client.login(username='secretary', password='secretary+password')
        for mat_type in ProceedingsMaterialTypeName.objects.filter(used=True):
            url = urlreverse(
                'ietf.meeting.views_proceedings.upload_material',
                kwargs=dict(num=meeting.number, material_type=mat_type.slug),
            )
            r = self.client.post(url, {'use_url': 'on', 'external_url': ''})
            self.assertEqual(r.status_code, 200)
            self.assertFormError(r, 'form', 'external_url', 'This field is required')

    @override_settings(MEETING_DOC_HREFS={'procmaterials': '{doc.name}:{doc.rev}'})
    def test_replace_proceedings_material(self):
        """Replace uploaded document with new uploaded document"""
        # Set up a meeting with a proceedings material in place
        meeting = self._procmat_test_meeting()
        pm_doc = ProceedingsMaterialFactory(meeting=meeting)
        with self._proceedings_file() as f:
            self.write_materials_file(meeting, pm_doc.document, f.read())
        pm_url = ProceedingsMaterialFactory(meeting=meeting, document__external_url='https://example.com/first')
        success_url = urlreverse('ietf.meeting.views_proceedings.material_details', kwargs=dict(num=meeting.number))
        self.assertNotEqual(pm_doc.type, pm_url.type)
        self.assertEqual(meeting.proceedings_materials.count(), 2)

        # Replace the uploaded document with another uploaded document
        pm_doc_url = urlreverse(
            'ietf.meeting.views_proceedings.upload_material',
            kwargs=dict(num=meeting.number, material_type=pm_doc.type.slug),
        )
        self.client.login(username='secretary', password='secretary+password')
        r = self.client.post(pm_doc_url, {'file': self._proceedings_file(), 'external_url': ''})
        self.assertRedirects(r, success_url)
        self.assertEqual(meeting.proceedings_materials.count(), 2)
        pm_doc = meeting.proceedings_materials.get(pk=pm_doc.pk)  # refresh from DB
        self.assertEqual(pm_doc.document.rev, '01')
        self.assertEqual(pm_doc.get_href(), f'{pm_doc.document.name}:01')

        # Replace the uploaded document with a URL
        r = self.client.post(pm_doc_url, {'use_url': 'on', 'external_url': 'https://example.com/second'})
        self.assertRedirects(r, success_url)
        self.assertEqual(meeting.proceedings_materials.count(), 2)
        pm_doc = meeting.proceedings_materials.get(pk=pm_doc.pk)  # refresh from DB
        self.assertEqual(pm_doc.document.rev, '02')
        self.assertEqual(pm_doc.get_href(), 'https://example.com/second')

        # Now replace the URL doc with another URL
        pm_url_url = urlreverse(
            'ietf.meeting.views_proceedings.upload_material',
            kwargs=dict(num=meeting.number, material_type=pm_url.type.slug),
        )
        r = self.client.post(pm_url_url, {'use_url': 'on', 'external_url': 'https://example.com/third'})
        self.assertRedirects(r, success_url)
        self.assertEqual(meeting.proceedings_materials.count(), 2)
        pm_url = meeting.proceedings_materials.get(pk=pm_url.pk)  # refresh from DB
        self.assertEqual(pm_url.document.rev, '01')
        self.assertEqual(pm_url.get_href(), 'https://example.com/third')

        # Now replace the URL doc with an uploaded file
        r = self.client.post(pm_url_url, {'file': self._proceedings_file(), 'external_url': ''})
        self.assertRedirects(r, success_url)
        self.assertEqual(meeting.proceedings_materials.count(), 2)
        pm_url = meeting.proceedings_materials.get(pk=pm_url.pk)  # refresh from DB
        self.assertEqual(pm_url.document.rev, '02')
        self.assertEqual(pm_url.get_href(), f'{pm_url.document.name}:02')

    def test_remove_proceedings_material(self):
        """Proceedings material can be removed"""
        meeting = self._procmat_test_meeting()
        pm = ProceedingsMaterialFactory(meeting=meeting)

        self.assertEqual(pm.active(), True)

        url = urlreverse(
            'ietf.meeting.views_proceedings.remove_material',
            kwargs=dict(num=meeting.number, material_type=pm.type.slug),
        )
        self.client.login(username='secretary', password='secretary+password')
        r = self.client.post(url)
        self.assertRedirects(
            r,
            urlreverse('ietf.meeting.views_proceedings.material_details',
                       kwargs=dict(num=meeting.number)),
        )
        pm = meeting.proceedings_materials.get(pk=pm.pk)
        self.assertEqual(pm.active(), False)

    def test_restore_proceedings_material(self):
        """Proceedings material can be removed"""
        meeting = self._procmat_test_meeting()
        pm = ProceedingsMaterialFactory(meeting=meeting, document__states=[('procmaterials', 'removed')])

        self.assertEqual(pm.active(), False)

        url = urlreverse(
            'ietf.meeting.views_proceedings.restore_material',
            kwargs=dict(num=meeting.number, material_type=pm.type.slug),
        )
        self.client.login(username='secretary', password='secretary+password')
        r = self.client.post(url)
        self.assertRedirects(
            r,
            urlreverse('ietf.meeting.views_proceedings.material_details',
                       kwargs=dict(num=meeting.number)),
        )
        pm = meeting.proceedings_materials.get(pk=pm.pk)
        self.assertEqual(pm.active(), True)

    def test_rename_proceedings_material(self):
        """Proceedings material can be renamed"""
        meeting = self._procmat_test_meeting()
        pm = ProceedingsMaterialFactory(meeting=meeting)
        self.assertEqual(str(pm), pm.type.name)
        orig_rev = pm.document.rev
        url = urlreverse(
            'ietf.meeting.views_proceedings.edit_material',
            kwargs=dict(num=meeting.number, material_type=pm.type.slug),
        )
        self.client.login(username='secretary', password='secretary+password')
        r = self.client.post(url, {'title': 'This Is Not the Default Name'})
        self.assertRedirects(
            r,
            urlreverse('ietf.meeting.views_proceedings.material_details',
                       kwargs=dict(num=meeting.number)),
        )
        pm = meeting.proceedings_materials.get(pk=pm.pk)
        self.assertEqual(str(pm), 'This Is Not the Default Name')
        self.assertEqual(pm.document.rev, orig_rev, 'Renaming should not change document revision')

    def test_create_recording(self):
        session = SessionFactory(meeting__type_id='ietf', meeting__number=72, group__acronym='mars')
        filename = 'ietf42-testroomt-20000101-0800.mp3'
        url = settings.IETF_AUDIO_URL + 'ietf{}/{}'.format(session.meeting.number, filename)
        doc = create_recording(session, url)
        self.assertEqual(doc.name,'recording-72-mars-1')
        self.assertEqual(doc.group,session.group)
        self.assertEqual(doc.external_url,url)
        self.assertTrue(doc in session.materials.all())

    def test_get_next_sequence(self):
        session = SessionFactory(meeting__type_id='ietf', meeting__number=72, group__acronym='mars')
        meeting = session.meeting
        group = session.group
        sequence = get_next_sequence(group,meeting,'recording')
        self.assertEqual(sequence,1)<|MERGE_RESOLUTION|>--- conflicted
+++ resolved
@@ -222,12 +222,7 @@
         session.remote_instructions='https://remote.example.com'
         session.save()
         slot = TimeSlot.objects.get(sessionassignments__session=session,sessionassignments__schedule=meeting.schedule)
-<<<<<<< HEAD
-=======
-        slot.location.urlresource_set.create(name_id='meetecho_onsite', url='https://onsite.example.com')
-        slot.location.urlresource_set.create(name_id='meetecho', url='https://meetecho.example.com')
         meeting.timeslot_set.filter(type_id="break").update(show_location=False)
->>>>>>> 9f5dae36
         #
         self.write_materials_files(meeting, session)
         #
