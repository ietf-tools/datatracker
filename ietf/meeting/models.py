# Copyright The IETF Trust 2007-2025, All Rights Reserved


# old meeting models can be found in ../proceedings/models.py

import datetime
import io
import os
import pytz
import random
import re
import string

from collections import namedtuple
from pathlib import Path
from urllib.parse import urljoin

import debug                            # pyflakes:ignore

from django.core.validators import MinValueValidator, RegexValidator
from django.db import models
from django.db.models import Max, Subquery, OuterRef, TextField, Value, Q
from django.db.models.functions import Coalesce
from django.conf import settings
from django.urls import reverse as urlreverse
from django.utils import timezone
from django.utils.text import slugify

from ietf.dbtemplate.models import DBTemplate
from ietf.doc.models import Document
from ietf.group.models import Group
from ietf.group.utils import can_manage_materials
from ietf.name.models import (
    MeetingTypeName, TimeSlotTypeName, SessionStatusName, ConstraintName, RoomResourceName,
    ImportantDateName, TimerangeName, SlideSubmissionStatusName, ProceedingsMaterialTypeName,
    SessionPurposeName, AttendanceTypeName, RegistrationTicketTypeName
)
from ietf.person.models import Person
from ietf.utils.decorators import memoize
from ietf.utils.history import find_history_replacements_active_at, find_history_active_at
from ietf.utils.storage import BlobShadowFileSystemStorage
from ietf.utils.text import xslugify
from ietf.utils.timezone import datetime_from_date, date_today
from ietf.utils.models import ForeignKey
from ietf.utils.validators import (
    MaxImageSizeValidator, WrappedValidator, validate_file_size, validate_mime_type,
    validate_file_extension,
)
from ietf.utils.fields import MissingOkImageField

# Set up countries / timezones, including an empty choice for fields
EMPTY_CHOICE = ("", "-" * 9)
COUNTRIES = (EMPTY_CHOICE,) + tuple(
    sorted(pytz.country_names.items(), key=lambda x: x[1])
)

<<<<<<< HEAD
timezones = []
for name in pytz.common_timezones:
    # Do not want GMT in list of selectable timezones
    if name != 'GMT':
        tzfn = os.path.join(settings.TZDATA_ICS_PATH, name + ".ics")
        if not os.path.islink(tzfn):
            timezones.append((name, name))
timezones.sort()
=======
_tzdata_ics_path = Path(settings.TZDATA_ICS_PATH)
TIMEZONES = (EMPTY_CHOICE,) + tuple(
    sorted(
        (name, name)
        for name in pytz.common_timezones
        if not (_tzdata_ics_path / f"{name}.ics").is_symlink()
    )
)
>>>>>>> 2f1d0094


class Meeting(models.Model):
    # number is either the number for IETF meetings, or some other
    # identifier for interim meetings/IESG retreats/liaison summits/...
    number = models.CharField(unique=True, max_length=64)
    type = ForeignKey(MeetingTypeName)
    # Date is useful when generating a set of timeslot for this meeting, but
    # is not used to determine date for timeslot instances thereafter, as
    # they have their own datetime field.
    date = models.DateField()
    days = models.IntegerField(default=7, null=False, validators=[MinValueValidator(1)],
        help_text="The number of days the meeting lasts")
    city = models.CharField(blank=True, max_length=255)
    country = models.CharField(blank=True, max_length=2, choices=COUNTRIES)
    # We can't derive time-zone from country, as there are some that have
    # more than one timezone, and the pytz module doesn't provide timezone
    # lookup information for all relevant city/country combinations.
    time_zone = models.CharField(max_length=255, choices=TIMEZONES, default='UTC')
    idsubmit_cutoff_day_offset_00 = models.IntegerField(blank=True,
        default=settings.IDSUBMIT_DEFAULT_CUTOFF_DAY_OFFSET_00,
        help_text = "The number of days before the meeting start date when the submission of -00 drafts will be closed.")
    idsubmit_cutoff_day_offset_01 = models.IntegerField(blank=True,
        default=settings.IDSUBMIT_DEFAULT_CUTOFF_DAY_OFFSET_01,
        help_text = "The number of days before the meeting start date when the submission of -01 drafts etc. will be closed.")        
    idsubmit_cutoff_time_utc  = models.DurationField(blank=True,
        default=settings.IDSUBMIT_DEFAULT_CUTOFF_TIME_UTC,
        help_text = "The time of day (UTC) after which submission will be closed.  Use for example 23:59:59.")
    idsubmit_cutoff_warning_days  = models.DurationField(blank=True,
        default=settings.IDSUBMIT_DEFAULT_CUTOFF_WARNING_DAYS,
        help_text = "How long before the 00 cutoff to start showing cutoff warnings.  Use for example '21' or '21 days'.")
    submission_start_day_offset = models.IntegerField(blank=True,
        default=settings.MEETING_MATERIALS_DEFAULT_SUBMISSION_START_DAYS,
        help_text = "The number of days before the meeting start date after which meeting materials will be accepted.")
    submission_cutoff_day_offset = models.IntegerField(blank=True,
        default=settings.MEETING_MATERIALS_DEFAULT_SUBMISSION_CUTOFF_DAYS,
        help_text = "The number of days after the meeting start date in which new meeting materials will be accepted.")
    submission_correction_day_offset = models.IntegerField(blank=True,
        default=settings.MEETING_MATERIALS_DEFAULT_SUBMISSION_CORRECTION_DAYS,
        help_text = "The number of days after the meeting start date in which updates to existing meeting materials will be accepted.")
    venue_name = models.CharField(blank=True, max_length=255)
    venue_addr = models.TextField(blank=True)
    break_area = models.CharField(blank=True, max_length=255)
    reg_area = models.CharField(blank=True, max_length=255)
    agenda_info_note = models.TextField(blank=True, help_text="Text in this field will be placed at the top of the html agenda page for the meeting.  HTML can be used, but will not be validated.")
    agenda_warning_note = models.TextField(blank=True, help_text="Text in this field will be placed more prominently at the top of the html agenda page for the meeting.  HTML can be used, but will not be validated.")
    schedule   = ForeignKey('Schedule',null=True,blank=True, related_name='+')
    session_request_lock_message = models.CharField(blank=True,max_length=255) # locked if not empty
    proceedings_final = models.BooleanField(default=False, help_text="Are the proceedings for this meeting complete?")
    acknowledgements = models.TextField(blank=True, help_text="Acknowledgements for use in meeting proceedings.  Use ReStructuredText markup.")
    overview = ForeignKey(DBTemplate, related_name='overview', null=True, editable=False)
    show_important_dates = models.BooleanField(default=False)
    attendees = models.IntegerField(blank=True, null=True, default=None,
                                    help_text="Number of Attendees for backfilled meetings, leave it blank for new meetings, and then it is calculated from the registrations")
    group_conflict_types = models.ManyToManyField(
        ConstraintName, blank=True, limit_choices_to=dict(is_group_conflict=True),
        help_text='Types of scheduling conflict between groups to consider')

    def __str__(self):
        if self.type_id == "ietf":
            return u"IETF-%s" % (self.number)
        else:
            return self.number

    def get_meeting_date (self,offset):
        return self.date + datetime.timedelta(days=offset)

    def end_date(self):
        return self.get_meeting_date(self.days-1)

    def start_datetime(self):
        """Start-of-day on meeting.date in meeting time zone"""
        return datetime_from_date(self.date, self.tz())

    def end_datetime(self):
        """Datetime of the first instant _after_ the meeting's last day in meeting time zone"""
        return datetime_from_date(self.get_meeting_date(self.days), self.tz())

    def get_00_cutoff(self):
        """Get the I-D submission 00 cutoff in UTC"""
        importantdate = self.importantdate_set.filter(name_id='idcutoff').first()
        if not importantdate:
            importantdate = self.importantdate_set.filter(name_id='00cutoff').first()
        if importantdate:
            cutoff_date = importantdate.date
        else:
            cutoff_date = self.date + datetime.timedelta(days=ImportantDateName.objects.get(slug='idcutoff').default_offset_days)
        cutoff_time = datetime_from_date(cutoff_date, datetime.timezone.utc) + self.idsubmit_cutoff_time_utc
        return cutoff_time

    def get_01_cutoff(self):
        """Get the I-D submission 01 cutoff in UTC"""
        importantdate = self.importantdate_set.filter(name_id='idcutoff').first()
        if not importantdate:
            importantdate = self.importantdate_set.filter(name_id='01cutoff').first()
        if importantdate:
            cutoff_date = importantdate.date
        else:
            cutoff_date = self.date + datetime.timedelta(days=ImportantDateName.objects.get(slug='idcutoff').default_offset_days)
        cutoff_time = datetime_from_date(cutoff_date, datetime.timezone.utc) + self.idsubmit_cutoff_time_utc
        return cutoff_time

    def get_reopen_time(self):
        """Get the I-D submission reopening time in meeting-local time"""
        cutoff = self.get_00_cutoff()
        if cutoff.date() == self.date:
            # no cutoff, so no local-time re-open
            reopen_time = cutoff
        else:
            # reopen time is in local timezone.  May need policy change??  XXX
            reopen_time = datetime_from_date(self.date, self.tz()) + self.idsubmit_cutoff_time_utc
        return reopen_time

    @classmethod
    def get_current_meeting(cls, type="ietf"):
        return cls.objects.filter(type=type, date__gte=timezone.now()-datetime.timedelta(days=7) ).order_by('date').first()

    def get_first_cut_off(self):
        return self.get_00_cutoff()

    def get_second_cut_off(self):
        return self.get_01_cutoff()

    def get_ietf_monday(self):
        for offset in range(self.days):
            date = self.date+datetime.timedelta(days=offset)
            if date.weekday() == 0:     # Monday is 0
                return date

    def get_materials_path(self):
        return os.path.join(settings.AGENDA_PATH,self.number)
    
    # the various dates are currently computed
    def get_submission_start_date(self):
        return self.date - datetime.timedelta(days=self.submission_start_day_offset)
    def get_submission_cut_off_date(self):
        importantdate = self.importantdate_set.filter(name_id='procsub').first()
        if importantdate:
            return importantdate.date
        else:
            return self.date + datetime.timedelta(days=self.submission_cutoff_day_offset)

    def get_submission_correction_date(self):
        importantdate = self.importantdate_set.filter(name_id='revsub').first()
        if importantdate:
            return importantdate.date
        else:
            return self.date + datetime.timedelta(days=self.submission_correction_day_offset)

    def enabled_constraint_names(self):
        return ConstraintName.objects.filter(
            Q(is_group_conflict=False)  # any non-group-conflict constraints
            | Q(is_group_conflict=True, meeting=self)  # or specifically enabled for this meeting
        )

    def enabled_constraints(self):
        return self.constraint_set.filter(name__in=self.enabled_constraint_names())

    def get_schedule_by_name(self, name):
        return self.schedule_set.filter(name=name).first()

    def get_number(self):
        "Return integer meeting number for ietf meetings, rather than strings."
        if self.number.isdigit():
            return int(self.number)
        else:
            return None

    def get_proceedings_materials(self):
        """Get proceedings materials"""
        return self.proceedings_materials.filter(
            document__states__slug='active', document__states__type_id='procmaterials'
        ).order_by('type__order')

    def get_attendance(self):
        """Get the meeting attendance from the Registrations

        Returns a NamedTuple with onsite and remote attributes. Returns None if the record is unavailable
        for this meeting.
        """
        number = self.get_number()
        if number is None or number < 110:
            return None
        Attendance = namedtuple('Attendance', 'onsite remote')

        # MeetingRegistration.attended started conflating badge-pickup and session attendance before IETF 114.
        # We've separated session attendance off to ietf.meeting.Attended, but need to report attendance at older
        # meetings correctly.

        attended_per_meeting_registration = (
            Q(registration__meeting=self) & (
                Q(registration__attended=True) |
                Q(registration__checkedin=True)
            )
        )
        attended_per_meeting_attended = (
            Q(attended__session__meeting=self)
            # Note that we are not filtering to plenary, wg, or rg sessions
            # as we do for nomcom eligibility - if picking up a badge (see above)
            # is good enough, just attending e.g. a training session is also good enough
        )
        attended = Person.objects.filter(
            attended_per_meeting_registration | attended_per_meeting_attended
        ).distinct()

        onsite = set(attended.filter(registration__meeting=self, registration__tickets__attendance_type__slug='onsite'))
        remote = set(attended.filter(registration__meeting=self, registration__tickets__attendance_type__slug='remote'))
        remote.difference_update(onsite)

        return Attendance(
            onsite=len(onsite),
            remote=len(remote)
        )

    @property
    def proceedings_format_version(self):
        """Indicate version of proceedings that should be used for this meeting

        Only makes sense for IETF meeting. Returns None for any meeting without a purely numeric number.

        Uses settings.PROCEEDINGS_VERSION_CHANGES. Versions start at 1. Entries
        in the array are the first meeting number using each version.
        """
        if not hasattr(self, '_proceedings_format_version'):
            if not self.number.isdigit():
                version = None  # no version for non-IETF meeting
            else:
                version = len(settings.PROCEEDINGS_VERSION_CHANGES)  # start assuming latest version
                mtg_number = self.get_number()
                # Find the index of the first entry in the version change array that
                # is >= this meeting's number. The first entry in the array is 0, so the
                # version is always >= 1 for positive meeting numbers.
                for vers, threshold in enumerate(settings.PROCEEDINGS_VERSION_CHANGES):
                    if mtg_number < threshold:
                        version = vers
                        break
            self._proceedings_format_version = version  # save this for later
        return self._proceedings_format_version

    def base_url(self):
        return "/meeting/%s" % (self.number, )

    def build_timeslices(self):
        """Get unique day/time/timeslot data for meeting
        
        Returns a list of days, time intervals for each day, and timeslots for each day,
        with repeated days/time intervals removed. Ignores timeslots that do not have a
        location. The slots return value contains only one TimeSlot for each distinct
        time interval.
        """
        days = []          # the days of the meetings
        time_slices = {}   # the times on each day
        slots = {}

        for ts in self.timeslot_set.all():
            if ts.location_id is None:
                continue
            ymd = ts.local_start_time().date()
            if ymd not in time_slices:
                time_slices[ymd] = []
                slots[ymd] = []
                days.append(ymd)

            if ymd in time_slices:
                # only keep unique entries
                if [ts.local_start_time(), ts.local_end_time(), ts.duration.seconds] not in time_slices[ymd]:
                    time_slices[ymd].append([ts.local_start_time(), ts.local_end_time(), ts.duration.seconds])
                    slots[ymd].append(ts)

        days.sort()
        for ymd in time_slices:
            # Make sure these sort the same way
            time_slices[ymd].sort()
            slots[ymd].sort(key=lambda x: (x.local_start_time(), x.duration))
        return days,time_slices,slots

    # this functions makes a list of timeslices and rooms, and
    # makes sure that all schedules have all of them.
#    def create_all_timeslots(self):
#        alltimeslots = self.timeslot_set.all()
#        for sched in self.schedule_set.all():
#            ts_hash = {}
#            for ss in sched.assignments.all():
#                ts_hash[ss.timeslot] = ss
#            for ts in alltimeslots:
#                if not (ts in ts_hash):
#                    SchedTimeSessAssignment.objects.create(schedule = sched,
#                                                    timeslot = ts)

    def tz(self):
        if not hasattr(self, '_cached_tz'):
            self._cached_tz = pytz.timezone(self.time_zone)
        return self._cached_tz

    def vtimezone(self):
        try:
            tzfn = os.path.join(settings.TZDATA_ICS_PATH, self.time_zone + ".ics")
            if os.path.exists(tzfn):
                with io.open(tzfn) as tzf:
                    icstext = tzf.read()
                vtimezone = re.search("(?sm)(\nBEGIN:VTIMEZONE.*\nEND:VTIMEZONE\n)", icstext).group(1).strip()
                if vtimezone:
                    vtimezone += "\n"
                return vtimezone
        except IOError:
            pass
        return None


    def updated(self):
        # should be Meeting.modified, but we don't have that
        timeslots_updated = self.timeslot_set.aggregate(Max('modified'))["modified__max"]
        sessions_updated = self.session_set.aggregate(Max('modified'))["modified__max"]
        assignments_updated = None
        if self.schedule:
            assignments_updated = SchedTimeSessAssignment.objects.filter(schedule__in=[self.schedule, self.schedule.base if self.schedule else None]).aggregate(Max('modified'))["modified__max"]
        dts = [timeslots_updated, sessions_updated, assignments_updated]
        valid_only = [dt for dt in dts if dt is not None]
        return max(valid_only) if valid_only else None

    @memoize
    def previous_meeting(self):
        return Meeting.objects.filter(type_id=self.type_id,date__lt=self.date).order_by('-date').first()

    def uses_notes(self):
        if self.type_id != 'ietf':
            return True
        num = self.get_number()
        return num is not None and num >= 108

    def has_recordings(self):
        if self.type_id != 'ietf':
            return True
        num = self.get_number()
        return num is not None and num >= 80

    def has_chat_logs(self):
        if self.type_id != 'ietf':
            return True;
        num = self.get_number()
        return num is not None and num >= 60

    def meeting_start(self):
        """Meeting-local midnight at the start of the meeting date"""
        return self.tz().localize(datetime.datetime.combine(self.date, datetime.time()))

    def _groups_at_the_time(self):
        """Get dict mapping Group PK to appropriate Group or GroupHistory at meeting time

        Known issue: only looks up Groups and their *current* parents when called. If a Group's
        parent was different at meeting time, that parent will not be in the cache. Use
        group_at_the_time() to look up values - that will fill in missing groups for you.
        """
        if not hasattr(self,'cached_groups_at_the_time'):
            all_group_pks = set(self.session_set.values_list('group__pk', flat=True))
            all_group_pks.update(self.session_set.values_list('group__parent__pk', flat=True))
            all_group_pks.discard(None)
            self.cached_groups_at_the_time = find_history_replacements_active_at(
                Group.objects.filter(pk__in=all_group_pks),
                self.meeting_start(),
            )
        return self.cached_groups_at_the_time

    def group_at_the_time(self, group):
        # MUST call self._groups_at_the_time() before assuming cached_groups_at_the_time exists
        gatt = self._groups_at_the_time()
        if group.pk in gatt:
            return gatt[group.pk]
        # Cache miss - look up the missing historical group and add it to the cache.
        new_item = find_history_active_at(group, self.meeting_start()) or group  # fall back to original if no history
        self.cached_groups_at_the_time[group.pk] = new_item
        return new_item

    class Meta:
        ordering = ["-date", "-id"]
        indexes = [
            models.Index(fields=['-date', '-id']),
        ]

# === Rooms, Resources, Floorplans =============================================

class ResourceAssociation(models.Model):
    name = ForeignKey(RoomResourceName)
    icon = models.CharField(max_length=64)       # icon to be found in /static/img
    desc = models.CharField(max_length=256)

    def __str__(self):
        return self.desc


class Room(models.Model):
    meeting = ForeignKey(Meeting)
    modified = models.DateTimeField(auto_now=True)
    name = models.CharField(max_length=255)
    functional_name = models.CharField(max_length=255, blank = True)
    capacity = models.IntegerField(null=True, blank=True)
    resources = models.ManyToManyField(ResourceAssociation, blank = True)
    session_types = models.ManyToManyField(TimeSlotTypeName, blank = True)
    # floorplan-related properties
    floorplan = ForeignKey('FloorPlan', null=True, blank=True, default=None)
    # floorplan: room pixel position : (0,0) is top left of image, (xd, yd)
    # is room width, height.
    x1 = models.SmallIntegerField(null=True, blank=True, default=None)
    y1 = models.SmallIntegerField(null=True, blank=True, default=None)
    x2 = models.SmallIntegerField(null=True, blank=True, default=None)
    y2 = models.SmallIntegerField(null=True, blank=True, default=None)
    # end floorplan-related stuff

    def __str__(self):
        if len(self.functional_name) > 0 and self.functional_name != self.name:
            return f"{self.name} [{self.functional_name}] (size: {self.capacity})"    
        return f"{self.name} (size: {self.capacity})"    

    def dom_id(self):
        return "room%u" % (self.pk)

    # floorplan support
    def floorplan_url(self):
        mtg_num = self.meeting.get_number()
        if not mtg_num:
            return None
        elif self.floorplan:
            base_url = urlreverse('floor-plan', kwargs=dict(num=mtg_num))
        else:
            return None
        return f'{base_url}?room={xslugify(self.name)}'

    def left(self):
        return min(self.x1, self.x2) if (self.x1 and self.x2) else 0
    def top(self):
        return min(self.y1, self.y2) if (self.y1 and self.y2) else 0
    def right(self):
        return max(self.x1, self.x2) if (self.x1 and self.x2) else 0
    def bottom(self):
        return max(self.y1, self.y2) if (self.y1 and self.y2) else 0
    # audio stream support
    def audio_stream_url(self):
        urlresources = [ur for ur in self.urlresource_set.all() if ur.name_id == 'audiostream']
        return urlresources[0].url if urlresources else None
    def video_stream_url(self):
        urlresources = [ur for ur in self.urlresource_set.all() if ur.name_id in ['meetecho']]
        return urlresources[0].url if urlresources else None
    def onsite_tool_url(self):
        urlresources = [ur for ur in self.urlresource_set.all() if ur.name_id in ['meetecho_onsite']]
        return urlresources[0].url if urlresources else None
    def webex_url(self):
        urlresources = [ur for ur in self.urlresource_set.all() if ur.name_id in ['webex']]
        return urlresources[0].url if urlresources else None
    #
    class Meta:
        ordering = ["-id"]


class UrlResource(models.Model):
    "For things like audio stream urls, meetecho stream urls"
    name    = ForeignKey(RoomResourceName)
    room    = ForeignKey(Room)
    url     = models.URLField(null=True, blank=True)

def floorplan_path(instance, filename):
    root, ext = os.path.splitext(filename)
    return "%s/floorplan-%s-%s%s" % (settings.FLOORPLAN_MEDIA_DIR, instance.meeting.number, xslugify(instance.name), ext)

class FloorPlan(models.Model):
    name    = models.CharField(max_length=255)
    short   = models.CharField(max_length=3, default='')
    modified= models.DateTimeField(auto_now=True)
    meeting = ForeignKey(Meeting)
    order   = models.SmallIntegerField()
    image   = models.ImageField(
        storage=BlobShadowFileSystemStorage(kind="floorplan"),
        upload_to=floorplan_path,
        blank=False,
        default=None,
    )
    #
    class Meta:
        ordering = ['-id',]
    #
    def __str__(self):
        return u'floorplan-%s-%s' % (self.meeting.number, xslugify(self.name))


# === Schedules, Sessions, Timeslots and Assignments ===========================

class TimeSlotQuerySet(models.QuerySet):
    def that_can_be_scheduled(self):
        return self.exclude(type__in=TimeSlot.TYPES_NOT_SCHEDULABLE)


class TimeSlot(models.Model):
    """
    Everything that would appear on the meeting agenda of a meeting is
    mapped to a timeslot, including breaks. Sessions are connected to
    TimeSlots during scheduling.
    """
    objects = TimeSlotQuerySet.as_manager()

    meeting = ForeignKey(Meeting)
    type = ForeignKey(TimeSlotTypeName)
    name = models.CharField(max_length=255)
    time = models.DateTimeField()
    duration = models.DurationField(default=datetime.timedelta(0))
    location = ForeignKey(Room, blank=True, null=True)
    show_location = models.BooleanField(default=True, help_text="Show location in agenda.")
    sessions = models.ManyToManyField('meeting.Session', related_name='slots', through='meeting.SchedTimeSessAssignment', blank=True, help_text="Scheduled session, if any.")
    modified = models.DateTimeField(auto_now=True)
    #

    TYPES_NOT_SCHEDULABLE = ('offagenda', 'reserved', 'unavail')

    @property
    def session(self):
        if not hasattr(self, "_session_cache"):
            self._session_cache = self.sessions.filter(timeslotassignments__schedule__in=[self.meeting.schedule, self.meeting.schedule.base if self.meeting else None]).first()
        return self._session_cache

    # Unused
    #
    # def meeting_date(self):
    #     return self.time.date()

    # Unused
    #
    # def registration(self):
    #     # below implements a object local cache
    #     # it tries to find a timeslot of type registration which starts at the same time as this slot
    #     # so that it can be shown at the top of the agenda.
    #     if not hasattr(self, '_reg_info'):
    #         try:
    #             self._reg_info = TimeSlot.objects.get(meeting=self.meeting, time__month=self.time.month, time__day=self.time.day, type="reg")
    #         except TimeSlot.DoesNotExist:
    #             self._reg_info = None
    #     return self._reg_info

    def __str__(self):
        location = self.get_location()
        if not location:
            location = u"(no location)"

        return u"%s: %s-%s %s, %s" % (self.meeting.number, self.time.strftime("%m-%d %H:%M"), (self.time + self.duration).strftime("%H:%M"), self.name, location)

    def end_time(self):
        return self.time + self.duration

    def get_hidden_location(self):
        if not hasattr(self, '_cached_hidden_location'):
            location = self.location
            if location:
                location = location.name
            elif self.type_id == "reg":
                location = self.meeting.reg_area
            elif self.type_id == "break":
                location = self.meeting.break_area
            self._cached_hidden_location = location
        return self._cached_hidden_location

    def get_location(self):
        return self.get_hidden_location() if self.show_location else ""

    # Unused
    #
    # def get_functional_location(self):
    #     name_parts = []
    #     room = self.location
    #     if room and room.functional_name:
    #         name_parts.append(room.functional_name)
    #     location = self.get_hidden_location()
    #     if location:
    #         name_parts.append(location)
    #     return ' - '.join(name_parts)

    # def get_html_location(self):
    #     if not hasattr(self, '_cached_html_location'):
    #         self._cached_html_location = self.get_location()
    #         if len(self._cached_html_location) > 8:
    #             self._cached_html_location = mark_safe(self._cached_html_location.replace('/', '/<wbr>'))
    #         else:
    #             self._cached_html_location = mark_safe(self._cached_html_location.replace(' ', '&nbsp;'))
    #     return self._cached_html_location

    def tz(self):
        return self.meeting.tz()

    # Unused
    # def tzname(self):
    #     return self.tz().tzname(self.time)

    def utc_start_time(self):
        return self.time.astimezone(pytz.utc)  # USE_TZ is True, so time is aware

    def utc_end_time(self):
        return self.time.astimezone(pytz.utc) + self.duration  # USE_TZ is True, so time is aware

    def local_start_time(self):
        return self.time.astimezone(self.tz())

    def local_end_time(self):
        return (self.time.astimezone(pytz.utc) + self.duration).astimezone(self.tz())

    # Unused
    #
    # @property
    # def js_identifier(self):
    #     # this returns a unique identifier that is js happy.
    #     #  {{s.timeslot.time|date:'Y-m-d'}}_{{ s.timeslot.time|date:'Hi' }}"
    #     # also must match:
    #     #  {{r|slugify}}_{{day}}_{{slot.0|date:'Hi'}}
    #     dom_id="ts%u" % (self.pk)
    #     if self.location is not None:
    #         dom_id = self.location.dom_id()
    #     return "%s_%s_%s" % (dom_id, self.time.strftime('%Y-%m-%d'), self.time.strftime('%H%M'))

    # def delete_concurrent_timeslots(self):
    #     """Delete all timeslots which are in the same time as this slot"""
    #     # can not include duration in filter, because there is no support
    #     # for having it a WHERE clause.
    #     # below will delete self as well.
    #     for ts in self.meeting.timeslot_set.filter(time=self.time).all():
    #         if ts.duration!=self.duration:
    #             continue

    #         # now remove any schedule that might have been made to this
    #         # timeslot.
    #         ts.sessionassignments.all().delete()
    #         ts.delete()

    """
    Find a timeslot that comes next, in the same room.   It must be on the same day,
    and it must have a gap of less than 11 minutes. (10 is the spec)
    """
    @property
    def slot_to_the_right(self):
        return self.meeting.timeslot_set.filter(
            location = self.location,       # same room!
            type     = self.type,           # must be same type (usually session)
            time__gt = self.time + self.duration,  # must be after this session
            time__lt = self.time + self.duration + datetime.timedelta(seconds=11*60)).first()

    class Meta:
        ordering = ["-time", "-id"]
        indexes = [
            models.Index(fields=['-time', '-id']),
        ]


# end of TimeSlot

class Schedule(models.Model):
    """
    Each person may have multiple schedules saved.
    A Schedule may be made visible, which means that it will show up in
    public drop down menus, etc.  It may also be made public, which means
    that someone who knows about it by name/id would be able to reference
    it.  A non-visible, public schedule might be passed around by the
    Secretariat to IESG members for review.  Only the owner may edit the
    schedule, others may copy it
    """
    meeting  = ForeignKey(Meeting, null=True, related_name='schedule_set')
    name     = models.CharField(max_length=64, blank=False, help_text="Letters, numbers and -:_ allowed.", validators=[RegexValidator(r'^[A-Za-z0-9-:_]*$')])
    owner    = ForeignKey(Person)
    visible  = models.BooleanField("Show in agenda list", default=True, help_text="Show in the list of possible agendas for the meeting.")
    public   = models.BooleanField(default=True, help_text="Allow others to see this agenda.")
    badness  = models.IntegerField(null=True, blank=True)
    notes    = models.TextField(blank=True)
    origin   = ForeignKey('Schedule', blank=True, null=True, on_delete=models.SET_NULL, related_name="+")
    base     = ForeignKey('Schedule', blank=True, null=True, on_delete=models.SET_NULL,
                          help_text="Sessions scheduled in the base schedule show up in this schedule too.", related_name="derivedschedule_set",
                          limit_choices_to={'base': None}) # prevent the inheritance from being more than one layer deep (no recursion)

    def __str__(self):
        return u"%s:%s(%s)" % (self.meeting, self.name, self.owner)

    def base_url(self):
        return "/meeting/%s/agenda/%s/%s" % (self.meeting.number, self.owner_email(), self.name)

    # temporary property to pacify the places where Schedule.assignments is used
#    @property
#    def schedtimesessassignment_set(self):
#        return self.assignments
# 
#     def url_edit(self):
#         return "/meeting/%s/agenda/%s/edit" % (self.meeting.number, self.name)
#
#     @property
#     def relurl_edit(self):
#         return self.url_edit("")

    def owner_email(self):
        return self.owner.email_address() or "noemail"

    @property
    def is_official(self):
        return (self.meeting.schedule == self)

    @property
    def is_official_record(self):
        return (self.is_official and
                self.meeting.end_date() <= date_today() )

    # returns a dictionary {group -> [schedtimesessassignment+]}
    # and it has [] if the session is not placed.
    # if there is more than one session for that group,
    # then a list of them is returned (always a list)
    @property
    def official_token(self):
        if self.is_official:
            return "official"
        else:
            return "unofficial"

    @property
    def qs_assignments_with_sessions(self):
        return self.assignments.filter(session__isnull=False)

    def qs_timeslots_in_use(self):
        """Get QuerySet containing timeslots used by the schedule"""
        return TimeSlot.objects.filter(sessionassignments__schedule=self)

    def qs_sessions_scheduled(self):
        """Get QuerySet containing sessions assigned to timeslots by this schedule"""
        return Session.objects.filter(timeslotassignments__schedule=self)

# to be renamed SchedTimeSessAssignments (stsa)
class SchedTimeSessAssignment(models.Model):
    """
    This model provides an N:M relationship between Session and TimeSlot.
    Each relationship is attached to the named schedule, which is owned by
    a specific person/user.
    """
    timeslot = ForeignKey('TimeSlot', null=False, blank=False, related_name='sessionassignments')
    session  = ForeignKey('Session', null=True, default=None, related_name='timeslotassignments', help_text="Scheduled session.")
    schedule = ForeignKey('Schedule', null=False, blank=False, related_name='assignments')
    extendedfrom = ForeignKey('self', null=True, default=None, help_text="Timeslot this session is an extension of.")
    modified = models.DateTimeField(auto_now=True)
    badness  = models.IntegerField(default=0, blank=True, null=True)
    pinned   = models.BooleanField(default=False, help_text="Do not move session during automatic placement.")

    class Meta:
        ordering = ["timeslot__time", "timeslot__type__slug", "session__group__parent__name", "session__group__acronym", "session__name", ]

    def __str__(self):
        return u"%s [%s<->%s]" % (self.schedule, self.session, self.timeslot)

    @property
    def room_name(self):
        return self.timeslot.location.name if self.timeslot and self.timeslot.location else None

    @property
    def acronym(self):
        if self.session and self.session.group:
            return self.session.group.acronym

    @property
    def slot_to_the_right(self):
        s = self.timeslot.slot_to_the_right
        if s:
            return self.schedule.assignments.filter(timeslot=s).first()
        else:
            return None

    def meeting(self):
        """Get the meeting to which this assignment belongs"""
        return self.session.meeting

    def slot_type(self):
        """Get the TimeSlotTypeName that applies to this assignment"""
        return self.timeslot.type

    def slug(self):
        """Return sensible id string for session, e.g. suitable for use as HTML anchor."""
        components = []

        components.append(self.schedule.meeting.number)

        if not self.timeslot:
            components.append("unknown")

        if not self.session or not self.session.group_at_the_time():
            components.append("unknown")
        else:
            components.append(self.timeslot.time.strftime("%Y-%m-%d-%a-%H%M"))

            g = self.session.group_at_the_time()

            if self.timeslot.type.slug in ('break', 'reg', 'other'):
                components.append(g.acronym)
                components.append(slugify(self.session.name))

            if self.timeslot.type.slug in ('regular', 'plenary'):
                if self.timeslot.type.slug == "plenary":
                    components.append("1plenary")
                else:
                    p = self.session.group_parent_at_the_time()
                    if p and p.type_id in ("area", "irtf", 'ietf'):
                        components.append(p.acronym)

                components.append(g.acronym)

        return "-".join(components).lower()


class BusinessConstraint(models.Model):
    """
    Constraints on the scheduling that apply across all qualifying
    sessions in all meetings. Used by the ScheduleGenerator.
    """
    slug = models.CharField(max_length=32, primary_key=True)
    name = models.CharField(max_length=255)
    penalty = models.IntegerField(default=0, help_text="The penalty for violating this kind of constraint; for instance 10 (small penalty) or 10000 (large penalty)")

    
class Constraint(models.Model):
    """
    Specifies a constraint on the scheduling.
    These constraints apply to a specific group during a specific meeting.

    Available types are:
    - conflict/conflic2/conflic3: a conflict between source and target WG/session,
      with varying priority. The first is used for a chair conflict, the second for
      technology overlap, third for key person conflict
    - bethere: a constraint between source WG and a particular person
    - timerange: can not meet during these times
    - time_relation: preference for a time difference between sessions
    - wg_adjacent: request for source WG to be adjacent (directly before or after,
      no breaks, same room) the target WG

    In the schedule editor, run-time, a couple non-persistent ConstraintName instances
    are created for rendering purposes. This is done in
    meeting.utils.preprocess_constraints_for_meeting_schedule_editor(). This adds:
    - joint_with_groups
    - responsible_ad
    """
    TIME_RELATION_CHOICES = (
        ('subsequent-days', 'Schedule the sessions on subsequent days'),
        ('one-day-seperation', 'Leave at least one free day in between the two sessions'),
    )
    meeting = ForeignKey(Meeting)
    source = ForeignKey(Group, related_name="constraint_source_set")
    target = ForeignKey(Group, related_name="constraint_target_set", null=True)
    person = ForeignKey(Person, null=True, blank=True)
    name   = ForeignKey(ConstraintName)
    time_relation = models.CharField(max_length=200, choices=TIME_RELATION_CHOICES, blank=True)
    timeranges = models.ManyToManyField(TimerangeName)

    active_status = None

    def __str__(self):
        return u"%s %s target=%s person=%s" % (self.source, self.name.name.lower(), self.target, self.person)

    def brief_display(self):
        if self.name.slug == "wg_adjacent":
            return "Adjacent with %s" % self.target.acronym
        elif self.name.slug == "time_relation":
            return self.get_time_relation_display()
        elif self.name.slug == "timerange":
            timeranges_str = ", ".join([t.desc for t in self.timeranges.all()])
            return "Can't meet %s" % timeranges_str
        elif self.target and self.person:
            return "%s ; %s" % (self.target.acronym, self.person)
        elif self.target and not self.person:
            return "%s " % (self.target.acronym)
        elif not self.target and self.person:
            return "%s " % (self.person)


class SessionPresentation(models.Model):
    session = ForeignKey('Session', related_name="presentations")
    document = ForeignKey(Document, related_name="presentations")
    rev = models.CharField(verbose_name="revision", max_length=16, null=True, blank=True)
    order = models.PositiveSmallIntegerField(default=0)

    class Meta:
        db_table = 'meeting_session_materials'
        ordering = ('order',)
        unique_together = (('session', 'document'),)

    def __str__(self):
        return u"%s -> %s-%s" % (self.session, self.document.name, self.rev)

constraint_cache_uses = 0
constraint_cache_initials = 0

class SessionQuerySet(models.QuerySet):
    def with_current_status(self):
        """Annotate session with its current status
        
        Adds current_status, containing the text representation of the status.
        """
        return self.annotate(
            # coalesce with '' to avoid nulls which give funny
            # results, e.g. .exclude(current_status='canceled') also
            # skips rows with null in them
            current_status=Coalesce(
                Subquery(
                    SchedulingEvent.objects.filter(
                        session=OuterRef('pk')
                    ).order_by(
                        '-time', '-id'
                    ).values('status')[:1]),
                Value(''), 
                output_field=TextField()),
        )

    def with_requested_by(self):
        """Annotate session with requested_by field
        
        Adds requested_by field - pk of the Person who made the request
        """
        return self.annotate(
            requested_by=Subquery(
                SchedulingEvent.objects.filter(
                    session=OuterRef('pk')
                ).order_by(
                    'time', 'id'
                ).values('by')[:1]),
        )

    def with_requested_time(self):
        """Annotate session with requested_time field"""
        return self.annotate(
            requested_time=Subquery(
                SchedulingEvent.objects.filter(
                    session=OuterRef('pk')
                ).order_by(
                    'time', 'id'
                ).values('time')[:1]),
        )

    def not_canceled(self):
        """Queryset containing all sessions not canceled
                
        Results annotated with current_status
        """
        return self.with_current_status().exclude(current_status__in=Session.CANCELED_STATUSES)

    def not_deleted(self):
        """Queryset containing all sessions not deleted

        Results annotated with current_status
        """
        return self.with_current_status().exclude(current_status='deleted')

    def that_can_meet(self):
        """Queryset containing sessions that can meet
        
        Results annotated with current_status
        """
        return self.with_current_status().exclude(
            current_status__in=['notmeet', 'disappr', 'deleted', 'apprw']
        ).filter(
            type__slug='regular'
        )

    def that_can_be_scheduled(self):
        """Queryset containing sessions that should be scheduled for a meeting"""
        return self.requests().with_current_status().filter(
            current_status__in=['appr', 'schedw', 'scheda', 'sched']
        )

    def requests(self):
        """Queryset containing sessions that may be handled as requests"""
        return self.exclude(type__in=TimeSlot.TYPES_NOT_SCHEDULABLE)


class Session(models.Model):
    """Session records that a group should have a session on the
    meeting (time and location is stored in a TimeSlot) - if multiple
    timeslots are needed, multiple sessions will have to be created.
    Training sessions and similar are modeled by filling in a
    responsible group (e.g. Edu team) and filling in the name."""
    objects = SessionQuerySet.as_manager()  # sets default query manager
    meeting = ForeignKey(Meeting)
    name = models.CharField(blank=True, max_length=255, help_text="Name of session, in case the session has a purpose rather than just being a group meeting.")
    short = models.CharField(blank=True, max_length=32, help_text="Short version of 'name' above, for use in filenames.")
    purpose = ForeignKey(SessionPurposeName, null=False, help_text='Purpose of the session')
    type = ForeignKey(TimeSlotTypeName)
    group = ForeignKey(Group)    # The group type historically determined the session type.  BOFs also need to be added as a group. Note that not all meeting requests have a natural group to associate with.
    joint_with_groups = models.ManyToManyField(Group, related_name='sessions_joint_in',blank=True)
    attendees = models.IntegerField(null=True, blank=True)
    agenda_note = models.CharField(blank=True, max_length=512)
    requested_duration = models.DurationField(default=datetime.timedelta(0))
    comments = models.TextField(blank=True)
    scheduled = models.DateTimeField(null=True, blank=True)
    modified = models.DateTimeField(auto_now=True)
    remote_instructions = models.CharField(blank=True,max_length=1024)
    on_agenda = models.BooleanField(default=True, help_text='Is this session visible on the meeting agenda?')
    has_onsite_tool = models.BooleanField(default=False, help_text="Does this session use the officially supported onsite and remote tooling?")
    chat_room = models.CharField(blank=True, max_length=32, help_text='Name of Zulip stream, if different from group acronym')
    meetecho_recording_name = models.CharField(blank=True, max_length=64, help_text="Name of the meetecho recording")

    tombstone_for = models.ForeignKey('Session', blank=True, null=True, help_text="This session is the tombstone for a session that was rescheduled", on_delete=models.CASCADE)

    materials = models.ManyToManyField(Document, through=SessionPresentation, blank=True)
    resources = models.ManyToManyField(ResourceAssociation, blank=True)

    unique_constraints_dict = None

    CANCELED_STATUSES = ['canceled', 'canceledpa']
    
    # Should work on how materials are captured so that deleted things are no longer associated with the session
    # (We can keep the information about something being added to and removed from a session in the document's history)
    def get_material(self, material_type, only_one):
        if hasattr(self, "prefetched_active_materials"):
            l = [d for d in self.prefetched_active_materials if d.type_id == material_type]
            for d in l:
                d.meeting_related = lambda: True
        else:
            l = self.materials.filter(type=material_type).exclude(states__type=material_type, states__slug='deleted').order_by('presentations__order')

        if only_one:
            if l:
                return l[0]
            else:
                return None
        else:
            return l

    def agenda(self):
        if not hasattr(self, "_agenda_cache"):
            self._agenda_cache = self.get_material("agenda", only_one=True)
        return self._agenda_cache

    def minutes(self):
        if not hasattr(self, '_cached_minutes'):
            self._cached_minutes = self.get_material("minutes", only_one=True)
        return self._cached_minutes

    def narrative_minutes(self):
        if not hasattr(self, '_cached_narrative_minutes'):
            self._cached_minutes = self.get_material("narrativeminutes", only_one=True)
        return self._cached_minutes

    def recordings(self):
        return list(self.get_material("recording", only_one=False))

    def bluesheets(self):
        return list(self.get_material("bluesheets", only_one=False))

    def chatlogs(self):
        return list(self.get_material("chatlog", only_one=False))

    def slides(self):
        if not hasattr(self, "_slides_cache"):
            self._slides_cache = list(self.get_material("slides", only_one=False))
        return self._slides_cache
    

    def drafts(self):
        return list(self.materials.filter(type='draft'))

    # The utilities below are used in the proceedings and materials
    # templates, and should be moved there - then we could also query
    # out the needed information in a few passes and speed up those
    # pages.
    def all_meeting_sessions_for_group(self):
        from ietf.meeting.utils import add_event_info_to_session_qs
        if self.group.features.has_meetings:
            if not hasattr(self, "_all_meeting_sessions_for_group_cache"):
                sessions = [s for s in add_event_info_to_session_qs(self.meeting.session_set.filter(group=self.group)) if s.official_timeslotassignment()]
                for s in sessions:
                    s.ota = s.official_timeslotassignment()
                # Align this sort with SchedTimeSessAssignment default sort order since many views base their order on that
                self._all_meeting_sessions_for_group_cache = sorted(
                    sessions, key = lambda x: (
                        x.ota.timeslot.time,
                        x.ota.timeslot.type.slug,
                        x.ota.session.group.parent.name if x.ota.session.group.parent else None,
                        x.ota.session.name
                    )
                )
            return self._all_meeting_sessions_for_group_cache
        else:
            return [self]

    def order_in_meeting(self):
        if not hasattr(self, '_order_in_meeting'):
            session_list = self.all_meeting_sessions_for_group()
            self._order_in_meeting = session_list.index(self) + 1 if self in session_list else 0
        return self._order_in_meeting

    def all_meeting_agendas(self):
        agendas = []
        sessions = self.all_meeting_sessions_for_group()
        for session in sessions:
            agenda = session.agenda()
            if agenda and agenda not in agendas:
                agendas.append(agenda)
        return agendas
        
    def all_meeting_slides(self):
        slides = []
        sessions = self.all_meeting_sessions_for_group()
        for session in sessions:
            slides.extend([s for s in session.slides() if s not in slides])
        return slides

    def all_meeting_minutes(self):
        minutes = []
        sessions = self.all_meeting_sessions_for_group()
        for session in sessions:
            minutes_doc = session.minutes()
            if minutes_doc and minutes_doc not in minutes:
                minutes.append(minutes_doc)
        return minutes

    def can_manage_materials(self, user):
        return can_manage_materials(user,self.group)

    def is_material_submission_cutoff(self):
        return date_today(datetime.timezone.utc) > self.meeting.get_submission_correction_date()
    
    def joint_with_groups_acronyms(self):
        return [group.acronym for group in self.joint_with_groups.all()]

    def __str__(self):
        if self.meeting.type_id == "interim":
            return self.meeting.number

        status_id = None
        if hasattr(self, 'current_status'):
            status_id = self.current_status
        elif self.pk is not None:
            latest_event = SchedulingEvent.objects.filter(session=self.pk).order_by('-time', '-id').first()
            if latest_event:
                status_id = latest_event.status_id

        if status_id in ('canceled','disappr','notmeet','deleted'):
            ss0name = "(%s)" % SessionStatusName.objects.get(slug=status_id).name
        else:
            ss0name = "(unscheduled)"
            ss = self.timeslotassignments.filter(schedule__in=[self.meeting.schedule, self.meeting.schedule.base if self.meeting.schedule else None]).order_by('timeslot__time')
            if ss:
                ss0name = ','.join(x.timeslot.time.strftime("%a-%H%M") for x in ss)
        return "%s: %s %s %s" % (self.meeting, self.group.acronym, self.name, ss0name)

    @property
    def short_name(self):
        if self.name:
            return self.name
        if self.short:
            return self.short
        if self.group:
            return self.group.acronym
        return "req#%u" % (id)

    @property
    def special_request_token(self):
        if self.comments is not None and len(self.comments)>0:
            return "*"
        else:
            return ""

    @staticmethod
    def _alpha_str(n: int):
        """Convert integer to string of a-z characters (a, b, c, ..., aa, ab, ...)"""
        chars = []
        while True:
            chars.append(string.ascii_lowercase[n % 26])
            n //= 26
            # for 2nd letter and beyond, 0 means end the string
            if n == 0:
                break
            # beyond the first letter, no need to represent a 0, so decrement
            n -= 1
        return "".join(chars[::-1])

    def docname_token(self):
        sess_mtg = Session.objects.filter(meeting=self.meeting, group=self.group).order_by('pk')
        index = list(sess_mtg).index(self)
        return f"sess{self._alpha_str(index)}"

    def docname_token_only_for_multiple(self):
        sess_mtg = Session.objects.filter(meeting=self.meeting, group=self.group).order_by('pk')
        if len(list(sess_mtg)) > 1:
            index = list(sess_mtg).index(self)
            token = f"sess{self._alpha_str(index)}"
            return token
        return None
        
    def constraints(self):
        return Constraint.objects.filter(source=self.group, meeting=self.meeting).order_by('name__name', 'target__acronym', 'person__name').prefetch_related("source","target","person")

    def reverse_constraints(self):
        return Constraint.objects.filter(target=self.group, meeting=self.meeting).order_by('name__name')

    def official_timeslotassignment(self):
        # cache only non-None values
        if getattr(self, "_cache_official_timeslotassignment", None) is None:
            self._cache_official_timeslotassignment = self.timeslotassignments.filter(schedule__in=[self.meeting.schedule, self.meeting.schedule.base if self.meeting.schedule else None]).first()
        return self._cache_official_timeslotassignment

    @property
    def people_constraints(self):
        return self.group.constraint_source_set.filter(meeting=self.meeting, name='bethere')

    def agenda_text(self):
        doc = self.agenda()
        if doc:
            path = os.path.join(settings.AGENDA_PATH, self.meeting.number, "agenda", doc.uploaded_filename)
            if os.path.exists(path):
                with io.open(path) as f:
                    return f.read()
            else:
                return "No agenda file found"
        else:
            return "The agenda has not been uploaded yet."

    def chat_room_name(self):
        if self.chat_room:
            return self.chat_room
        # At some point, add a migration to add "plenary" chat room name to existing sessions in the database.
        elif self.type_id=='plenary':
            return 'plenary'
        else:
            return self.group_at_the_time().acronym

    def chat_room_url(self):
        return settings.CHAT_URL_PATTERN.format(chat_room_name=self.chat_room_name())

    def chat_archive_url(self):

        if hasattr(self,"prefetched_active_materials"):
            chatlog_doc = None
            for doc in self.prefetched_active_materials:
                if doc.type_id=="chatlog":
                    chatlog_doc = doc
                    break
            if chatlog_doc is not None:
                return chatlog_doc.get_href()
        else:
            chatlog = self.presentations.filter(document__type__slug='chatlog').first()
            if chatlog is not None:
                return chatlog.document.get_href()
            
        if self.meeting.date <= datetime.date(2022, 7, 15):
            # datatracker 8.8.0 released on 2022 July 15; before that, fall back to old log URL
            return f'https://www.ietf.org/jabber/logs/{ self.chat_room_name() }?C=M;O=D'
        elif hasattr(settings,'CHAT_ARCHIVE_URL_PATTERN'):
            return settings.CHAT_ARCHIVE_URL_PATTERN.format(chat_room_name=self.chat_room_name())
        else:
            # Zulip has no separate archive
            return self.chat_room_url()

    def notes_id(self):
        note_id_fragment = 'plenary' if self.type.slug == 'plenary' else self.group.acronym
        return f'notes-ietf-{self.meeting.number}-{note_id_fragment}'

    def notes_url(self):
        return urljoin(settings.IETF_NOTES_URL, self.notes_id())


    def group_at_the_time(self):
        if not hasattr(self,"_cached_group_at_the_time"):
            self._cached_group_at_the_time = self.meeting.group_at_the_time(self.group)
        return self._cached_group_at_the_time

    def group_parent_at_the_time(self):
        if self.group_at_the_time().parent:
            return self.meeting.group_at_the_time(self.group_at_the_time().parent)

    def audio_stream_url(self):
        url = getattr(settings, "MEETECHO_AUDIO_STREAM_URL", "")
        if self.meeting.type.slug == "ietf" and self.has_onsite_tool and url:
            return url.format(session=self)
        return None

    def video_stream_url(self):
        url = getattr(settings, "MEETECHO_VIDEO_STREAM_URL", "")
        if self.meeting.type.slug == "ietf" and self.has_onsite_tool and url:
            return url.format(session=self)
        return None

    def onsite_tool_url(self):
        url = getattr(settings, "MEETECHO_ONSITE_TOOL_URL", "")
        if self.meeting.type.slug == "ietf" and self.has_onsite_tool and url:
            return url.format(session=self)
        return None

    def _session_recording_url_label(self):
        otsa = self.official_timeslotassignment()
        if otsa is None:
            return None
        if self.meeting.type.slug == "ietf" and self.has_onsite_tool:
            session_label = f"IETF{self.meeting.number}-{self.group.acronym.upper()}-{otsa.timeslot.time.strftime('%Y%m%d-%H%M')}"
        else:
            session_label = f"IETF-{self.group.acronym.upper()}-{otsa.timeslot.time.strftime('%Y%m%d-%H%M')}"
        return session_label

    def session_recording_url(self):
        url_formatter = getattr(settings, "MEETECHO_SESSION_RECORDING_URL", "")
        url = None
        name = self.meetecho_recording_name
        if name is None or name.strip() == "":
            name = self._session_recording_url_label()
        if url_formatter.strip() != "" and name is not None:
            url = url_formatter.format(session_label=name)
        return url


class SchedulingEvent(models.Model):
    session = ForeignKey(Session)
    time = models.DateTimeField(default=timezone.now, help_text="When the event happened")
    status = ForeignKey(SessionStatusName)
    by = ForeignKey(Person)

    def __str__(self):
        return u'%s : %s : %s : %s' % (self.session, self.status, self.time, self.by)

class ImportantDate(models.Model):
    meeting = ForeignKey(Meeting)
    date = models.DateField()
    name = ForeignKey(ImportantDateName)
    class Meta:
        ordering = ["-meeting_id","date", ]

    def __str__(self):
        return u'%s : %s : %s' % ( self.meeting, self.name, self.date )

class SlideSubmission(models.Model):
    time = models.DateTimeField(auto_now=True)
    session = ForeignKey(Session)
    title = models.CharField(max_length=255)
    filename = models.CharField(max_length=255)
    apply_to_all = models.BooleanField(default=False)
    submitter = ForeignKey(Person)
    status      = ForeignKey(SlideSubmissionStatusName, null=True, default='pending', on_delete=models.SET_NULL)
    doc         = ForeignKey(Document, blank=True, null=True, on_delete=models.SET_NULL)

    def staged_filepath(self):
        return os.path.join(settings.SLIDE_STAGING_PATH , self.filename)

    def staged_url(self):
        return "".join([settings.SLIDE_STAGING_URL, self.filename])


class ProceedingsMaterial(models.Model):
    meeting = ForeignKey(Meeting, related_name='proceedings_materials')
    document = ForeignKey(
        Document,
        limit_choices_to=dict(type_id='procmaterials'),
        unique=True,
    )
    type = ForeignKey(ProceedingsMaterialTypeName)

    class Meta:
        unique_together = (('meeting', 'type'),)

    def __str__(self):
        return self.document.title

    def get_href(self):
        return f'{self.document.get_href(self.meeting)}'

    def active(self):
        return self.document.get_state().slug == 'active'

    def is_url(self):
        return len(self.document.external_url) > 0

def _host_upload_path(instance : 'MeetingHost', filename):
    """Compute filename relative to the storage location

    Must live outside a class to allow migrations to deconstruct fields that use it
    """
    num = instance.meeting.number
    path = (
            Path(num) / 'meetinghosts' / f'logo-{"".join(random.choices(string.ascii_lowercase, k=10))}'
    ).with_suffix(
        Path(filename).suffix
    )
    return str(path)


class MeetingHost(models.Model):
    """Meeting sponsor"""
    meeting = ForeignKey(Meeting, related_name='meetinghosts')
    name = models.CharField(max_length=255, blank=False)
    # TODO-BLOBSTORE - capture these logos and look for other ImageField like model fields.
    logo = MissingOkImageField(
        storage=BlobShadowFileSystemStorage(
            kind="meetinghostlogo",
            location=settings.MEETINGHOST_LOGO_PATH,
        ),
        upload_to=_host_upload_path,
        width_field='logo_width',
        height_field='logo_height',
        blank=False,
        validators=[
            MaxImageSizeValidator(
                settings.MEETINGHOST_LOGO_MAX_UPLOAD_WIDTH,
                settings.MEETINGHOST_LOGO_MAX_UPLOAD_HEIGHT,
            ),
            WrappedValidator(validate_file_size, True),
            WrappedValidator(
                validate_file_extension,
                settings.MEETING_VALID_UPLOAD_EXTENSIONS['meetinghostlogo'],
            ),
   WrappedValidator(
                validate_mime_type,
                settings.MEETING_VALID_UPLOAD_MIME_TYPES['meetinghostlogo'],
                True,
            ),
        ],
    )
    # These are filled in by the ImageField allow retrieval of image dimensions
    # without processing the image each time it's loaded.
    logo_width = models.PositiveIntegerField(null=True)
    logo_height = models.PositiveIntegerField(null=True)

    class Meta:
        unique_together = (('meeting', 'name'),)
        ordering = ('pk',)

class Attended(models.Model):
    person = ForeignKey(Person)
    session = ForeignKey(Session)
    time = models.DateTimeField(default=timezone.now, null=True, blank=True)
    origin = models.CharField(max_length=32, default='datatracker')

    class Meta:
        unique_together = (('person', 'session'),)

    def __str__(self):
        return f'{self.person} at {self.session}'


class RegistrationManager(models.Manager):
    def onsite(self):
        return self.get_queryset().filter(tickets__attendance_type__slug='onsite')

    def remote(self):
        return self.get_queryset().filter(tickets__attendance_type__slug='remote').exclude(tickets__attendance_type__slug='onsite')

class Registration(models.Model):
    """Registration attendee records from the IETF registration system"""
    meeting = ForeignKey(Meeting)
    first_name = models.CharField(max_length=255)
    last_name = models.CharField(max_length=255)
    affiliation = models.CharField(blank=True, max_length=255)
    country_code = models.CharField(max_length=2)        # ISO 3166
    person = ForeignKey(Person, blank=True, null=True, on_delete=models.PROTECT)
    email = models.EmailField(blank=True, null=True)
    # attended was used prior to the introduction of the ietf.meeting.Attended model and is still used by
    # Meeting.get_attendance() for older meetings. It should not be used except for dealing with legacy data.
    attended = models.BooleanField(default=False)
    # checkedin indicates that the badge was picked up
    checkedin = models.BooleanField(default=False)

    # custom manager
    objects = RegistrationManager()

    def __str__(self):
        return "{} {}".format(self.first_name, self.last_name)

    @property
    def attendance_type(self):
        if self.tickets.filter(attendance_type__slug='onsite').exists():
            return 'onsite'
        elif self.tickets.filter(attendance_type__slug='remote').exists():
            return 'remote'
        return None

class RegistrationTicket(models.Model):
    registration = ForeignKey(Registration, related_name='tickets')
    attendance_type = ForeignKey(AttendanceTypeName, on_delete=models.PROTECT)
    ticket_type = ForeignKey(RegistrationTicketTypeName, on_delete=models.PROTECT)

    def __str__(self):
        return "{}:{}".format(self.attendance_type, self.ticket_type)<|MERGE_RESOLUTION|>--- conflicted
+++ resolved
@@ -54,25 +54,14 @@
     sorted(pytz.country_names.items(), key=lambda x: x[1])
 )
 
-<<<<<<< HEAD
-timezones = []
-for name in pytz.common_timezones:
-    # Do not want GMT in list of selectable timezones
-    if name != 'GMT':
-        tzfn = os.path.join(settings.TZDATA_ICS_PATH, name + ".ics")
-        if not os.path.islink(tzfn):
-            timezones.append((name, name))
-timezones.sort()
-=======
 _tzdata_ics_path = Path(settings.TZDATA_ICS_PATH)
 TIMEZONES = (EMPTY_CHOICE,) + tuple(
     sorted(
         (name, name)
         for name in pytz.common_timezones
-        if not (_tzdata_ics_path / f"{name}.ics").is_symlink()
+        if name != "GMT" and not (_tzdata_ics_path / f"{name}.ics").is_symlink()
     )
 )
->>>>>>> 2f1d0094
 
 
 class Meeting(models.Model):
