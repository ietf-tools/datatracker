--- conflicted
+++ resolved
@@ -376,10 +376,7 @@
                 return vtimezone
         except IOError:
             pass
-<<<<<<< HEAD
-=======
         return None
->>>>>>> 42203d7a
 
     def set_official_schedule(self, schedule):
         if self.schedule != schedule:
@@ -615,34 +612,19 @@
         return self._cached_html_location
 
     def tz(self):
-<<<<<<< HEAD
         return self.meeting.tz()
-=======
-        if not hasattr(self, '_cached_tz'):
-            self._cached_tz = pytz.timezone(self.meeting.time_zone)
-        return self._cached_tz
->>>>>>> 42203d7a
 
     def tzname(self):
         return self.tz().tzname(self.time)
 
     def utc_start_time(self):
-<<<<<<< HEAD
         return self.time.astimezone(pytz.utc)  # USE_TZ is True, so time is aware
-=======
-        local_start_time = self.tz().localize(self.time)
-        return local_start_time.astimezone(pytz.utc)
->>>>>>> 42203d7a
 
     def utc_end_time(self):
         return self.time.astimezone(pytz.utc) + self.duration  # USE_TZ is True, so time is aware
 
     def local_start_time(self):
-<<<<<<< HEAD
         return self.time.astimezone(self.tz())
-=======
-        return self.tz().localize(self.time)
->>>>>>> 42203d7a
 
     def local_end_time(self):
         return (self.time.astimezone(pytz.utc) + self.duration).astimezone(self.tz())
