# Copyright The IETF Trust 2007-2020, All Rights Reserved
# -*- coding: utf-8 -*-


# old meeting models can be found in ../proceedings/models.py

import datetime
import io
import os
import random
import re
import string
from collections import namedtuple
from pathlib import Path
from urllib.parse import urljoin

import pytz
from django.conf import settings
from django.core.validators import MinValueValidator, RegexValidator
from django.db import models
from django.db.models import Max, Subquery, OuterRef, TextField, Value, Q
from django.db.models.functions import Coalesce
from django.urls import reverse as urlreverse
from django.utils import timezone
<<<<<<< HEAD
=======
from django.utils.text import slugify
>>>>>>> 81061431
from django.utils.safestring import mark_safe
from django.utils.text import slugify

from ietf.dbtemplate.models import DBTemplate
from ietf.doc.models import Document
from ietf.group.models import Group
from ietf.group.utils import can_manage_materials
from ietf.name.models import (
    MeetingTypeName, TimeSlotTypeName, SessionStatusName, ConstraintName, RoomResourceName,
    ImportantDateName, TimerangeName, SlideSubmissionStatusName, ProceedingsMaterialTypeName,
    SessionPurposeName,
)
from ietf.person.models import Person
from ietf.utils.decorators import memoize
from ietf.utils.fields import MissingOkImageField
from ietf.utils.log import unreachable
from ietf.utils.models import ForeignKey
from ietf.utils.storage import NoLocationMigrationFileSystemStorage
from ietf.utils.text import xslugify
from ietf.utils.timezone import date2datetime
from ietf.utils.validators import (
    MaxImageSizeValidator, WrappedValidator, validate_file_size, validate_mime_type,
    validate_file_extension,
)
<<<<<<< HEAD
=======
from ietf.utils.fields import MissingOkImageField
>>>>>>> 81061431

countries = list(pytz.country_names.items())
countries.sort(key=lambda x: x[1])

timezones = []
for name in pytz.common_timezones:
    tzfn = os.path.join(settings.TZDATA_ICS_PATH, name + ".ics")
    if not os.path.islink(tzfn):
        timezones.append((name, name))
timezones.sort()


# this is used in models to format dates, as the built-in json serializer
# can not deal with them, and the django provided serializer is inaccessible.
from django.utils import datetime_safe
DATE_FORMAT = "%Y-%m-%d"
TIME_FORMAT = "%H:%M:%S"

def fmt_date(o):
    d = datetime_safe.new_date(o)
    return d.strftime(DATE_FORMAT)

class Meeting(models.Model):
    # number is either the number for IETF meetings, or some other
    # identifier for interim meetings/IESG retreats/liaison summits/...
    number = models.CharField(unique=True, max_length=64)
    type = ForeignKey(MeetingTypeName)
    # Date is useful when generating a set of timeslot for this meeting, but
    # is not used to determine date for timeslot instances thereafter, as
    # they have their own datetime field.
    date = models.DateField()
    days = models.IntegerField(default=7, null=False, validators=[MinValueValidator(1)],
        help_text="The number of days the meeting lasts")
    city = models.CharField(blank=True, max_length=255)
    country = models.CharField(blank=True, max_length=2, choices=countries)
    # We can't derive time-zone from country, as there are some that have
    # more than one timezone, and the pytz module doesn't provide timezone
    # lookup information for all relevant city/country combinations.
    time_zone = models.CharField(max_length=255, choices=timezones, default='UTC')
    idsubmit_cutoff_day_offset_00 = models.IntegerField(blank=True,
        default=settings.IDSUBMIT_DEFAULT_CUTOFF_DAY_OFFSET_00,
        help_text = "The number of days before the meeting start date when the submission of -00 drafts will be closed.")
    idsubmit_cutoff_day_offset_01 = models.IntegerField(blank=True,
        default=settings.IDSUBMIT_DEFAULT_CUTOFF_DAY_OFFSET_01,
        help_text = "The number of days before the meeting start date when the submission of -01 drafts etc. will be closed.")        
    idsubmit_cutoff_time_utc  = models.DurationField(blank=True,
        default=settings.IDSUBMIT_DEFAULT_CUTOFF_TIME_UTC,
        help_text = "The time of day (UTC) after which submission will be closed.  Use for example 23:59:59.")
    idsubmit_cutoff_warning_days  = models.DurationField(blank=True,
        default=settings.IDSUBMIT_DEFAULT_CUTOFF_WARNING_DAYS,
        help_text = "How long before the 00 cutoff to start showing cutoff warnings.  Use for example '21' or '21 days'.")
    submission_start_day_offset = models.IntegerField(blank=True,
        default=settings.MEETING_MATERIALS_DEFAULT_SUBMISSION_START_DAYS,
        help_text = "The number of days before the meeting start date after which meeting materials will be accepted.")
    submission_cutoff_day_offset = models.IntegerField(blank=True,
        default=settings.MEETING_MATERIALS_DEFAULT_SUBMISSION_CUTOFF_DAYS,
        help_text = "The number of days after the meeting start date in which new meeting materials will be accepted.")
    submission_correction_day_offset = models.IntegerField(blank=True,
        default=settings.MEETING_MATERIALS_DEFAULT_SUBMISSION_CORRECTION_DAYS,
        help_text = "The number of days after the meeting start date in which updates to existing meeting materials will be accepted.")
    venue_name = models.CharField(blank=True, max_length=255)
    venue_addr = models.TextField(blank=True)
    break_area = models.CharField(blank=True, max_length=255)
    reg_area = models.CharField(blank=True, max_length=255)
    agenda_info_note = models.TextField(blank=True, help_text="Text in this field will be placed at the top of the html agenda page for the meeting.  HTML can be used, but will not be validated.")
    agenda_warning_note = models.TextField(blank=True, help_text="Text in this field will be placed more prominently at the top of the html agenda page for the meeting.  HTML can be used, but will not be validated.")
    schedule   = ForeignKey('Schedule',null=True,blank=True, related_name='+')
    session_request_lock_message = models.CharField(blank=True,max_length=255) # locked if not empty
    proceedings_final = models.BooleanField(default=False, help_text="Are the proceedings for this meeting complete?")
    acknowledgements = models.TextField(blank=True, help_text="Acknowledgements for use in meeting proceedings.  Use ReStructuredText markup.")
    overview = ForeignKey(DBTemplate, related_name='overview', null=True, editable=False)
    show_important_dates = models.BooleanField(default=False)
    attendees = models.IntegerField(blank=True, null=True, default=None,
                                    help_text="Number of Attendees for backfilled meetings, leave it blank for new meetings, and then it is calculated from the registrations")
    group_conflict_types = models.ManyToManyField(
        ConstraintName, blank=True, limit_choices_to=dict(is_group_conflict=True),
        help_text='Types of scheduling conflict between groups to consider')

    def __str__(self):
        if self.type_id == "ietf":
            return u"IETF-%s" % (self.number)
        else:
            return self.number

    def get_meeting_date (self,offset):
        return self.date + datetime.timedelta(days=offset)

    def end_date(self):
        return self.get_meeting_date(self.days-1)

    def end_datetime(self):
        """Datetime of the first instant _after_ the meeting's last day"""
        return self.tz().localize(
            datetime.datetime.combine(self.get_meeting_date(self.days), datetime.time())
        )
    def get_00_cutoff(self):
        start_date = datetime.datetime(year=self.date.year, month=self.date.month, day=self.date.day, tzinfo=pytz.utc)
        importantdate = self.importantdate_set.filter(name_id='idcutoff').first()
        if not importantdate:
            importantdate = self.importantdate_set.filter(name_id='00cutoff').first()
        if importantdate:
            cutoff_date = importantdate.date
        else:
            cutoff_date = start_date + datetime.timedelta(days=ImportantDateName.objects.get(slug='idcutoff').default_offset_days)
        cutoff_time = date2datetime(cutoff_date) + self.idsubmit_cutoff_time_utc
        return cutoff_time

    def get_01_cutoff(self):
        start_date = datetime.datetime(year=self.date.year, month=self.date.month, day=self.date.day, tzinfo=pytz.utc)
        importantdate = self.importantdate_set.filter(name_id='idcutoff').first()
        if not importantdate:
            importantdate = self.importantdate_set.filter(name_id='01cutoff').first()
        if importantdate:
            cutoff_date = importantdate.date
        else:
            cutoff_date = start_date + datetime.timedelta(days=ImportantDateName.objects.get(slug='idcutoff').default_offset_days)
        cutoff_time = date2datetime(cutoff_date) + self.idsubmit_cutoff_time_utc
        return cutoff_time

    def get_reopen_time(self):
        start_date = datetime.datetime(year=self.date.year, month=self.date.month, day=self.date.day)
        local_tz = pytz.timezone(self.time_zone)
        local_date = local_tz.localize(start_date)
        cutoff = self.get_00_cutoff()
        if cutoff.date() == start_date:
            # no cutoff, so no local-time re-open
            reopen_time = cutoff
        else:
            # reopen time is in local timezone.  May need policy change??  XXX
            reopen_time = local_date + self.idsubmit_cutoff_time_utc
        return reopen_time

    @classmethod
    def get_current_meeting(cls, type="ietf"):
        return cls.objects.filter(type=type, date__gte=timezone.now()-datetime.timedelta(days=7) ).order_by('date').first()

    def get_first_cut_off(self):
        return self.get_00_cutoff()

    def get_second_cut_off(self):
        return self.get_01_cutoff()

    def get_ietf_monday(self):
        for offset in range(self.days):
            date = self.date+datetime.timedelta(days=offset)
            if date.weekday() == 0:     # Monday is 0
                return date

    def get_materials_path(self):
        return os.path.join(settings.AGENDA_PATH,self.number)
    
    # the various dates are currently computed
    def get_submission_start_date(self):
        return self.date - datetime.timedelta(days=self.submission_start_day_offset)
    def get_submission_cut_off_date(self):
        importantdate = self.importantdate_set.filter(name_id='procsub').first()
        if importantdate:
            return importantdate.date
        else:
            return self.date + datetime.timedelta(days=self.submission_cutoff_day_offset)

    def get_submission_correction_date(self):
        importantdate = self.importantdate_set.filter(name_id='revsub').first()
        if importantdate:
            return importantdate.date
        else:
            return self.date + datetime.timedelta(days=self.submission_correction_day_offset)

    def enabled_constraint_names(self):
        return ConstraintName.objects.filter(
            Q(is_group_conflict=False)  # any non-group-conflict constraints
            | Q(is_group_conflict=True, meeting=self)  # or specifically enabled for this meeting
        )

    def enabled_constraints(self):
        return self.constraint_set.filter(name__in=self.enabled_constraint_names())

    def get_schedule_by_name(self, name):
        return self.schedule_set.filter(name=name).first()

    def get_number(self):
        "Return integer meeting number for ietf meetings, rather than strings."
        if self.number.isdigit():
            return int(self.number)
        else:
            return None

    def get_proceedings_materials(self):
        """Get proceedings materials"""
        return self.proceedings_materials.filter(
            document__states__slug='active', document__states__type_id='procmaterials'
        ).order_by('type__order')

    def get_attendance(self):
        """Get the meeting attendance from the MeetingRegistrations

        Returns a NamedTuple with onsite and online attributes. Returns None if the record is unavailable
        for this meeting.
        """
        number = self.get_number()
        if number is None or number < 110:
            return None
        Attendance = namedtuple('Attendance', 'onsite online')
        return Attendance(
            onsite=Person.objects.filter(
                meetingregistration__meeting=self,
                meetingregistration__attended=True,
                meetingregistration__reg_type__contains='in_person',
            ).distinct().count(),
            online=Person.objects.filter(
                meetingregistration__meeting=self,
                meetingregistration__attended=True,
                meetingregistration__reg_type__contains='remote',
            ).distinct().count(),
        )

    @property
    def proceedings_format_version(self):
        """Indicate version of proceedings that should be used for this meeting

        Only makes sense for IETF meeting. Returns None for any meeting without a purely numeric number.

        Uses settings.PROCEEDINGS_VERSION_CHANGES. Versions start at 1. Entries
        in the array are the first meeting number using each version.
        """
        if not hasattr(self, '_proceedings_format_version'):
            if not self.number.isdigit():
                version = None  # no version for non-IETF meeting
            else:
                version = len(settings.PROCEEDINGS_VERSION_CHANGES)  # start assuming latest version
                mtg_number = self.get_number()
                # Find the index of the first entry in the version change array that
                # is >= this meeting's number. The first entry in the array is 0, so the
                # version is always >= 1 for positive meeting numbers.
                for vers, threshold in enumerate(settings.PROCEEDINGS_VERSION_CHANGES):
                    if mtg_number < threshold:
                        version = vers
                        break
            self._proceedings_format_version = version  # save this for later
        return self._proceedings_format_version

    @property
    def session_constraintnames(self):
        """Gets a list of the constraint names that should be used for this meeting

        Anticipated that this will soon become a many-to-many relationship with ConstraintName
        (see issue #2770). Making this a @property allows use of the .all(), .filter(), etc,
        so that other code should not need changes when this is replaced.
        """
        try:
            mtg_num = int(self.number)
        except ValueError:
            mtg_num = None  # should not come up, but this method should not fail
        if mtg_num is None or mtg_num >= 106:
            # These meetings used the old 'conflic?' constraint types labeled as though
            # they were the new types.
            slugs = ('chair_conflict', 'tech_overlap', 'key_participant')
        else:
            slugs = ('conflict', 'conflic2', 'conflic3')
        return ConstraintName.objects.filter(slug__in=slugs)

    def base_url(self):
        return "/meeting/%s" % (self.number, )

    def build_timeslices(self):
        """Get unique day/time/timeslot data for meeting
        
        Returns a list of days, time intervals for each day, and timeslots for each day,
        with repeated days/time intervals removed. Ignores timeslots that do not have a
        location. The slots return value contains only one TimeSlot for each distinct
        time interval.
        """
        days = []          # the days of the meetings
        time_slices = {}   # the times on each day
        slots = {}

        for ts in self.timeslot_set.all():
            if ts.location_id is None:
                continue
            ymd = ts.local_start_time().date()
            if ymd not in time_slices:
                time_slices[ymd] = []
                slots[ymd] = []
                days.append(ymd)

            if ymd in time_slices:
                # only keep unique entries
                if [ts.local_start_time(), ts.local_end_time(), ts.duration.seconds] not in time_slices[ymd]:
                    time_slices[ymd].append([ts.local_start_time(), ts.local_end_time(), ts.duration.seconds])
                    slots[ymd].append(ts)

        days.sort()
        for ymd in time_slices:
            # Make sure these sort the same way
            time_slices[ymd].sort()
            slots[ymd].sort(key=lambda x: (x.local_start_time(), x.duration))
        return days,time_slices,slots

    # this functions makes a list of timeslices and rooms, and
    # makes sure that all schedules have all of them.
#    def create_all_timeslots(self):
#        alltimeslots = self.timeslot_set.all()
#        for sched in self.schedule_set.all():
#            ts_hash = {}
#            for ss in sched.assignments.all():
#                ts_hash[ss.timeslot] = ss
#            for ts in alltimeslots:
#                if not (ts in ts_hash):
#                    SchedTimeSessAssignment.objects.create(schedule = sched,
#                                                    timeslot = ts)

    def tz(self):
        if not hasattr(self, '_cached_tz'):
            self._cached_tz = pytz.timezone(self.time_zone) if self.time_zone else pytz.utc
        return self._cached_tz

    def vtimezone(self):
        try:
            tzfn = os.path.join(settings.TZDATA_ICS_PATH, self.time_zone + ".ics")
            if os.path.exists(tzfn):
                with io.open(tzfn) as tzf:
                    icstext = tzf.read()
                vtimezone = re.search("(?sm)(\nBEGIN:VTIMEZONE.*\nEND:VTIMEZONE\n)", icstext).group(1).strip()
                if vtimezone:
                    vtimezone += "\n"
                return vtimezone
        except IOError:
            pass

    def set_official_schedule(self, schedule):
        if self.schedule != schedule:
            self.schedule = schedule
            self.save()

    def updated(self):
        # should be Meeting.modified, but we don't have that
        min_time = pytz.utc.localize(datetime.datetime(1970, 1, 1, 0, 0, 0))
        timeslots_updated = self.timeslot_set.aggregate(Max('modified'))["modified__max"] or min_time
        sessions_updated = self.session_set.aggregate(Max('modified'))["modified__max"] or min_time
        assignments_updated = min_time
        if self.schedule:
            assignments_updated = SchedTimeSessAssignment.objects.filter(schedule__in=[self.schedule, self.schedule.base if self.schedule else None]).aggregate(Max('modified'))["modified__max"] or min_time
        return max(timeslots_updated, sessions_updated, assignments_updated)

    @memoize
    def previous_meeting(self):
        return Meeting.objects.filter(type_id=self.type_id,date__lt=self.date).order_by('-date').first()

    class Meta:
        ordering = ["-date", "-id"]
        indexes = [
            models.Index(fields=['-date', '-id']),
        ]

# === Rooms, Resources, Floorplans =============================================

class ResourceAssociation(models.Model):
    name = ForeignKey(RoomResourceName)
    icon = models.CharField(max_length=64)       # icon to be found in /static/img
    desc = models.CharField(max_length=256)

    def __str__(self):
        return self.desc


class Room(models.Model):
    meeting = ForeignKey(Meeting)
    modified = models.DateTimeField(auto_now=True)
    name = models.CharField(max_length=255)
    functional_name = models.CharField(max_length=255, blank = True)
    capacity = models.IntegerField(null=True, blank=True)
    resources = models.ManyToManyField(ResourceAssociation, blank = True)
    session_types = models.ManyToManyField(TimeSlotTypeName, blank = True)
    # floorplan-related properties
    floorplan = ForeignKey('FloorPlan', null=True, blank=True, default=None)
    # floorplan: room pixel position : (0,0) is top left of image, (xd, yd)
    # is room width, height.
    x1 = models.SmallIntegerField(null=True, blank=True, default=None)
    y1 = models.SmallIntegerField(null=True, blank=True, default=None)
    x2 = models.SmallIntegerField(null=True, blank=True, default=None)
    y2 = models.SmallIntegerField(null=True, blank=True, default=None)
    # end floorplan-related stuff

    def __str__(self):
        return u"%s size: %s" % (self.name, self.capacity)

    def delete_timeslots(self):
        for ts in self.timeslot_set.all():
            ts.sessionassignments.all().delete()
            ts.delete()

    def create_timeslots(self):
        days, time_slices, slots  = self.meeting.build_timeslices()
        for day in days:
            for ts in slots[day]:
                TimeSlot.objects.create(type_id=ts.type_id,
                                    meeting=self.meeting,
                                    name=ts.name,
                                    time=ts.time,
                                    location=self,
                                    duration=ts.duration)
        #self.meeting.create_all_timeslots()

    def dom_id(self):
        return "room%u" % (self.pk)

    # floorplan support
    def floorplan_url(self):
        mtg_num = self.meeting.get_number()
        if not mtg_num:
            return None
        elif self.floorplan:
            base_url = urlreverse('ietf.meeting.views.floor_plan', kwargs=dict(num=mtg_num))
        else:
            return None
        return f'{base_url}?room={xslugify(self.name)}'

    def left(self):
        return min(self.x1, self.x2) if (self.x1 and self.x2) else 0
    def top(self):
        return min(self.y1, self.y2) if (self.y1 and self.y2) else 0
    def right(self):
        return max(self.x1, self.x2) if (self.x1 and self.x2) else 0
    def bottom(self):
        return max(self.y1, self.y2) if (self.y1 and self.y2) else 0
    def functional_display_name(self):
        if not self.functional_name:
            return ""
        if 'breakout' in self.functional_name.lower():
            return ""
        if self.functional_name[0].isdigit():
            return ""
        return self.functional_name
    # audio stream support
    def audio_stream_url(self):
        urlresources = [ur for ur in self.urlresource_set.all() if ur.name_id == 'audiostream']
        return urlresources[0].url if urlresources else None
    def video_stream_url(self):
        urlresources = [ur for ur in self.urlresource_set.all() if ur.name_id in ['meetecho']]
        return urlresources[0].url if urlresources else None
    def onsite_tool_url(self):
        urlresources = [ur for ur in self.urlresource_set.all() if ur.name_id in ['meetecho_onsite']]
        return urlresources[0].url if urlresources else None
    def webex_url(self):
        urlresources = [ur for ur in self.urlresource_set.all() if ur.name_id in ['webex']]
        return urlresources[0].url if urlresources else None
    #
    class Meta:
        ordering = ["-id"]


class UrlResource(models.Model):
    "For things like audio stream urls, meetecho stream urls"
    name    = ForeignKey(RoomResourceName)
    room    = ForeignKey(Room)
    url     = models.URLField(null=True, blank=True)

def floorplan_path(instance, filename):
    root, ext = os.path.splitext(filename)
    return "%s/floorplan-%s-%s%s" % (settings.FLOORPLAN_MEDIA_DIR, instance.meeting.number, xslugify(instance.name), ext)

class FloorPlan(models.Model):
    name    = models.CharField(max_length=255)
    short   = models.CharField(max_length=3, default='')
    modified= models.DateTimeField(auto_now=True)
    meeting = ForeignKey(Meeting)
    order   = models.SmallIntegerField()
    image   = models.ImageField(storage=NoLocationMigrationFileSystemStorage(), upload_to=floorplan_path, blank=True, default=None)
    #
    class Meta:
        ordering = ['-id',]
    #
    def __str__(self):
        return u'floorplan-%s-%s' % (self.meeting.number, xslugify(self.name))

# === Schedules, Sessions, Timeslots and Assignments ===========================

class TimeSlot(models.Model):
    """
    Everything that would appear on the meeting agenda of a meeting is
    mapped to a timeslot, including breaks. Sessions are connected to
    TimeSlots during scheduling.
    """
    meeting = ForeignKey(Meeting)
    type = ForeignKey(TimeSlotTypeName)
    name = models.CharField(max_length=255)
    time = models.DateTimeField()
    duration = models.DurationField(default=datetime.timedelta(0))
    location = ForeignKey(Room, blank=True, null=True)
    show_location = models.BooleanField(default=True, help_text="Show location in agenda.")
    sessions = models.ManyToManyField('Session', related_name='slots', through='SchedTimeSessAssignment', blank=True, help_text="Scheduled session, if any.")
    modified = models.DateTimeField(auto_now=True)
    #

    @property
    def session(self):
        if not hasattr(self, "_session_cache"):
            self._session_cache = self.sessions.filter(timeslotassignments__schedule__in=[self.meeting.schedule, self.meeting.schedule.base if self.meeting else None]).first()
        return self._session_cache

    @property
    def time_desc(self):
        return "%s-%s" % (self.time.strftime("%H%M"), (self.time + self.duration).strftime("%H%M"))

    def meeting_date(self):
        return self.time.date()

    def registration(self):
        # below implements a object local cache
        # it tries to find a timeslot of type registration which starts at the same time as this slot
        # so that it can be shown at the top of the agenda.
        if not hasattr(self, '_reg_info'):
            try:
                self._reg_info = TimeSlot.objects.get(meeting=self.meeting, time__month=self.time.month, time__day=self.time.day, type="reg")
            except TimeSlot.DoesNotExist:
                self._reg_info = None
        return self._reg_info

    def __str__(self):
        location = self.get_location()
        if not location:
            location = u"(no location)"

        return u"%s: %s-%s %s, %s" % (self.meeting.number, self.time.strftime("%m-%d %H:%M"), (self.time + self.duration).strftime("%H:%M"), self.name, location)

    def end_time(self):
        return self.time + self.duration

    def get_hidden_location(self):
        if not hasattr(self, '_cached_hidden_location'):
            location = self.location
            if location:
                location = location.name
            elif self.type_id == "reg":
                location = self.meeting.reg_area
            elif self.type_id == "break":
                location = self.meeting.break_area
            self._cached_hidden_location = location
        return self._cached_hidden_location

    def get_location(self):
        return self.get_hidden_location() if self.show_location else ""

    def get_functional_location(self):
        name_parts = []
        room = self.location
        if room and room.functional_name:
            name_parts.append(room.functional_name)
        location = self.get_hidden_location()
        if location:
            name_parts.append(location)
        return ' - '.join(name_parts)

    def get_html_location(self):
        if not hasattr(self, '_cached_html_location'):
            self._cached_html_location = self.get_location()
            if len(self._cached_html_location) > 8:
                self._cached_html_location = mark_safe(self._cached_html_location.replace('/', '/<wbr>'))
            else:
                self._cached_html_location = mark_safe(self._cached_html_location.replace(' ', '&nbsp;'))
        return self._cached_html_location

    def tz(self):
<<<<<<< HEAD
        return self.meeting.tz()
=======
        if not hasattr(self, '_cached_tz'):
            self._cached_tz = pytz.timezone(self.meeting.time_zone)
        return self._cached_tz
>>>>>>> 81061431

    def tzname(self):
        return self.tz().tzname(self.time)

    def utc_start_time(self):
<<<<<<< HEAD
        return self.time.astimezone(pytz.utc)  # USE_TZ is True, so time is UTC
=======
        local_start_time = self.tz().localize(self.time)
        return local_start_time.astimezone(pytz.utc)
>>>>>>> 81061431

    def utc_end_time(self):
        return self.time.astimezone(pytz.utc) + self.duration  # USE_TZ is True, so time is UTC

    def local_start_time(self):
<<<<<<< HEAD
        return self.time.astimezone(self.tz())
=======
        return self.tz().localize(self.time)
>>>>>>> 81061431

    def local_end_time(self):
        return (self.time + self.duration).astimezone(self.tz())

    @property
    def js_identifier(self):
        # this returns a unique identifier that is js happy.
        #  {{s.timeslot.time|date:'Y-m-d'}}_{{ s.timeslot.time|date:'Hi' }}"
        # also must match:
        #  {{r|slugify}}_{{day}}_{{slot.0|date:'Hi'}}
        dom_id="ts%u" % (self.pk)
        if self.location is not None:
            dom_id = self.location.dom_id()
        return "%s_%s_%s" % (dom_id, self.time.strftime('%Y-%m-%d'), self.time.strftime('%H%M'))

    def delete_concurrent_timeslots(self):
        """Delete all timeslots which are in the same time as this slot"""
        # can not include duration in filter, because there is no support
        # for having it a WHERE clause.
        # below will delete self as well.
        for ts in self.meeting.timeslot_set.filter(time=self.time).all():
            if ts.duration!=self.duration:
                continue

            # now remove any schedule that might have been made to this
            # timeslot.
            ts.sessionassignments.all().delete()
            ts.delete()

    """
    Find a timeslot that comes next, in the same room.   It must be on the same day,
    and it must have a gap of less than 11 minutes. (10 is the spec)
    """
    @property
    def slot_to_the_right(self):
        return self.meeting.timeslot_set.filter(
            location = self.location,       # same room!
            type     = self.type,           # must be same type (usually session)
            time__gt = self.time + self.duration,  # must be after this session
            time__lt = self.time + self.duration + datetime.timedelta(seconds=11*60)).first()

    class Meta:
        ordering = ["-time", "-id"]
        indexes = [
            models.Index(fields=['-time', '-id']),
        ]


# end of TimeSlot

class Schedule(models.Model):
    """
    Each person may have multiple schedules saved.
    A Schedule may be made visible, which means that it will show up in
    public drop down menus, etc.  It may also be made public, which means
    that someone who knows about it by name/id would be able to reference
    it.  A non-visible, public schedule might be passed around by the
    Secretariat to IESG members for review.  Only the owner may edit the
    schedule, others may copy it
    """
    meeting  = ForeignKey(Meeting, null=True, related_name='schedule_set')
    name     = models.CharField(max_length=64, blank=False, help_text="Letters, numbers and -:_ allowed.", validators=[RegexValidator(r'^[A-Za-z0-9-:_]*$')])
    owner    = ForeignKey(Person)
    visible  = models.BooleanField("Show in agenda list", default=True, help_text="Show in the list of possible agendas for the meeting.")
    public   = models.BooleanField(default=True, help_text="Allow others to see this agenda.")
    badness  = models.IntegerField(null=True, blank=True)
    notes    = models.TextField(blank=True)
    origin   = ForeignKey('Schedule', blank=True, null=True, on_delete=models.SET_NULL, related_name="+")
    base     = ForeignKey('Schedule', blank=True, null=True, on_delete=models.SET_NULL,
                          help_text="Sessions scheduled in the base schedule show up in this schedule too.", related_name="derivedschedule_set",
                          limit_choices_to={'base': None}) # prevent the inheritance from being more than one layer deep (no recursion)

    def __str__(self):
        return u"%s:%s(%s)" % (self.meeting, self.name, self.owner)

    def base_url(self):
        return "/meeting/%s/agenda/%s/%s" % (self.meeting.number, self.owner_email(), self.name)

    # temporary property to pacify the places where Schedule.assignments is used
#    @property
#    def schedtimesessassignment_set(self):
#        return self.assignments
# 
#     def url_edit(self):
#         return "/meeting/%s/agenda/%s/edit" % (self.meeting.number, self.name)
#
#     @property
#     def relurl_edit(self):
#         return self.url_edit("")

    def owner_email(self):
        return self.owner.email_address() or "noemail"

    @property
    def is_official(self):
        return (self.meeting.schedule == self)

    @property
    def is_official_record(self):
        return (self.is_official and
                self.meeting.end_date() <= datetime.date.today() )

    # returns a dictionary {group -> [schedtimesessassignment+]}
    # and it has [] if the session is not placed.
    # if there is more than one session for that group,
    # then a list of them is returned (always a list)
    @property
    def official_token(self):
        if self.is_official:
            return "official"
        else:
            return "unofficial"

    def delete_assignments(self):
        self.assignments.all().delete()

    @property
    def qs_assignments_with_sessions(self):
        return self.assignments.filter(session__isnull=False)

    def qs_timeslots_in_use(self):
        """Get QuerySet containing timeslots used by the schedule"""
        return TimeSlot.objects.filter(sessionassignments__schedule=self)

    def qs_sessions_scheduled(self):
        """Get QuerySet containing sessions assigned to timeslots by this schedule"""
        return Session.objects.filter(timeslotassignments__schedule=self)

    def delete_schedule(self):
        self.assignments.all().delete()
        self.delete()

# to be renamed SchedTimeSessAssignments (stsa)
class SchedTimeSessAssignment(models.Model):
    """
    This model provides an N:M relationship between Session and TimeSlot.
    Each relationship is attached to the named schedule, which is owned by
    a specific person/user.
    """
    timeslot = ForeignKey('TimeSlot', null=False, blank=False, related_name='sessionassignments')
    session  = ForeignKey('Session', null=True, default=None, related_name='timeslotassignments', help_text="Scheduled session.")
    schedule = ForeignKey('Schedule', null=False, blank=False, related_name='assignments')
    extendedfrom = ForeignKey('self', null=True, default=None, help_text="Timeslot this session is an extension of.")
    modified = models.DateTimeField(auto_now=True)
    notes    = models.TextField(blank=True)
    badness  = models.IntegerField(default=0, blank=True, null=True)
    pinned   = models.BooleanField(default=False, help_text="Do not move session during automatic placement.")

    class Meta:
        ordering = ["timeslot__time", "timeslot__type__slug", "session__group__parent__name", "session__group__acronym", "session__name", ]

    def __str__(self):
        return u"%s [%s<->%s]" % (self.schedule, self.session, self.timeslot)

    @property
    def room_name(self):
        return self.timeslot.location.name if self.timeslot and self.timeslot.location else None

    @property
    def acronym(self):
        if self.session and self.session.group:
            return self.session.group.acronym

    @property
    def slot_to_the_right(self):
        s = self.timeslot.slot_to_the_right
        if s:
            return self.schedule.assignments.filter(timeslot=s).first()
        else:
            return None

    def meeting(self):
        """Get the meeting to which this assignment belongs"""
        return self.session.meeting

    def slot_type(self):
        """Get the TimeSlotTypeName that applies to this assignment"""
        return self.timeslot.type

    def slug(self):
        """Return sensible id string for session, e.g. suitable for use as HTML anchor."""
        components = []

        components.append(self.schedule.meeting.number)

        if not self.timeslot:
            components.append("unknown")

        if not self.session or not (getattr(self.session, "historic_group", None) or self.session.group):
            components.append("unknown")
        else:
            components.append(self.timeslot.time.strftime("%Y-%m-%d-%a-%H%M"))

            g = getattr(self.session, "historic_group", None) or self.session.group

            if self.timeslot.type.slug in ('break', 'reg', 'other'):
                components.append(g.acronym)
                components.append(slugify(self.session.name))

            if self.timeslot.type.slug in ('regular', 'plenary'):
                if self.timeslot.type.slug == "plenary":
                    components.append("1plenary")
                else:
                    p = getattr(g, "historic_parent", None) or g.parent
                    if p and p.type_id in ("area", "irtf", 'ietf'):
                        components.append(p.acronym)

                components.append(g.acronym)

        return "-".join(components).lower()


class BusinessConstraint(models.Model):
    """
    Constraints on the scheduling that apply across all qualifying
    sessions in all meetings. Used by the ScheduleGenerator.
    """
    slug = models.CharField(max_length=32, primary_key=True)
    name = models.CharField(max_length=255)
    penalty = models.IntegerField(default=0, help_text="The penalty for violating this kind of constraint; for instance 10 (small penalty) or 10000 (large penalty)")

    
class Constraint(models.Model):
    """
    Specifies a constraint on the scheduling.
    These constraints apply to a specific group during a specific meeting.

    Available types are:
    - conflict/conflic2/conflic3: a conflict between source and target WG/session,
      with varying priority. The first is used for a chair conflict, the second for
      technology overlap, third for key person conflict
    - bethere: a constraint between source WG and a particular person
    - timerange: can not meet during these times
    - time_relation: preference for a time difference between sessions
    - wg_adjacent: request for source WG to be adjacent (directly before or after,
      no breaks, same room) the target WG

    In the schedule editor, run-time, a couple non-persistent ConstraintName instances
    are created for rendering purposes. This is done in
    meeting.utils.preprocess_constraints_for_meeting_schedule_editor(). This adds:
    - joint_with_groups
    - responsible_ad
    """
    TIME_RELATION_CHOICES = (
        ('subsequent-days', 'Schedule the sessions on subsequent days'),
        ('one-day-seperation', 'Leave at least one free day in between the two sessions'),
    )
    meeting = ForeignKey(Meeting)
    source = ForeignKey(Group, related_name="constraint_source_set")
    target = ForeignKey(Group, related_name="constraint_target_set", null=True)
    person = ForeignKey(Person, null=True, blank=True)
    name   = ForeignKey(ConstraintName)
    time_relation = models.CharField(max_length=200, choices=TIME_RELATION_CHOICES, blank=True)
    timeranges = models.ManyToManyField(TimerangeName)

    active_status = None

    def __str__(self):
        return u"%s %s target=%s person=%s" % (self.source, self.name.name.lower(), self.target, self.person)

    def brief_display(self):
        if self.name.slug == "wg_adjacent":
            return "Adjacent with %s" % self.target.acronym
        elif self.name.slug == "time_relation":
            return self.get_time_relation_display()
        elif self.name.slug == "timerange":
            timeranges_str = ", ".join([t.desc for t in self.timeranges.all()])
            return "Can't meet %s" % timeranges_str
        elif self.target and self.person:
            return "%s ; %s" % (self.target.acronym, self.person)
        elif self.target and not self.person:
            return "%s " % (self.target.acronym)
        elif not self.target and self.person:
            return "%s " % (self.person)


class SessionPresentation(models.Model):
    session = ForeignKey('Session')
    document = ForeignKey(Document)
    rev = models.CharField(verbose_name="revision", max_length=16, null=True, blank=True)
    order = models.PositiveSmallIntegerField(default=0)

    class Meta:
        db_table = 'meeting_session_materials'
        ordering = ('order',)
        unique_together = (('session', 'document'),)

    def __str__(self):
        return u"%s -> %s-%s" % (self.session, self.document.name, self.rev)

constraint_cache_uses = 0
constraint_cache_initials = 0

class SessionQuerySet(models.QuerySet):
    def with_current_status(self):
        """Annotate session with its current status
        
        Adds current_status, containing the text representation of the status.
        """
        return self.annotate(
            # coalesce with '' to avoid nulls which give funny
            # results, e.g. .exclude(current_status='canceled') also
            # skips rows with null in them
            current_status=Coalesce(
                Subquery(
                    SchedulingEvent.objects.filter(
                        session=OuterRef('pk')
                    ).order_by(
                        '-time', '-id'
                    ).values('status')[:1]),
                Value(''), 
                output_field=TextField()),
        )

    def with_requested_by(self):
        """Annotate session with requested_by field
        
        Adds requested_by field - pk of the Person who made the request
        """
        return self.annotate(
            requested_by=Subquery(
                SchedulingEvent.objects.filter(
                    session=OuterRef('pk')
                ).order_by(
                    'time', 'id'
                ).values('by')[:1]),
        )

    def with_requested_time(self):
        """Annotate session with requested_time field"""
        return self.annotate(
            requested_time=Subquery(
                SchedulingEvent.objects.filter(
                    session=OuterRef('pk')
                ).order_by(
                    'time', 'id'
                ).values('time')[:1]),
        )

    def not_canceled(self):
        """Queryset containing all sessions not canceled
                
        Results annotated with current_status
        """
        return self.with_current_status().exclude(current_status__in=Session.CANCELED_STATUSES)

    def not_deleted(self):
        """Queryset containing all sessions not deleted

        Results annotated with current_status
        """
        return self.with_current_status().exclude(current_status='deleted')

    def that_can_meet(self):
        """Queryset containing sessions that can meet
        
        Results annotated with current_status
        """
        return self.with_current_status().exclude(
            current_status__in=['notmeet', 'disappr', 'deleted', 'apprw']
        ).filter(
            type__slug='regular'
        )

    def requests(self):
        """Queryset containing sessions that may be handled as requests"""
        return self.exclude(
            type__in=('offagenda', 'reserved', 'unavail')
        )

class Session(models.Model):
    """Session records that a group should have a session on the
    meeting (time and location is stored in a TimeSlot) - if multiple
    timeslots are needed, multiple sessions will have to be created.
    Training sessions and similar are modeled by filling in a
    responsible group (e.g. Edu team) and filling in the name."""
    objects = SessionQuerySet.as_manager()  # sets default query manager
    meeting = ForeignKey(Meeting)
    name = models.CharField(blank=True, max_length=255, help_text="Name of session, in case the session has a purpose rather than just being a group meeting.")
    short = models.CharField(blank=True, max_length=32, help_text="Short version of 'name' above, for use in filenames.")
    purpose = ForeignKey(SessionPurposeName, null=False, help_text='Purpose of the session')
    type = ForeignKey(TimeSlotTypeName)
    group = ForeignKey(Group)    # The group type historically determined the session type.  BOFs also need to be added as a group. Note that not all meeting requests have a natural group to associate with.
    joint_with_groups = models.ManyToManyField(Group, related_name='sessions_joint_in',blank=True)
    attendees = models.IntegerField(null=True, blank=True)
    agenda_note = models.CharField(blank=True, max_length=255)
    requested_duration = models.DurationField(default=datetime.timedelta(0))
    comments = models.TextField(blank=True)
    scheduled = models.DateTimeField(null=True, blank=True)
    modified = models.DateTimeField(auto_now=True)
    remote_instructions = models.CharField(blank=True,max_length=1024)
    on_agenda = models.BooleanField(default=True, help_text='Is this session visible on the meeting agenda?')

    tombstone_for = models.ForeignKey('Session', blank=True, null=True, help_text="This session is the tombstone for a session that was rescheduled", on_delete=models.CASCADE)

    materials = models.ManyToManyField(Document, through=SessionPresentation, blank=True)
    resources = models.ManyToManyField(ResourceAssociation, blank=True)

    unique_constraints_dict = None

    CANCELED_STATUSES = ['canceled', 'canceledpa']
    
    # Should work on how materials are captured so that deleted things are no longer associated with the session
    # (We can keep the information about something being added to and removed from a session in the document's history)
    def get_material(self, material_type, only_one):
        if hasattr(self, "prefetched_active_materials"):
            l = [d for d in self.prefetched_active_materials if d.type_id == material_type]
            for d in l:
                d.meeting_related = lambda: True
        else:
            l = self.materials.filter(type=material_type).exclude(states__type=material_type, states__slug='deleted').order_by('sessionpresentation__order')

        if only_one:
            if l:
                return l[0]
            else:
                return None
        else:
            return l

    def agenda(self):
        if not hasattr(self, "_agenda_cache"):
            self._agenda_cache = self.get_material("agenda", only_one=True)
        return self._agenda_cache

    def minutes(self):
        if not hasattr(self, '_cached_minutes'):
            self._cached_minutes = self.get_material("minutes", only_one=True)
        return self._cached_minutes

    def recordings(self):
        return list(self.get_material("recording", only_one=False))

    def bluesheets(self):
        return list(self.get_material("bluesheets", only_one=False))

    def slides(self):
        if not hasattr(self, "_slides_cache"):
            self._slides_cache = list(self.get_material("slides", only_one=False))
        return self._slides_cache

    def drafts(self):
        return list(self.materials.filter(type='draft'))

    # The utilities below are used in the proceedings and materials
    # templates, and should be moved there - then we could also query
    # out the needed information in a few passes and speed up those
    # pages.
    def all_meeting_sessions_for_group(self):
        from ietf.meeting.utils import add_event_info_to_session_qs
        if self.group.features.has_meetings:
            if not hasattr(self, "_all_meeting_sessions_for_group_cache"):
                sessions = [s for s in add_event_info_to_session_qs(self.meeting.session_set.filter(group=self.group,type=self.type)) if s.official_timeslotassignment()]
                self._all_meeting_sessions_for_group_cache = sorted(sessions, key = lambda x: x.official_timeslotassignment().timeslot.time)
            return self._all_meeting_sessions_for_group_cache
        else:
            return [self]

    def order_in_meeting(self):
        if not hasattr(self, '_order_in_meeting'):
            session_list = self.all_meeting_sessions_for_group()
            self._order_in_meeting = session_list.index(self) + 1 if self in session_list else 0
        return self._order_in_meeting

    def all_meeting_sessions_cancelled(self):
        return set(s.current_status for s in self.all_meeting_sessions_for_group()) == {'canceled'}

    def all_meeting_recordings(self):
        recordings = [] # These are not sets because we need to preserve relative ordering or redo the ordering work later
        sessions = self.all_meeting_sessions_for_group()
        for session in sessions:
            recordings.extend([r for r in session.recordings() if r not in recordings])
        return recordings
            
    def all_meeting_bluesheets(self):
        bluesheets = []
        sessions = self.all_meeting_sessions_for_group()
        for session in sessions:
            bluesheets.extend([b for b in session.bluesheets() if b not in bluesheets])
        return bluesheets
            
    def all_meeting_drafts(self):
        drafts = []
        sessions = self.all_meeting_sessions_for_group()
        for session in sessions:
            drafts.extend([d for d in session.drafts() if d not in drafts])
        return drafts

    def all_meeting_agendas(self):
        agendas = []
        sessions = self.all_meeting_sessions_for_group()
        for session in sessions:
            agenda = session.agenda()
            if agenda and agenda not in agendas:
                agendas.append(agenda)
        return agendas
        
    def all_meeting_slides(self):
        slides = []
        sessions = self.all_meeting_sessions_for_group()
        for session in sessions:
            slides.extend([s for s in session.slides() if s not in slides])
        return slides

    def all_meeting_minutes(self):
        minutes = []
        sessions = self.all_meeting_sessions_for_group()
        for session in sessions:
            minutes_doc = session.minutes()
            if minutes_doc and minutes_doc not in minutes:
                minutes.append(minutes_doc)
        return minutes

    def can_manage_materials(self, user):
        return can_manage_materials(user,self.group)

    def is_material_submission_cutoff(self):
        return datetime.date.today() > self.meeting.get_submission_correction_date()
    
    def joint_with_groups_acronyms(self):
        return [group.acronym for group in self.joint_with_groups.all()]

    def __str__(self):
        if self.meeting.type_id == "interim":
            return self.meeting.number

        status_id = None
        if hasattr(self, 'current_status'):
            status_id = self.current_status
        elif self.pk is not None:
            latest_event = SchedulingEvent.objects.filter(session=self.pk).order_by('-time', '-id').first()
            if latest_event:
                status_id = latest_event.status_id

        if status_id in ('canceled','disappr','notmeet','deleted'):
            ss0name = "(%s)" % SessionStatusName.objects.get(slug=status_id).name
        else:
            ss0name = "(unscheduled)"
            ss = self.timeslotassignments.filter(schedule__in=[self.meeting.schedule, self.meeting.schedule.base if self.meeting.schedule else None]).order_by('timeslot__time')
            if ss:
                ss0name = ','.join(x.timeslot.time.strftime("%a-%H%M") for x in ss)
        return "%s: %s %s %s" % (self.meeting, self.group.acronym, self.name, ss0name)

    @property
    def short_name(self):
        if self.name:
            return self.name
        if self.short:
            return self.short
        if self.group:
            return self.group.acronym
        return "req#%u" % (id)

    @property
    def special_request_token(self):
        if self.comments is not None and len(self.comments)>0:
            return "*"
        else:
            return ""

    def docname_token(self):
        sess_mtg = Session.objects.filter(meeting=self.meeting, group=self.group).order_by('pk')
        index = list(sess_mtg).index(self)
        return 'sess%s' % (string.ascii_lowercase[index])

    def docname_token_only_for_multiple(self):
        sess_mtg = Session.objects.filter(meeting=self.meeting, group=self.group).order_by('pk')
        if len(list(sess_mtg)) > 1:
            index = list(sess_mtg).index(self)
            if index < 26:
                token = 'sess%s' % (string.ascii_lowercase[index])
            else:
                token = 'sess%s%s' % (string.ascii_lowercase[index//26],string.ascii_lowercase[index%26])
            return token
        return None
        
    def constraints(self):
        return Constraint.objects.filter(source=self.group, meeting=self.meeting).order_by('name__name', 'target__acronym', 'person__name').prefetch_related("source","target","person")

    def reverse_constraints(self):
        return Constraint.objects.filter(target=self.group, meeting=self.meeting).order_by('name__name')

    def official_timeslotassignment(self):
        return self.timeslotassignments.filter(schedule__in=[self.meeting.schedule, self.meeting.schedule.base if self.meeting.schedule else None]).first()

    @property
    def people_constraints(self):
        return self.group.constraint_source_set.filter(meeting=self.meeting, name='bethere')

    def agenda_text(self):
        doc = self.agenda()
        if doc:
            path = os.path.join(settings.AGENDA_PATH, self.meeting.number, "agenda", doc.uploaded_filename)
            if os.path.exists(path):
                with io.open(path) as f:
                    return f.read()
            else:
                return "No agenda file found"
        else:
            return "The agenda has not been uploaded yet."

    def agenda_file(self):
        if not hasattr(self, '_agenda_file'):
            self._agenda_file = ""

            agenda = self.agenda()
            if not agenda:
                return ""

            # FIXME: uploaded_filename should be replaced with a function that computes filenames when they are of a fixed schema and not uploaded names
            self._agenda_file = "%s/agenda/%s" % (self.meeting.number, agenda.uploaded_filename)
            
        return self._agenda_file

    def chat_room_name(self):
        if self.type_id=='plenary':
            return 'plenary'
        elif hasattr(self, 'historic_group'):
            return self.historic_group.acronym
        else:
            return self.group.acronym

    def chat_room_url(self):
        return settings.CHAT_URL_PATTERN.format(chat_room_name=self.chat_room_name())

    def chat_archive_url(self):
        # datatracker 8.8.0 released on 2022 July 15; before that, fall back to old log URL
        if self.meeting.date <= datetime.date(2022, 7, 15):
            return f'https://www.ietf.org/jabber/logs/{ self.chat_room_name() }?C=M;O=D'
        elif hasattr(settings,'CHAT_ARCHIVE_URL_PATTERN'):
            return settings.CHAT_ARCHIVE_URL_PATTERN.format(chat_room_name=self.chat_room_name())
        else:
            # Zulip has no separate archive
            return self.chat_room_url()

    def notes_id(self):
        note_id_fragment = 'plenary' if self.type.slug == 'plenary' else self.group.acronym
        return f'notes-ietf-{self.meeting.number}-{note_id_fragment}'

    def notes_url(self):
        return urljoin(settings.IETF_NOTES_URL, self.notes_id())

class SchedulingEvent(models.Model):
    session = ForeignKey(Session)
    time = models.DateTimeField(default=timezone.now, help_text="When the event happened")
    status = ForeignKey(SessionStatusName)
    by = ForeignKey(Person)

    def __str__(self):
        return u'%s : %s : %s : %s' % (self.session, self.status, self.time, self.by)

class ImportantDate(models.Model):
    meeting = ForeignKey(Meeting)
    date = models.DateField()
    name = ForeignKey(ImportantDateName)
    class Meta:
        ordering = ["-meeting_id","date", ]

    def __str__(self):
        return u'%s : %s : %s' % ( self.meeting, self.name, self.date )

class SlideSubmission(models.Model):
    time = models.DateTimeField(auto_now=True)
    session = ForeignKey(Session)
    title = models.CharField(max_length=255)
    filename = models.CharField(max_length=255)
    apply_to_all = models.BooleanField(default=False)
    submitter = ForeignKey(Person)
    status      = ForeignKey(SlideSubmissionStatusName, null=True, default='pending', on_delete=models.SET_NULL)
    doc         = ForeignKey(Document, null=True, on_delete=models.SET_NULL)

    def staged_filepath(self):
        return os.path.join(settings.SLIDE_STAGING_PATH , self.filename)

    def staged_url(self):
        return "".join([settings.SLIDE_STAGING_URL, self.filename])


class ProceedingsMaterial(models.Model):
    meeting = ForeignKey(Meeting, related_name='proceedings_materials')
    document = ForeignKey(
        Document,
        limit_choices_to=dict(type_id='procmaterials'),
        unique=True,
    )
    type = ForeignKey(ProceedingsMaterialTypeName)

    class Meta:
        unique_together = (('meeting', 'type'),)

    def __str__(self):
        return self.document.title

    def get_href(self):
        return f'{self.document.get_href(self.meeting)}'

    def active(self):
        return self.document.get_state().slug == 'active'

    def is_url(self):
        return len(self.document.external_url) > 0

def _host_upload_path(instance : 'MeetingHost', filename):
    """Compute filename relative to the storage location

    Must live outside a class to allow migrations to deconstruct fields that use it
    """
    num = instance.meeting.number
    path = (
            Path(num) / 'meetinghosts' / f'logo-{"".join(random.choices(string.ascii_lowercase, k=10))}'
    ).with_suffix(
        Path(filename).suffix
    )
    return str(path)


class MeetingHost(models.Model):
    """Meeting sponsor"""
    meeting = ForeignKey(Meeting, related_name='meetinghosts')
    name = models.CharField(max_length=255, blank=False)
    logo = MissingOkImageField(
        storage=NoLocationMigrationFileSystemStorage(location=settings.MEETINGHOST_LOGO_PATH),
        upload_to=_host_upload_path,
        width_field='logo_width',
        height_field='logo_height',
        blank=False,
        validators=[
            MaxImageSizeValidator(
                settings.MEETINGHOST_LOGO_MAX_UPLOAD_WIDTH,
                settings.MEETINGHOST_LOGO_MAX_UPLOAD_HEIGHT,
            ),
            WrappedValidator(validate_file_size, True),
            WrappedValidator(
                validate_file_extension,
                settings.MEETING_VALID_UPLOAD_EXTENSIONS['meetinghostlogo'],
            ),
            WrappedValidator(
                validate_mime_type,
                settings.MEETING_VALID_UPLOAD_MIME_TYPES['meetinghostlogo'],
                True,
            ),
        ],
    )
    # These are filled in by the ImageField allow retrieval of image dimensions
    # without processing the image each time it's loaded.
    logo_width = models.PositiveIntegerField(null=True)
    logo_height = models.PositiveIntegerField(null=True)

    class Meta:
        unique_together = (('meeting', 'name'),)
        ordering = ('pk',)

class Attended(models.Model):
    person = ForeignKey(Person)
    session = ForeignKey(Session)

    class Meta:
        unique_together = (('person', 'session'),)

    def __str__(self):
        return f'{self.person} at {self.session}'<|MERGE_RESOLUTION|>--- conflicted
+++ resolved
@@ -7,27 +7,26 @@
 import datetime
 import io
 import os
+import pytz
 import random
 import re
 import string
+
 from collections import namedtuple
 from pathlib import Path
 from urllib.parse import urljoin
 
-import pytz
-from django.conf import settings
+import debug                            # pyflakes:ignore
+
 from django.core.validators import MinValueValidator, RegexValidator
 from django.db import models
 from django.db.models import Max, Subquery, OuterRef, TextField, Value, Q
 from django.db.models.functions import Coalesce
+from django.conf import settings
 from django.urls import reverse as urlreverse
 from django.utils import timezone
-<<<<<<< HEAD
-=======
 from django.utils.text import slugify
->>>>>>> 81061431
 from django.utils.safestring import mark_safe
-from django.utils.text import slugify
 
 from ietf.dbtemplate.models import DBTemplate
 from ietf.doc.models import Document
@@ -40,20 +39,15 @@
 )
 from ietf.person.models import Person
 from ietf.utils.decorators import memoize
-from ietf.utils.fields import MissingOkImageField
-from ietf.utils.log import unreachable
-from ietf.utils.models import ForeignKey
 from ietf.utils.storage import NoLocationMigrationFileSystemStorage
 from ietf.utils.text import xslugify
 from ietf.utils.timezone import date2datetime
+from ietf.utils.models import ForeignKey
 from ietf.utils.validators import (
     MaxImageSizeValidator, WrappedValidator, validate_file_size, validate_mime_type,
     validate_file_extension,
 )
-<<<<<<< HEAD
-=======
 from ietf.utils.fields import MissingOkImageField
->>>>>>> 81061431
 
 countries = list(pytz.country_names.items())
 countries.sort(key=lambda x: x[1])
@@ -367,7 +361,7 @@
 
     def tz(self):
         if not hasattr(self, '_cached_tz'):
-            self._cached_tz = pytz.timezone(self.time_zone) if self.time_zone else pytz.utc
+            self._cached_tz = pytz.timezone(self.time_zone)
         return self._cached_tz
 
     def vtimezone(self):
@@ -617,37 +611,22 @@
         return self._cached_html_location
 
     def tz(self):
-<<<<<<< HEAD
         return self.meeting.tz()
-=======
-        if not hasattr(self, '_cached_tz'):
-            self._cached_tz = pytz.timezone(self.meeting.time_zone)
-        return self._cached_tz
->>>>>>> 81061431
 
     def tzname(self):
         return self.tz().tzname(self.time)
 
     def utc_start_time(self):
-<<<<<<< HEAD
-        return self.time.astimezone(pytz.utc)  # USE_TZ is True, so time is UTC
-=======
-        local_start_time = self.tz().localize(self.time)
-        return local_start_time.astimezone(pytz.utc)
->>>>>>> 81061431
+        return self.time.astimezone(pytz.utc)  # USE_TZ is True, so time is aware
 
     def utc_end_time(self):
-        return self.time.astimezone(pytz.utc) + self.duration  # USE_TZ is True, so time is UTC
+        return self.time.astimezone(pytz.utc) + self.duration  # USE_TZ is True, so time is aware
 
     def local_start_time(self):
-<<<<<<< HEAD
         return self.time.astimezone(self.tz())
-=======
-        return self.tz().localize(self.time)
->>>>>>> 81061431
 
     def local_end_time(self):
-        return (self.time + self.duration).astimezone(self.tz())
+        return (self.time.astimezone(pytz.utc) + self.duration).astimezone(self.tz())
 
     @property
     def js_identifier(self):
