--- conflicted
+++ resolved
@@ -12,14 +12,13 @@
 from django.http import HttpResponse, JsonResponse
 from ietf.meeting.factories import MeetingFactory, RegistrationFactory, RegistrationTicketFactory
 from ietf.meeting.models import Registration
-<<<<<<< HEAD
-from ietf.meeting.utils import (migrate_registrations, get_preferred,
-    process_single_registration, get_registration_data, sync_registration_data,
-    fetch_attendance_from_meetings, get_activity_stats)
-=======
-from ietf.meeting.utils import (process_single_registration,
-    get_registration_data, sync_registration_data, fetch_attendance_from_meetings)
->>>>>>> eba61912
+from ietf.meeting.utils import (
+    process_single_registration,
+    get_registration_data, 
+    sync_registration_data, 
+    fetch_attendance_from_meetings, 
+    get_activity_stats
+)
 from ietf.nomcom.models import Volunteer
 from ietf.nomcom.factories import NomComFactory, nomcom_kwargs_for_year
 from ietf.person.factories import PersonFactory
