# Copyright The IETF Trust 2007-2022, All Rights Reserved
# -*- coding: utf-8 -*-


import csv
import datetime
import glob
import io
import itertools
import json
import math
import os
import pytz
import re
import tarfile
import tempfile

from calendar import timegm
from collections import OrderedDict, Counter, deque, defaultdict, namedtuple
from urllib.parse import parse_qs, unquote, urlencode, urlsplit, urlunsplit
from tempfile import mkstemp
from wsgiref.handlers import format_date_time

from django import forms
from django.shortcuts import render, redirect, get_object_or_404
from django.http import (HttpResponse, HttpResponseRedirect, HttpResponseForbidden,
                         HttpResponseNotFound, Http404, HttpResponseBadRequest,
                         JsonResponse, HttpResponseGone)
from django.conf import settings
from django.contrib import messages
from django.contrib.auth.decorators import login_required
from django.core.exceptions import ValidationError
from django.core.validators import URLValidator
from django.urls import reverse,reverse_lazy
from django.db.models import F, Max, Q
from django.forms.models import modelform_factory, inlineformset_factory
from django.template import TemplateDoesNotExist
from django.template.loader import render_to_string
from django.utils import timezone
from django.utils.encoding import force_str
from django.utils.functional import curry
from django.utils.text import slugify
from django.views.decorators.cache import cache_page
from django.views.decorators.csrf import ensure_csrf_cookie, csrf_exempt
from django.views.generic import RedirectView

import debug                            # pyflakes:ignore

from ietf.doc.fields import SearchableDocumentsField
from ietf.doc.models import Document, State, DocEvent, NewRevisionDocEvent, DocAlias
from ietf.group.models import Group
from ietf.group.utils import can_manage_session_materials, can_manage_some_groups, can_manage_group
from ietf.person.models import Person, User
from ietf.ietfauth.utils import role_required, has_role, user_is_person
from ietf.mailtrigger.utils import gather_address_lists
from ietf.meeting.models import Meeting, Session, Schedule, FloorPlan, SessionPresentation, TimeSlot, SlideSubmission
from ietf.meeting.models import SessionStatusName, SchedulingEvent, SchedTimeSessAssignment, Room, TimeSlotTypeName
from ietf.meeting.forms import ( CustomDurationField, SwapDaysForm, SwapTimeslotsForm, ImportMinutesForm,
                                 TimeSlotCreateForm, TimeSlotEditForm, SessionCancelForm, SessionEditForm )
from ietf.meeting.helpers import get_person_by_email, get_schedule_by_name
from ietf.meeting.helpers import get_meeting, get_ietf_meeting, get_current_ietf_meeting_num
from ietf.meeting.helpers import get_schedule, schedule_permissions
from ietf.meeting.helpers import preprocess_assignments_for_agenda, read_agenda_file
from ietf.meeting.helpers import AgendaFilterOrganizer, AgendaKeywordTagger
from ietf.meeting.helpers import convert_draft_to_pdf, get_earliest_session_date
from ietf.meeting.helpers import can_view_interim_request, can_approve_interim_request
from ietf.meeting.helpers import can_edit_interim_request
from ietf.meeting.helpers import can_request_interim_meeting, get_announcement_initial
from ietf.meeting.helpers import sessions_post_save, is_interim_meeting_approved
from ietf.meeting.helpers import send_interim_meeting_cancellation_notice, send_interim_session_cancellation_notice
from ietf.meeting.helpers import send_interim_approval
from ietf.meeting.helpers import send_interim_approval_request
from ietf.meeting.helpers import send_interim_announcement_request, sessions_post_cancel
from ietf.meeting.utils import finalize, sort_accept_tuple, condition_slide_order
from ietf.meeting.utils import add_event_info_to_session_qs
from ietf.meeting.utils import session_time_for_sorting
from ietf.meeting.utils import session_requested_by, SaveMaterialsError
from ietf.meeting.utils import current_session_status, get_meeting_sessions, SessionNotScheduledError
from ietf.meeting.utils import data_for_meetings_overview, handle_upload_file, save_session_minutes_revision
from ietf.meeting.utils import preprocess_constraints_for_meeting_schedule_editor
from ietf.meeting.utils import diff_meeting_schedules, prefetch_schedule_diff_objects
from ietf.meeting.utils import swap_meeting_schedule_timeslot_assignments, bulk_create_timeslots
from ietf.meeting.utils import preprocess_meeting_important_dates
from ietf.meeting.utils import new_doc_for_session, write_doc_for_session
from ietf.message.utils import infer_message
from ietf.name.models import SlideSubmissionStatusName, ProceedingsMaterialTypeName, SessionPurposeName
from ietf.secr.proceedings.proc_utils import (get_activity_stats, post_process, import_audio_files,
    create_recording)
from ietf.utils import markdown
from ietf.utils.decorators import require_api_key
from ietf.utils.hedgedoc import Note, NoteError
from ietf.utils.log import assertion
from ietf.utils.mail import send_mail_message, send_mail_text
from ietf.utils.mime import get_mime_type
from ietf.utils.pipe import pipe
from ietf.utils.pdf import pdf_pages
from ietf.utils.response import permission_denied
from ietf.utils.text import xslugify
from ietf.utils.timezone import datetime_today, date_today

from .forms import (InterimMeetingModelForm, InterimAnnounceForm, InterimSessionModelForm,
    InterimCancelForm, InterimSessionInlineFormSet, RequestMinutesForm,
    UploadAgendaForm, UploadBlueSheetForm, UploadMinutesForm, UploadSlidesForm)


def get_interim_menu_entries(request):
    '''Setup menu entries for interim meeting view tabs'''
    entries = []
    entries.append(("Upcoming", reverse("ietf.meeting.views.upcoming")))
    entries.append(("Pending", reverse("ietf.meeting.views.interim_pending")))
    entries.append(("Announce", reverse("ietf.meeting.views.interim_announce")))
    return entries

def send_interim_change_notice(request, meeting):
    """Sends an email notifying changes to a previously scheduled / announced meeting"""
    group = meeting.session_set.first().group
    form = InterimAnnounceForm(get_announcement_initial(meeting, is_change=True))
    message = form.save(user=request.user)
    message.related_groups.add(group)
    send_mail_message(request, message)

# -------------------------------------------------
# View Functions
# -------------------------------------------------

def materials(request, num=None):
    meeting = get_meeting(num)
    begin_date = meeting.get_submission_start_date()
    cut_off_date = meeting.get_submission_cut_off_date()
    cor_cut_off_date = meeting.get_submission_correction_date()
    today_utc = date_today(datetime.timezone.utc)
    old = timezone.now() - datetime.timedelta(days=1)
    if settings.SERVER_MODE != 'production' and '_testoverride' in request.GET:
        pass
    elif today_utc > cor_cut_off_date:
        if meeting.number.isdigit() and int(meeting.number) > 96:
            return redirect('ietf.meeting.views.proceedings', num=meeting.number)
        else:
            with timezone.override(meeting.tz()):
                return render(request, "meeting/materials_upload_closed.html", {
                    'meeting_num': meeting.number,
                    'begin_date': begin_date,
                    'cut_off_date': cut_off_date,
                    'cor_cut_off_date': cor_cut_off_date
                })

    past_cutoff_date = today_utc > meeting.get_submission_correction_date()

    schedule = get_schedule(meeting, None)

    sessions  = add_event_info_to_session_qs(Session.objects.filter(
        meeting__number=meeting.number,
        timeslotassignments__schedule__in=[schedule, schedule.base if schedule else None]
    ).distinct().select_related('meeting__schedule', 'group__state', 'group__parent')).order_by('group__acronym')

    plenaries = sessions.filter(name__icontains='plenary')
    ietf      = sessions.filter(group__parent__type__slug = 'area').exclude(group__acronym='edu')
    irtf      = sessions.filter(group__parent__acronym = 'irtf')
    training  = sessions.filter(group__acronym__in=['edu','iaoc'], type_id__in=['regular', 'other', ])
    iab       = sessions.filter(group__parent__acronym = 'iab')

    session_pks = [s.pk for ss in [plenaries, ietf, irtf, training, iab] for s in ss]
    other     = sessions.filter(type__in=['regular'], group__type__features__has_meetings=True).exclude(pk__in=session_pks)

    for topic in [plenaries, ietf, training, irtf, iab]:
        for event in topic:
            date_list = []
            for slide_event in event.all_meeting_slides(): date_list.append(slide_event.time)
            for agenda_event in event.all_meeting_agendas(): date_list.append(agenda_event.time)
            if date_list: setattr(event, 'last_update', sorted(date_list, reverse=True)[0])

    for session_list in [plenaries, ietf, training, irtf, iab, other]:
        for session in session_list:
            session.past_cutoff_date = past_cutoff_date

    proceedings_materials = [
        (type_name, meeting.proceedings_materials.filter(type=type_name).first())
        for type_name in ProceedingsMaterialTypeName.objects.all()
    ]

    with timezone.override(meeting.tz()):
        return render(request, "meeting/materials.html", {
            'meeting': meeting,
            'proceedings_materials': proceedings_materials,
            'plenaries': plenaries,
            'ietf': ietf,
            'training': training,
            'irtf': irtf,
            'iab': iab,
            'other': other,
            'cut_off_date': cut_off_date,
            'cor_cut_off_date': cor_cut_off_date,
            'submission_started': today_utc > begin_date,
            'old': old,
        })

def current_materials(request):
    today = date_today()
    meetings = Meeting.objects.exclude(number__startswith='interim-').filter(date__lte=today).order_by('-date')
    if meetings:
        return redirect(materials, meetings[0].number)
    else:
        raise Http404('No such meeting')

@cache_page(1 * 60)
def materials_document(request, document, num=None, ext=None):
    meeting=get_meeting(num,type_in=['ietf','interim'])
    num = meeting.number
    if (re.search(r'^\w+-\d+-.+-\d\d$', document) or
        re.search(r'^\w+-interim-\d+-.+-\d\d-\d\d$', document) or
        re.search(r'^\w+-interim-\d+-.+-sess[a-z]-\d\d$', document) or
        re.search(r'^(minutes|slides|chatlog|polls)-interim-\d+-.+-\d\d$', document)):
        name, rev = document.rsplit('-', 1)
    else:
        name, rev = document, None
    # This view does not allow the use of DocAliases. Right now we are probably only creating one (identity) alias, but that may not hold in the future.
    doc = Document.objects.filter(name=name).first()
    # Handle edge case where the above name, rev splitter misidentifies the end of a document name as a revision number
    if not doc:
        if rev:
            name = name + '-' + rev
            rev = None
            doc = get_object_or_404(Document, name=name)
        else:
            raise Http404("No such document")

    if not doc.meeting_related():
        raise Http404("Not a meeting related document")
    if doc.get_related_meeting() != meeting:
        raise Http404("No such document for meeting %s" % num)
    if not rev:
        filename = doc.get_file_name()
    else:
        filename = os.path.join(doc.get_file_path(), document)
    if ext:
        if not filename.endswith(ext):
            name, _ = os.path.splitext(filename)
            filename = name + ext
    else:
        filenames = glob.glob(filename+'.*')
        if filenames:
            filename = filenames[0]
    _, basename = os.path.split(filename)
    if not os.path.exists(filename):
        raise Http404("File not found: %s" % filename)

    old_proceedings_format = meeting.number.isdigit() and int(meeting.number) <= 96
    if settings.MEETING_MATERIALS_SERVE_LOCALLY or old_proceedings_format:
        with io.open(filename, 'rb') as file:
            bytes = file.read()
        
        mtype, chset = get_mime_type(bytes)
        content_type = "%s; charset=%s" % (mtype, chset)

        file_ext = os.path.splitext(filename)
        if len(file_ext) == 2 and file_ext[1] == '.md' and mtype == 'text/plain':
            sorted_accept = sort_accept_tuple(request.META.get('HTTP_ACCEPT'))
            for atype in sorted_accept:
                if atype[0] == 'text/markdown':
                    content_type = content_type.replace('plain', 'markdown', 1)
                    break;
                elif atype[0] == 'text/html':
                    bytes = "<html>\n<head><base target=\"_blank\" /></head>\n<body>\n%s\n</body>\n</html>\n" % markdown.markdown(bytes.decode(encoding=chset))
                    content_type = content_type.replace('plain', 'html', 1)
                    break;
                elif atype[0] == 'text/plain':
                    break;

        response = HttpResponse(bytes, content_type=content_type)
        response['Content-Disposition'] = 'inline; filename="%s"' % basename
        return response
    else:
        return HttpResponseRedirect(redirect_to=doc.get_href(meeting=meeting))

@login_required
def materials_editable_groups(request, num=None):
    meeting = get_meeting(num)
    return render(request, "meeting/materials_editable_groups.html", {
        'meeting_num': meeting.number})


@role_required('Secretariat')
def edit_timeslots(request, num=None):
    meeting = get_meeting(num)
    if 'sched' in request.GET:
        schedule = Schedule.objects.filter(pk=request.GET.get('sched', None)).first()
        schedule_edit_url = _schedule_edit_url(meeting, schedule)
    else:
        schedule_edit_url = None

    with timezone.override(meeting.tz()):
        if request.method == 'POST':
            # handle AJAX requests
            action = request.POST.get('action')
            if action == 'delete':
                # delete a timeslot
                # Parameters:
                #   slot_id: comma-separated list of TimeSlot PKs to delete
                slot_id = request.POST.get('slot_id')
                if slot_id is None:
                    return HttpResponseBadRequest('missing slot_id')
                slot_ids = [id.strip() for id in slot_id.split(',')]
                try:
                    timeslots = meeting.timeslot_set.filter(pk__in=slot_ids)
                except ValueError:
                    return HttpResponseBadRequest('invalid slot_id specification')
                missing_ids = set(slot_ids).difference(str(ts.pk) for ts in timeslots)
                if len(missing_ids) != 0:
                    return HttpResponseNotFound('TimeSlot ids not found in meeting {}: {}'.format(
                        meeting.number,
                        ', '.join(sorted(missing_ids))
                    ))
                timeslots.delete()
                return HttpResponse(content='; '.join('Deleted TimeSlot {}'.format(id) for id in slot_ids))
            else:
                return HttpResponseBadRequest('unknown action')

        # Labels here differ from those in the build_timeslices() method. The labels here are
        # relative to the table: time_slices are the row headings (ie, days), date_slices are
        # the column headings (i.e., time intervals), and slots are the per-day list of timeslots
        # (with only one timeslot per unique time/duration)
        time_slices, date_slices, slots = meeting.build_timeslices()

        ts_list = deque()
        rooms = meeting.room_set.order_by("capacity","name","id")
        for room in rooms:
            for day in time_slices:
                for slice in date_slices[day]:
                    ts_list.append(room.timeslot_set.filter(time=slice[0],duration=datetime.timedelta(seconds=slice[2])))

        # Grab these in one query each to identify sessions that are in use and should be handled with care
        ts_with_official_assignments = meeting.timeslot_set.filter(sessionassignments__schedule=meeting.schedule)
        ts_with_any_assignments = meeting.timeslot_set.filter(sessionassignments__isnull=False)

        return render(request, "meeting/timeslot_edit.html",
                                             {"rooms":rooms,
                                              "time_slices":time_slices,
                                              "slot_slices": slots,
                                              "date_slices":date_slices,
                                              "meeting":meeting,
                                              "schedule_edit_url": schedule_edit_url,
                                              "ts_list":ts_list,
                                              "ts_with_official_assignments": ts_with_official_assignments,
                                              "ts_with_any_assignments": ts_with_any_assignments,
                                          })


class NewScheduleForm(forms.ModelForm):
    class Meta:
        model = Schedule
        fields = ['name', 'visible', 'public', 'notes', 'base']

    def __init__(self, meeting, schedule, new_owner, *args, **kwargs):
        super().__init__(*args, **kwargs)

        self.meeting = meeting
        self.schedule = schedule
        self.new_owner = new_owner

        username = new_owner.user.username

        name_suggestion = username
        counter = 2

        existing_names = set(Schedule.objects.filter(meeting=meeting, owner=new_owner).values_list('name', flat=True))
        while name_suggestion in existing_names:
            name_suggestion = username + str(counter)
            counter += 1

        self.fields['name'].initial = name_suggestion
        self.fields['name'].label = "Name of new agenda"

        self.fields['base'].queryset = self.fields['base'].queryset.filter(meeting=meeting)

        if schedule:
            self.fields['visible'].initial = schedule.visible
            self.fields['public'].initial = schedule.public
            self.fields['base'].queryset = self.fields['base'].queryset.exclude(pk=schedule.pk)
            self.fields['base'].initial = schedule.base_id
        else:
            base = Schedule.objects.filter(meeting=meeting, name='base').first()
            if base:
                self.fields['base'].initial = base.pk

    def clean_name(self):
        name = self.cleaned_data.get('name')
        if name and Schedule.objects.filter(meeting=self.meeting, owner=self.new_owner, name=name):
            raise forms.ValidationError("Schedule with this name already exists.")
        return name

@role_required('Area Director','Secretariat')
def new_meeting_schedule(request, num, owner=None, name=None):
    meeting  = get_meeting(num)
    schedule = get_schedule_by_name(meeting, get_person_by_email(owner), name)

    if request.method == 'POST':
        form = NewScheduleForm(meeting, schedule, request.user.person, request.POST)

        if form.is_valid():
            new_schedule = form.save(commit=False)
            new_schedule.meeting = meeting
            new_schedule.owner = request.user.person
            new_schedule.origin = schedule
            new_schedule.save()

            if schedule:
                for assignment in schedule.assignments.all():
                    # clone by resetting primary key
                    assignment.pk = None
                    assignment.schedule = new_schedule
                    assignment.extendedfrom = None
                    assignment.save()

            # now redirect to this new schedule
            return redirect(edit_meeting_schedule, meeting.number, new_schedule.owner_email(), new_schedule.name)
            
    else:
        form = NewScheduleForm(meeting, schedule, request.user.person)

    return render(request, "meeting/new_meeting_schedule.html", {
        'meeting': meeting,
        'schedule': schedule,
        'form': form,
    })

@ensure_csrf_cookie
def edit_meeting_schedule(request, num=None, owner=None, name=None):
    """Schedule editor

    In addition to the URL parameters, accepts a query string parameter 'type'.
    If present, only sessions/timeslots with a TimeSlotTypeName with that slug
    will be included in the editor. More than one type can be enabled by passing
    multiple type parameters.

    ?type=regular  - shows only regular sessions/timeslots (i.e., old editor behavior)
    ?type=regular&type=other  - shows both regular and other sessions/timeslots
    """
    # Need to coordinate this list with types of session requests
    # that can be created (see, e.g., SessionQuerySet.requests())
    meeting = get_meeting(num)
    if name is None:
        schedule = meeting.schedule
    else:
        schedule = get_schedule_by_name(meeting, get_person_by_email(owner), name)

    if schedule is None:
        raise Http404("No meeting information for meeting %s owner %s schedule %s available" % (num, owner, name))

    can_see, can_edit, secretariat = schedule_permissions(meeting, schedule, request.user)

    lock_time = settings.MEETING_SESSION_LOCK_TIME
    def timeslot_locked(ts):
        meeting_now = timezone.now().astimezone(meeting.tz())
        return schedule.is_official and (ts.time - meeting_now < lock_time)

    if not can_see:
        if request.method == 'POST':
            permission_denied(request, "Can't view this schedule.")

        return render(request, "meeting/private_schedule.html", {
            "schedule":schedule,
            "meeting": meeting,
            "meeting_base_url": request.build_absolute_uri(meeting.base_url()),
            "hide_menu": True
        }, status=403, content_type="text/html")

    # See if we were given one or more 'type' query string parameters. If so, filter to that timeslot type.
    if 'type' in request.GET:
        include_timeslot_types = request.GET.getlist('type')
    else:
        include_timeslot_types = None  # disables filtering by type (other than IGNORE_TIMESLOT_TYPES)

    assignments = SchedTimeSessAssignment.objects.filter(
        schedule__in=[schedule, schedule.base],
        timeslot__location__isnull=False,
    )
    if include_timeslot_types is not None:
        assignments = assignments.filter(session__type__in=include_timeslot_types)
    assignments = assignments.order_by('timeslot__time','timeslot__name')

    assignments_by_session = defaultdict(list)
    for a in assignments:
        assignments_by_session[a.session_id].append(a)

    tombstone_states = ['canceled', 'canceledpa', 'resched']

    sessions = meeting.session_set.with_current_status()
    if include_timeslot_types is not None:
        sessions = sessions.filter(type__in=include_timeslot_types)
    sessions_to_schedule = sessions.that_can_be_scheduled()
    session_tombstones = sessions.filter(
        current_status__in=tombstone_states, pk__in={a.session_id for a in assignments}
    )
    sessions = sessions_to_schedule | session_tombstones
    sessions = add_event_info_to_session_qs(
        sessions.order_by('pk'),
        requested_time=True,
        requested_by=True,
    ).prefetch_related(
        'resources', 'group', 'group__parent', 'group__type', 'joint_with_groups', 'purpose',
    )

    timeslots_qs = TimeSlot.objects.filter(meeting=meeting)
    if include_timeslot_types is not None:
        timeslots_qs = timeslots_qs.filter(type__in=include_timeslot_types)
    timeslots_qs = timeslots_qs.that_can_be_scheduled().prefetch_related('type').order_by('location', 'time', 'name')

    if timeslots_qs.count() > 0:
        min_duration = min(t.duration for t in timeslots_qs)
        max_duration = max(t.duration for t in timeslots_qs)
    else:
        min_duration = datetime.timedelta(minutes=30)
        max_duration = datetime.timedelta(minutes=120)

    def timedelta_to_css_ems(timedelta):
        # we scale the session and slots a bit according to their
        # length for an added visual clue
        capped_min_d = max(min_duration, datetime.timedelta(minutes=30))
        capped_max_d = min(max_duration, datetime.timedelta(hours=4))
        capped_timedelta = min(max(capped_min_d, timedelta), capped_max_d)

        min_d_css_rems = 5
        max_d_css_rems = 7
        # interpolate
        scale = (capped_timedelta - capped_min_d) / (capped_max_d - capped_min_d) if capped_min_d != capped_max_d else 1
        return min_d_css_rems + (max_d_css_rems - min_d_css_rems) * scale

    def prepare_sessions_for_display(sessions):
        # requesters
        requested_by_lookup = {p.pk: p for p in Person.objects.filter(pk__in=set(s.requested_by for s in sessions if s.requested_by))}

        # constraints
        constraints_for_sessions, formatted_constraints_for_sessions, constraint_names = preprocess_constraints_for_meeting_schedule_editor(meeting, sessions)

        sessions_for_group = defaultdict(list)
        for s in sessions:
            sessions_for_group[s.group_id].append(s)

        for s in sessions:
            s.requested_by_person = requested_by_lookup.get(s.requested_by)

            s.purpose_label = None
            if s.group:
                if (s.purpose.slug in ('none', 'regular')):
                    s.scheduling_label = s.group.acronym
                    s.purpose_label = 'BoF' if s.group.is_bof() else s.group.type.name
                else:
                    s.scheduling_label = s.name if s.name else f'??? [{s.group.acronym}]'
                    s.purpose_label = s.purpose.name
            else:
                s.scheduling_label = s.name if s.name else '???'
                s.purpose_label = s.purpose.name

            s.requested_duration_in_hours = round(s.requested_duration.seconds / 60.0 / 60.0, 1)

            session_layout_margin = 0.2
            s.layout_width = timedelta_to_css_ems(s.requested_duration) - 2 * session_layout_margin
            s.parent_acronym = s.group.parent.acronym if s.group and s.group.parent else ""

            # compress the constraints, so similar constraint labels are
            # shared between the conflicting sessions they cover - the JS
            # then simply has to detect violations and show the
            # preprocessed labels
            ConstraintHint = namedtuple('ConstraintHint', 'constraint_name count')
            constraint_hints = defaultdict(set)
            for name_id, ts in itertools.groupby(sorted(constraints_for_sessions.get(s.pk, [])), key=lambda t: t[0]):  # name_id same for each set of ts
                ts = list(ts)
                session_pks = (t[1] for t in ts)
                for session_pk, grouped_session_pks in itertools.groupby(session_pks):
                    # count is the number of instances of session_pk - should only have multiple in the
                    # case of bethere constraints, where there will be one per person.pk
                    count = len(list(grouped_session_pks))  # list() needed because iterator has no len()
                    constraint_hints[ConstraintHint(constraint_names[name_id], count)].add(session_pk)

            # The constraint hint key is a tuple (ConstraintName, count). Value is the set of sessions pks that
            # should trigger that hint.
            s.constraint_hints = list(constraint_hints.items())
            s.formatted_constraints = formatted_constraints_for_sessions.get(s.pk, {})

            s.other_sessions = [s_other for s_other in sessions_for_group.get(s.group_id) if s != s_other]

            s.readonly = s.current_status in tombstone_states or any(a.schedule_id != schedule.pk for a in assignments_by_session.get(s.pk, []))

    def prepare_timeslots_for_display(timeslots, rooms):
        """Prepare timeslot data for template

        Prepares timeslots for display by sorting into groups in a structure
        that can be rendered by the template and by adding some data to the timeslot
        instances. Currently adds a 'layout_width' property to each timeslot instance.
        The layout_width is the width, in em, that should be used to style the timeslot's
        width.

        Rooms are partitioned into groups that have identical sets of timeslots
        for the entire meeting.

        The result of this method is an OrderedDict, days, keyed by the Date
        of each day that has at least one timeslot. The value of days[day] is a
        list with one entry for each group of rooms. Each entry is a list of
        dicts with keys 'room' and 'timeslots'. The 'room' value is the room
        instance and 'timeslots' is a list of timeslot instances for that room.

        The format is more easily illustrated than explained:

        days = OrderedDict(
          Date(2021, 5, 27): [
            [  # room group 1
              {'room': <room1>, 'timeslots': [<room1 timeslot1>, <room1 timeslot2>]},
              {'room': <room2>, 'timeslots': [<room2 timeslot1>, <room2 timeslot2>]},
              {'room': <room3>, 'timeslots': [<room3 timeslot1>, <room3 timeslot2>]},
            ],
            [  # room group 2
              {'room': <room4>, 'timeslots': [<room4 timeslot1>]},
            ],
          ],
          Date(2021, 5, 28): [
            [ # room group 1
              {'room': <room1>, 'timeslots': [<room1 timeslot3>]},
              {'room': <room2>, 'timeslots': [<room2 timeslot3>]},
              {'room': <room3>, 'timeslots': [<room3 timeslot3>]},
            ],
            [ # room group 2
              {'room': <room4>, 'timeslots': []},
            ],
          ],
        )
        """

        # Populate room_data. This collects the timeslots for each room binned by
        # day, plus data needed for sorting the rooms for display.
        room_data = dict()
        all_days = set()
        # timeslots_qs is already sorted by location, name, and time
        for t in timeslots:
            if t.location not in rooms:
                continue

            t.layout_width = timedelta_to_css_ems(t.duration)
            if t.location_id not in room_data:
                room_data[t.location_id] = dict(
                    timeslots_by_day=dict(),
                    timeslot_count=0,
                    start_and_duration=[],
                    first_timeslot = t,
                )
            rd = room_data[t.location_id]
            rd['timeslot_count'] += 1
            rd['start_and_duration'].append((t.time, t.duration))
            ttd = t.local_start_time().date()  # date in meeting timezone
            all_days.add(ttd)
            if ttd not in rd['timeslots_by_day']:
                rd['timeslots_by_day'][ttd] = []
            rd['timeslots_by_day'][ttd].append(t)

        all_days = sorted(all_days)  # changes set to a list
        # Note the maximum timeslot count for any room
        if len(room_data) > 0:
            max_timeslots = max(rd['timeslot_count'] for rd in room_data.values())
        else:
            max_timeslots = 0

        # Partition rooms into groups with identical timeslot arrangements.
        # Start by discarding any roos that have no timeslots.
        rooms_with_timeslots = [r for r in rooms if r.pk in room_data]
        # Then sort the remaining rooms.
        sorted_rooms = sorted(
            rooms_with_timeslots,
            key=lambda room: (
                # Sort lower capacity rooms first.
                room.capacity if room.capacity is not None else math.inf,  # sort rooms with capacity = None at end
                # Sort regular session rooms ahead of others - these will usually
                # have more timeslots than other room types.
                0 if room_data[room.pk]['timeslot_count'] == max_timeslots else 1,
                # Sort rooms with earlier timeslots ahead of later
                room_data[room.pk]['first_timeslot'].time,
                # Sort rooms with more sessions ahead of rooms with fewer
                0 - room_data[room.pk]['timeslot_count'],
                # Sort by list of starting time and duration so that groups with identical
                # timeslot structure will be neighbors. The grouping algorithm relies on this!
                room_data[room.pk]['start_and_duration'],
                # Finally, sort alphabetically by name
                room.name
            )
        )

        # Rooms are now ordered so rooms with identical timeslot arrangements are neighbors.
        # Walk the list, splitting these into groups.
        room_groups = []
        last_start_and_duration = None  # Used to watch for changes in start_and_duration
        for room in sorted_rooms:
            if last_start_and_duration != room_data[room.pk]['start_and_duration']:
                room_groups.append([])  # start a new room_group
                last_start_and_duration = room_data[room.pk]['start_and_duration']
            room_groups[-1].append(room)

        # Next, build the structure that will hold the data for the view. This makes it
        # easier to arrange that every room has an entry for every day, even if there is
        # no timeslot for that day. This makes the HTML template much easier to write.
        # Use OrderedDicts instead of lists so that we can easily put timeslot data in the
        # right place.
        days = OrderedDict(
            (
                day,  # key in the Ordered Dict
                [
                    # each value is an OrderedDict of room group data
                    OrderedDict(
                        (room.pk, dict(room=room, timeslots=[]))
                        for room in rg
                    ) for rg in room_groups
                ]
            ) for day in all_days
        )

        # With the structure's skeleton built, now fill in the data. The loops must
        # preserve the order of room groups and rooms within each group.
        for rg_num, rgroup in enumerate(room_groups):
            for room in rgroup:
                for day, ts_for_day in room_data[room.pk]['timeslots_by_day'].items():
                    days[day][rg_num][room.pk]['timeslots'] = ts_for_day

        # Now convert the OrderedDict entries into lists since we don't need to
        # do lookup by pk any more.
        for day in days.keys():
            days[day] = [list(rg.values()) for rg in days[day]]

        return days

    def _json_response(success, status=None, **extra_data):
        if status is None:
            status = 200 if success else 400
        data = dict(success=success, **extra_data)
        return JsonResponse(data, status=status)

    if request.method == 'POST':
        action = request.POST.get('action')
        if action == 'updateview':
            # allow updateview action even if can_edit is false, it affects only the user's session
            sess_data = request.session.setdefault('edit_meeting_schedule', {})
            enabled_types = [ts_type.slug for ts_type in TimeSlotTypeName.objects.filter(
                used=True,
                slug__in=request.POST.getlist('enabled_timeslot_types[]', [])
            )]
            sess_data['enabled_timeslot_types'] = enabled_types
            return _json_response(True)
        elif not can_edit:
            permission_denied(request, "Can't edit this schedule.")

        # Handle ajax requests. Most of these return JSON responses with at least a 'success' key.
        # For the swapdays and swaptimeslots actions, the response is either a redirect to the
        # updated page or a simple BadRequest error page. The latter should not normally be seen
        # by the user, because the front end should be preventing most invalid requests.
        if action == 'assign' and request.POST.get('session', '').isdigit() and request.POST.get('timeslot', '').isdigit():
            session = get_object_or_404(sessions, pk=request.POST['session'])
            timeslot = get_object_or_404(timeslots_qs, pk=request.POST['timeslot'])
            if timeslot_locked(timeslot):
                return _json_response(False, error="Can't assign to this timeslot.")

            tombstone_session = None

            existing_assignments = SchedTimeSessAssignment.objects.filter(session=session, schedule=schedule)

            if existing_assignments:
                assertion('len(existing_assignments) <= 1',
                          note='Multiple assignments for {} in schedule {}'.format(session, schedule))

                if timeslot_locked(existing_assignments[0].timeslot):
                    return _json_response(False, error="Can't reassign this session.")

                if schedule.pk == meeting.schedule_id and session.current_status == 'sched':
                    old_timeslot = existing_assignments[0].timeslot
                    # clone session and leave it as a tombstone
                    tombstone_session = session
                    tombstone_session.tombstone_for_id = session.pk
                    tombstone_session.pk = None
                    tombstone_session.save()

                    session = None

                    SchedulingEvent.objects.create(
                        session=tombstone_session,
                        status=SessionStatusName.objects.get(slug='resched'),
                        by=request.user.person,
                    )

                    tombstone_session.current_status = 'resched' # rematerialize status for the rendering

                    SchedTimeSessAssignment.objects.create(
                        session=tombstone_session,
                        schedule=schedule,
                        timeslot=old_timeslot,
                    )

                existing_assignments.update(timeslot=timeslot, modified=timezone.now())
            else:
                SchedTimeSessAssignment.objects.create(
                    session=session,
                    schedule=schedule,
                    timeslot=timeslot,
                )

            if tombstone_session:
                prepare_sessions_for_display([tombstone_session])
                return _json_response(
                    True,
                    tombstone=render_to_string("meeting/edit_meeting_schedule_session.html",
                                               {'session': tombstone_session})
                )
            else:
                return _json_response(True)

        elif action == 'unassign' and request.POST.get('session', '').isdigit():
            session = get_object_or_404(sessions, pk=request.POST['session'])
            existing_assignments = SchedTimeSessAssignment.objects.filter(session=session, schedule=schedule)
            assertion('len(existing_assignments) <= 1',
                      note='Multiple assignments for {} in schedule {}'.format(session, schedule))
            if not any(timeslot_locked(ea.timeslot) for ea in existing_assignments):
                existing_assignments.delete()
            else:
                return _json_response(False, error="Can't unassign this session.")

            return _json_response(True)

        elif action == 'swapdays':
            # updating the client side is a bit complicated, so just
            # do a full refresh

            swap_days_form = SwapDaysForm(request.POST)
            if not swap_days_form.is_valid():
                return HttpResponseBadRequest("Invalid swap: {}".format(swap_days_form.errors))

            source_day = swap_days_form.cleaned_data['source_day']
            target_day = swap_days_form.cleaned_data['target_day']

            source_timeslots = [ts for ts in timeslots_qs if ts.local_start_time().date() == source_day]
            target_timeslots = [ts for ts in timeslots_qs if ts.local_start_time().date() == target_day]
            if any(timeslot_locked(ts) for ts in source_timeslots + target_timeslots):
                return HttpResponseBadRequest("Can't swap these days.")

            swap_meeting_schedule_timeslot_assignments(schedule, source_timeslots, target_timeslots, target_day - source_day)

            return HttpResponseRedirect(request.get_full_path())

        elif action == 'swaptimeslots':
            # Swap sets of timeslots with equal start/end time for a given set of rooms.
            # Gets start and end times from TimeSlot instances for the origin and target,
            # then swaps all timeslots for the requested rooms whose start/end match those.
            # The origin/target timeslots do not need to be the same duration.
            swap_timeslots_form = SwapTimeslotsForm(meeting, request.POST)
            if not swap_timeslots_form.is_valid():
                return HttpResponseBadRequest("Invalid swap: {}".format(swap_timeslots_form.errors))

            affected_rooms = swap_timeslots_form.cleaned_data['rooms']
            origin_timeslot = swap_timeslots_form.cleaned_data['origin_timeslot']
            target_timeslot = swap_timeslots_form.cleaned_data['target_timeslot']

            origin_timeslots = meeting.timeslot_set.filter(
                location__in=affected_rooms,
                time=origin_timeslot.time,
                duration=origin_timeslot.duration,
            )
            target_timeslots = meeting.timeslot_set.filter(
                location__in=affected_rooms,
                time=target_timeslot.time,
                duration=target_timeslot.duration,
            )
            if (any(timeslot_locked(ts) for ts in origin_timeslots)
                    or any(timeslot_locked(ts) for ts in target_timeslots)):
                return HttpResponseBadRequest("Can't swap these timeslots.")

            swap_meeting_schedule_timeslot_assignments(
                schedule,
                list(origin_timeslots),
                list(target_timeslots),
                target_timeslot.time - origin_timeslot.time,
            )
            return HttpResponseRedirect(request.get_full_path())

        return _json_response(False, error="Invalid parameters")

    # Show only rooms that have regular sessions
    if include_timeslot_types is None:
        rooms = meeting.room_set.all()
    else:
        rooms = meeting.room_set.filter(session_types__slug__in=include_timeslot_types)

    # Construct timeslot data for the template to render
    days = prepare_timeslots_for_display(timeslots_qs, rooms)

    # possible timeslot start/ends
    timeslot_groups = defaultdict(set)
    for ts in timeslots_qs:
        ts.start_end_group = "ts-group-{}-{}".format(ts.local_start_time().strftime("%Y%m%d-%H%M"), int(ts.duration.total_seconds() / 60))
        timeslot_groups[ts.local_start_time().date()].add((ts.local_start_time(), ts.local_end_time(), ts.start_end_group))

    # prepare sessions
    prepare_sessions_for_display(sessions)

    for ts in timeslots_qs:
        ts.session_assignments = []
    timeslots_by_pk = {ts.pk: ts for ts in timeslots_qs}

    unassigned_sessions = []
    for s in sessions:
        assigned = False
        for a in assignments_by_session.get(s.pk, []):
            timeslot = timeslots_by_pk.get(a.timeslot_id)
            if timeslot:
                timeslot.session_assignments.append((a, s))
                assigned = True

        if not assigned:
            unassigned_sessions.append(s)

    # group parent colors
    def cubehelix(i, total, hue=1.2, start_angle=0.5):
        # theory in https://arxiv.org/pdf/1108.5083.pdf
        rotations = total // 4
        x = float(i + 1) / (total + 1)
        phi = 2 * math.pi * (start_angle / 3 + rotations * x)
        a = hue * x * (1 - x) / 2.0

        return (
            max(0, min(x + a * (-0.14861 * math.cos(phi) + 1.78277 * math.sin(phi)), 1)),
            max(0, min(x + a * (-0.29227 * math.cos(phi) + -0.90649 * math.sin(phi)), 1)),
            max(0, min(x + a * (1.97294 * math.cos(phi)), 1)),
        )

    session_parents = sorted(set(
        s.group.parent for s in sessions
        if s.group and s.group.parent and (s.group.parent.type_id == 'area' or s.group.parent.acronym in ('irtf','iab'))
    ), key=lambda p: p.acronym)

    liz_preferred_colors = {
        'art' : { 'dark' : (204, 121, 167) , 'light' : (234, 232, 230) },
        'gen' : { 'dark' : (29, 78, 17) , 'light' : (232, 237, 231) },
        'iab' : { 'dark' : (255, 165, 0) , 'light' : (255, 246, 230) },
        'int' : { 'dark' : (132, 240, 240) , 'light' : (232, 240, 241) },
        'irtf' : { 'dark' : (154, 119, 230) , 'light' : (243, 239, 248) },
        'ops' : { 'dark' : (199, 133, 129) , 'light' : (250, 240, 242) },
        'rtg' : { 'dark' : (222, 219, 124) , 'light' : (247, 247, 233) },
        'sec' : { 'dark' : (0, 114, 178) , 'light' : (245, 252, 248) },
        'tsv' : { 'dark' : (117,201,119) , 'light' : (251, 252, 255) },
    }    
    for i, p in enumerate(session_parents):
        if p.acronym in liz_preferred_colors:
            colors = liz_preferred_colors[p.acronym]
            p.scheduling_color = "rgb({}, {}, {})".format(*colors['dark'])
            p.light_scheduling_color = "rgb({}, {}, {})".format(*colors['light'])
        else:
            rgb_color = cubehelix(i, len(session_parents))
            p.scheduling_color = "rgb({}, {}, {})".format(*tuple(int(round(x * 255)) for x in rgb_color))
            p.light_scheduling_color = "rgb({}, {}, {})".format(*tuple(int(round((0.9 + 0.1 * x) * 255)) for x in rgb_color))

    session_purposes = sorted(set(s.purpose for s in sessions if s.purpose), key=lambda p: p.name)
    timeslot_types = sorted(
        set(
            s.type for s in sessions if s.type
        ).union(
            t.type for t in timeslots_qs.all()
        ),
        key=lambda tstype: tstype.name,
    )

    # extract view configuration from session store
    session_data = request.session.get('edit_meeting_schedule', None)
    if session_data is None:
        enabled_timeslot_types = ['regular']
    else:
        enabled_timeslot_types = [
            ts_type.slug for ts_type in timeslot_types
            if ts_type.slug in session_data.get('enabled_timeslot_types', [])
        ]

    with timezone.override(meeting.tz()):
        return render(request, "meeting/edit_meeting_schedule.html", {
            'meeting': meeting,
            'schedule': schedule,
            'can_edit': can_edit,
            'can_edit_properties': can_edit or secretariat,
            'secretariat': secretariat,
            'days': days,
            'timeslot_groups': sorted((d, list(sorted(t_groups))) for d, t_groups in timeslot_groups.items()),
            'unassigned_sessions': unassigned_sessions,
            'session_parents': session_parents,
            'session_purposes': session_purposes,
            'timeslot_types': timeslot_types,
            'hide_menu': True,
            'lock_time': lock_time,
            'enabled_timeslot_types': enabled_timeslot_types,
        })


class RoomNameModelChoiceField(forms.ModelChoiceField):
    def label_from_instance(self, obj):
        return obj.name

class TimeSlotForm(forms.Form):
    day = forms.TypedChoiceField(coerce=lambda t: datetime.datetime.strptime(t, "%Y-%m-%d").date())  # all dates, no tz
    time = forms.TimeField()
    duration = CustomDurationField() # this is just to make 1:30 turn into 1.5 hours instead of 1.5 minutes
    location = RoomNameModelChoiceField(queryset=Room.objects.all(), required=False, empty_label="(No location)")
    show_location = forms.BooleanField(initial=True, required=False)
    type = forms.ModelChoiceField(queryset=TimeSlotTypeName.objects.filter(used=True), empty_label=None, required=False)
    purpose = forms.ModelChoiceField(queryset=SessionPurposeName.objects.filter(used=True), required=False, widget=forms.HiddenInput)
    name = forms.CharField(help_text='Name that appears on the agenda', required=False)
    short = forms.CharField(max_length=32,label='Short name', help_text='Abbreviated session name used for material file names', required=False)
    group = forms.ModelChoiceField(queryset=Group.objects.filter(type__in=['ietf', 'team'], state='active'),
        help_text='''Select a group to associate with this session.<br>For example: Tutorials = Education, Code Sprint = Tools Team''',
        required=False)
    agenda_note = forms.CharField(required=False)

    def __init__(self, meeting, schedule, *args, timeslot=None, **kwargs):
        super().__init__(*args,**kwargs)

        self.fields["time"].widget.attrs["placeholder"] = "HH:MM"
        self.fields["duration"].widget.attrs["placeholder"] = "HH:MM"
        self.fields["duration"].initial = ""

        self.fields["day"].choices = [
            ((meeting.date + datetime.timedelta(days=i)).isoformat(), (meeting.date + datetime.timedelta(days=i)).strftime("%a %b %d"))
            for i in range(meeting.days)
        ]

        self.fields['location'].queryset = self.fields['location'].queryset.filter(meeting=meeting)

        self.fields['group'].widget.attrs['data-ietf'] = Group.objects.get(acronym='ietf').pk

        self.active_assignment = None

        # only allow timeslots with at least one purpose
        timeslot_types_with_purpose = set()
        for spn in SessionPurposeName.objects.filter(used=True):
            timeslot_types_with_purpose.update(spn.timeslot_types)
        self.fields['type'].queryset = self.fields['type'].queryset.filter(pk__in=timeslot_types_with_purpose)

        if timeslot:
            self.initial = {
                'day': timeslot.local_start_time().date(),
                'time': timeslot.local_start_time().time(),
                'duration': timeslot.duration,
                'location': timeslot.location_id,
                'show_location': timeslot.show_location,
                'type': timeslot.type_id,
                'name': timeslot.name,
            }

            assignments = sorted(SchedTimeSessAssignment.objects.filter(
                timeslot=timeslot,
                schedule__in=[schedule, schedule.base if schedule else None]
            ).select_related('session', 'session__group'), key=lambda a: 0 if a.schedule_id == schedule.pk else 1)

            if assignments:
                self.active_assignment = assignments[0]

                self.initial['short'] = self.active_assignment.session.short
                self.initial['group'] = self.active_assignment.session.group_id

        if not self.active_assignment or timeslot.type_id != 'regular':
            del self.fields['agenda_note'] # at the moment, the UI only shows this field for regular sessions

        self.timeslot = timeslot

    def clean(self):
        group = self.cleaned_data.get('group')
        ts_type = self.cleaned_data.get('type')
        short = self.cleaned_data.get('short')

        if not ts_type:
            # assign a generic purpose if no type has been set
            self.cleaned_data['purpose'] = SessionPurposeName.objects.get(slug='open_meeting')
        else:
            if ts_type.slug in ['break', 'reg', 'reserved', 'unavail', 'regular']:
                if ts_type.slug != 'regular':
                    self.cleaned_data['group'] = self.fields['group'].queryset.get(acronym='secretariat')
            else:
                if not group:
                    self.add_error('group', 'When scheduling this type of timeslot, a group must be associated')
                if not short:
                    self.add_error('short', 'When scheduling this type of timeslot, a short name is required')

            if self.timeslot and self.timeslot.type.slug == 'regular' and self.active_assignment and ts_type.slug != self.timeslot.type.slug:
                self.add_error('type', "Can't change type on timeslots for regular sessions when a session has been assigned")

            # find an allowed session purpose (guaranteed by TimeSlotForm)
            for purpose in SessionPurposeName.objects.filter(used=True):
                if ts_type.pk in purpose.timeslot_types:
                    self.cleaned_data['purpose'] = purpose
                    break
            if self.cleaned_data['purpose'] is None:
                self.add_error('type', f'{ts_type} has no allowed purposes')


        if (self.active_assignment
            and self.active_assignment.session.group != self.cleaned_data.get('group')
            and self.active_assignment.session.materials.exists()
            and self.timeslot.type.slug != 'regular'):
            self.add_error('group', "Can't change group after materials have been uploaded")


@role_required('Area Director', 'Secretariat')
def edit_meeting_timeslots_and_misc_sessions(request, num=None, owner=None, name=None):
    meeting = get_meeting(num)
    if name is None:
        schedule = meeting.schedule
    else:
        schedule = get_schedule_by_name(meeting, get_person_by_email(owner), name)

    if schedule is None:
        raise Http404("No meeting information for meeting %s owner %s schedule %s available" % (num, owner, name))

    rooms = list(Room.objects.filter(meeting=meeting).prefetch_related('session_types').order_by('-capacity', 'name'))
    rooms.append(Room(name="(No location)"))

    timeslot_qs = TimeSlot.objects.filter(meeting=meeting).prefetch_related('type').order_by('time')

    can_edit = has_role(request.user, 'Secretariat')

    with timezone.override(meeting.tz()):
        if request.method == 'GET' and request.GET.get('action') == "edit-timeslot":
            timeslot_pk = request.GET.get('timeslot')
            if not timeslot_pk or not timeslot_pk.isdecimal():
                raise Http404
            timeslot = get_object_or_404(timeslot_qs, pk=timeslot_pk)

            assigned_session = add_event_info_to_session_qs(Session.objects.filter(
                timeslotassignments__schedule__in=[schedule, schedule.base],
                timeslotassignments__timeslot=timeslot,
            )).first()

            timeslot.can_cancel = not assigned_session or assigned_session.current_status not in ['canceled', 'canceled', 'resched']

            return JsonResponse({
                'form': render_to_string("meeting/edit_timeslot_form.html", {
                    'timeslot_form_action': 'edit',
                    'timeslot_form': TimeSlotForm(meeting, schedule, timeslot=timeslot),
                    'timeslot': timeslot,
                    'schedule': schedule,
                    'meeting': meeting,
                    'can_edit': can_edit,
                }, request=request)
            })

        scroll = request.POST.get('scroll')

        def redirect_with_scroll():
            url = request.get_full_path()
            if scroll and scroll.isdecimal():
                url += "#scroll={}".format(scroll)
            return HttpResponseRedirect(url)

        add_timeslot_form = None
        if request.method == 'POST' and request.POST.get('action') == 'add-timeslot' and can_edit:
            add_timeslot_form = TimeSlotForm(meeting, schedule, request.POST)
            if add_timeslot_form.is_valid():
                c = add_timeslot_form.cleaned_data

                timeslot, created = TimeSlot.objects.get_or_create(
                    meeting=meeting,
                    type=c['type'],
                    name=c['name'],
                    time=meeting.tz().localize(datetime.datetime.combine(c['day'], c['time'])),
                    duration=c['duration'],
                    location=c['location'],
                    show_location=c['show_location'],
                )

                if timeslot.type_id != 'regular':
                    if not created:
                        Session.objects.filter(timeslotassignments__timeslot=timeslot).delete()

                    session = Session.objects.create(
                        meeting=meeting,
                        name=c['name'],
                        short=c['short'],
                        group=c['group'],
                        type=c['type'],
                        purpose=c['purpose'],
                        agenda_note=c.get('agenda_note') or "",
                    )

                    SchedulingEvent.objects.create(
                        session=session,
                        status=SessionStatusName.objects.get(slug='sched'),
                        by=request.user.person,
                    )

                    SchedTimeSessAssignment.objects.create(
                        timeslot=timeslot,
                        session=session,
                        schedule=schedule
                    )

                return redirect_with_scroll()

        edit_timeslot_form = None
        if request.method == 'POST' and request.POST.get('action') == 'edit-timeslot' and can_edit:
            timeslot_pk = request.POST.get('timeslot')
            if not timeslot_pk or not timeslot_pk.isdecimal():
                raise Http404

            timeslot = get_object_or_404(TimeSlot, pk=timeslot_pk)

            edit_timeslot_form = TimeSlotForm(meeting, schedule, request.POST, timeslot=timeslot)
            if edit_timeslot_form.is_valid() and edit_timeslot_form.active_assignment.schedule_id == schedule.pk:

                c = edit_timeslot_form.cleaned_data

                timeslot.type = c['type']
                timeslot.name = c['name']
                timeslot.time = meeting.tz().localize(datetime.datetime.combine(c['day'], c['time']))
                timeslot.duration = c['duration']
                timeslot.location = c['location']
                timeslot.show_location = c['show_location']
                timeslot.save()

                session = Session.objects.filter(
                    timeslotassignments__schedule__in=[schedule, schedule.base if schedule else None],
                    timeslotassignments__timeslot=timeslot,
                ).select_related('group').first()

                if session:
                    if timeslot.type_id != 'regular':
                        session.name = c['name']
                        session.short = c['short']
                        session.group = c['group']
                        session.type = c['type']
                    session.agenda_note = c.get('agenda_note') or ""
                    session.save()

                return redirect_with_scroll()

        if request.method == 'POST' and request.POST.get('action') == 'cancel-timeslot' and can_edit:
            timeslot_pk = request.POST.get('timeslot')
            if not timeslot_pk or not timeslot_pk.isdecimal():
                raise Http404

            timeslot = get_object_or_404(TimeSlot, pk=timeslot_pk)
            if timeslot.type_id != 'break':
                sessions = add_event_info_to_session_qs(
                    Session.objects.filter(timeslotassignments__schedule=schedule, timeslotassignments__timeslot=timeslot),
                ).exclude(current_status__in=['canceled', 'resched'])
                for session in sessions:
                    SchedulingEvent.objects.create(
                        session=session,
                        status=SessionStatusName.objects.get(slug='canceled'),
                        by=request.user.person,
                    )

            return redirect_with_scroll()

        if request.method == 'POST' and request.POST.get('action') == 'delete-timeslot' and can_edit:
            timeslot_pk = request.POST.get('timeslot')
            if not timeslot_pk or not timeslot_pk.isdecimal():
                raise Http404

            timeslot = get_object_or_404(TimeSlot, pk=timeslot_pk)

            if timeslot.type_id != 'regular':
                for session in Session.objects.filter(timeslotassignments__schedule=schedule, timeslotassignments__timeslot=timeslot):
                    for doc in session.materials.all():
                        doc.set_state(State.objects.get(type=doc.type_id, slug='deleted'))
                        e = DocEvent(doc=doc, rev=doc.rev, by=request.user.person, type='deleted')
                        e.desc = "Deleted meeting session"
                        e.save()

                    session.delete()

            timeslot.delete()

            return redirect_with_scroll()

        sessions_by_pk = {
            s.pk: s for s in
            add_event_info_to_session_qs(
                Session.objects.filter(
                    meeting=meeting,
                ).order_by('pk'),
                requested_time=True,
                requested_by=True,
            ).filter(
                current_status__in=['appr', 'schedw', 'scheda', 'sched', 'canceled', 'canceledpa', 'resched']
            ).prefetch_related(
                'group', 'group', 'group__type',
            )
        }

        assignments_by_timeslot = defaultdict(list)
        for a in SchedTimeSessAssignment.objects.filter(schedule__in=[schedule, schedule.base]):
            assignments_by_timeslot[a.timeslot_id].append(a)

        days = [meeting.date + datetime.timedelta(days=i) for i in range(meeting.days)]

        timeslots_by_day_and_room = defaultdict(list)
        for t in timeslot_qs:
            timeslots_by_day_and_room[(t.time.date(), t.location_id)].append(t)

        # Calculate full time range for display in meeting-local time, always showing at least 8am to 10pm
        min_time = min([t.local_start_time().time() for t in timeslot_qs] + [datetime.time(8)])
        max_time = max([t.local_end_time().time() for t in timeslot_qs] + [datetime.time(22)])
        min_max_delta = datetime.datetime.combine(meeting.date, max_time) - datetime.datetime.combine(meeting.date, min_time)

        day_grid = []
        for d in days:
            room_timeslots = []
            for r in rooms:
                ts = []
                for t in timeslots_by_day_and_room.get((d, r.pk), []):
                    # FIXME: the database (as of 2020) contains spurious
                    # regular timeslots in rooms not intended for regular
                    # sessions - once those are gone, this filter can go
                    # away
                    if t.type_id == 'regular' and not any(t.slug == 'regular' for t in r.session_types.all()):
                        continue

                    t.assigned_sessions = []
                    for a in assignments_by_timeslot.get(t.pk, []):
                        s = sessions_by_pk.get(a.session_id)
                        if s:
                            t.assigned_sessions.append(s)

                    local_start_dt = t.local_start_time()
                    local_min_dt = local_start_dt.replace(
                        hour=min_time.hour,
                        minute=min_time.minute,
                        second=min_time.second,
                        microsecond=min_time.microsecond,
                    )
                    t.left_offset = 100.0 * (local_start_dt - local_min_dt) / min_max_delta
                    t.layout_width = min(100.0 * t.duration / min_max_delta, 100 - t.left_offset)
                    ts.append(t)

                room_timeslots.append((r, ts))

            day_grid.append({
                'day': d,
                'room_timeslots': room_timeslots
            })

        return render(request, "meeting/edit_meeting_timeslots_and_misc_sessions.html", {
            'meeting': meeting,
            'schedule': schedule,
            'can_edit': can_edit,
            'day_grid': day_grid,
            'empty_timeslot_form': TimeSlotForm(meeting, schedule),
            'add_timeslot_form': add_timeslot_form,
            'edit_timeslot_form': edit_timeslot_form,
            'scroll': scroll,
            'hide_menu': True,
        })


class SchedulePropertiesForm(forms.ModelForm):
    class Meta:
        model = Schedule
        fields = ['name', 'notes', 'visible', 'public', 'base']

    def __init__(self, meeting, *args, **kwargs):
        super().__init__(*args, **kwargs)

        self.fields['base'].queryset = self.fields['base'].queryset.filter(meeting=meeting)
        if self.instance.pk is not None:
            self.fields['base'].queryset = self.fields['base'].queryset.exclude(pk=self.instance.pk)

@role_required('Area Director','Secretariat')
def edit_schedule_properties(request, num, owner, name):
    meeting  = get_meeting(num)
    person   = get_person_by_email(owner)
    schedule = get_schedule_by_name(meeting, person, name)
    if schedule is None:
        raise Http404("No agenda information for meeting %s owner %s schedule %s available" % (num, owner, name))

    can_see, can_edit, secretariat = schedule_permissions(meeting, schedule, request.user)

    can_edit_properties = can_edit or secretariat

    if not can_edit_properties:
        permission_denied(request, "You may not edit this schedule.")

    if request.method == 'POST':
        # use a new copy of the Schedule instance for the form so the template isn't fouled if validation fails
        form = SchedulePropertiesForm(meeting, instance=Schedule.objects.get(pk=schedule.pk), data=request.POST)
        if form.is_valid():
            form.save()
            if request.GET.get('next'):
                return HttpResponseRedirect(request.GET.get('next'))
            return redirect('ietf.meeting.views.edit_meeting_schedule', num=num, owner=owner, name=form.instance.name)
    else:
        form = SchedulePropertiesForm(meeting, instance=schedule)

    return render(request, "meeting/properties_edit.html", {
        "schedule": schedule,
        "form": form,
        "meeting": meeting,
    })


nat_sort_re = re.compile('([0-9]+)')
def natural_sort_key(s): # from https://stackoverflow.com/questions/4836710/is-there-a-built-in-function-for-string-natural-sort
    return [int(text) if text.isdecimal() else text.lower() for text in nat_sort_re.split(s)]

@role_required('Area Director','Secretariat')
def list_schedules(request, num):
    meeting = get_meeting(num)

    schedules = Schedule.objects.filter(
        meeting=meeting
    ).prefetch_related('owner', 'assignments', 'origin', 'origin__assignments', 'base').order_by('owner', '-name', '-public').distinct()
    if not has_role(request.user, 'Secretariat'):
        schedules = schedules.filter(Q(visible=True) | Q(owner=request.user.person))

    official_schedules = []
    own_schedules = []
    other_public_schedules = []
    other_private_schedules = []

    is_secretariat = has_role(request.user, 'Secretariat')

    for s in schedules:
        s.can_edit_properties = is_secretariat or user_is_person(request.user, s.owner)

        if s.origin:
            s.changes_from_origin = len(diff_meeting_schedules(s.origin, s))

        if s in [meeting.schedule, meeting.schedule.base if meeting.schedule else None]:
            official_schedules.append(s)
        elif user_is_person(request.user, s.owner):
            own_schedules.append(s)
        elif s.public:
            other_public_schedules.append(s)
        else:
            other_private_schedules.append(s)

    schedule_groups = [
        (official_schedules, False, "Official Agenda"),
        (own_schedules, True, "Own Draft Agendas"),
        (other_public_schedules, False, "Other Draft Agendas"),
        (other_private_schedules, False, "Other Private Draft Agendas"),
    ]

    schedule_groups = [(sorted(l, reverse=True, key=lambda s: natural_sort_key(s.name)), own, *t) for l, own, *t in schedule_groups if l or own]

    return render(request, "meeting/schedule_list.html", {
        'meeting': meeting,
        'schedule_groups': schedule_groups,
        'can_edit_timeslots': is_secretariat,
    })

class DiffSchedulesForm(forms.Form):
    from_schedule = forms.ChoiceField()
    to_schedule = forms.ChoiceField()

    def __init__(self, meeting, user, *args, **kwargs):
        super().__init__(*args, **kwargs)

        qs = Schedule.objects.filter(meeting=meeting).prefetch_related('owner').order_by('-public').distinct()

        if not has_role(user, 'Secretariat'):
            qs = qs.filter(Q(visible=True) | Q(owner__user=user))

        sorted_schedules = sorted(qs, reverse=True, key=lambda s: natural_sort_key(s.name))

        schedule_choices = [(schedule.name, "{} ({})".format(schedule.name, schedule.owner)) for schedule in sorted_schedules]

        self.fields['from_schedule'].choices = schedule_choices
        self.fields['to_schedule'].choices = schedule_choices

@role_required('Area Director','Secretariat')
def diff_schedules(request, num):
    meeting = get_meeting(num)

    diffs = None
    from_schedule = None
    to_schedule = None

    if 'from_schedule' in request.GET:
        form = DiffSchedulesForm(meeting, request.user, request.GET)
        if form.is_valid():
            from_schedule = get_object_or_404(Schedule, name=form.cleaned_data['from_schedule'], meeting=meeting)
            to_schedule = get_object_or_404(Schedule, name=form.cleaned_data['to_schedule'], meeting=meeting)
            raw_diffs = diff_meeting_schedules(from_schedule, to_schedule)

            diffs = prefetch_schedule_diff_objects(raw_diffs)
            for d in diffs:
                s = d['session']
                s.session_label = s.short_name
                if s.requested_duration:
                    s.session_label = "{} ({}h)".format(s.session_label, round(s.requested_duration.seconds / 60.0 / 60.0, 1))
    else:
        form = DiffSchedulesForm(meeting, request.user)

    return render(request, "meeting/diff_schedules.html", {
        'meeting': meeting,
        'form': form,
        'diffs': diffs,
        'from_schedule': from_schedule,
        'to_schedule': to_schedule,
    })

@ensure_csrf_cookie
def session_materials(request, session_id):
    """Session details for agenda page pop-up"""
    session = get_object_or_404(Session, id=session_id)
    assignments = SchedTimeSessAssignment.objects.filter(session=session)
    if len(assignments) == 0:
        raise Http404('No such scheduled session')
    assignments = preprocess_assignments_for_agenda(assignments, session.meeting)
    assignment = assignments[0]
    return render(request, 'meeting/session_materials.html', dict(item=assignment))


def get_assignments_for_agenda(schedule):
    """Get queryset containing assignments to show on the agenda"""
    return SchedTimeSessAssignment.objects.filter(
        schedule__in=[schedule, schedule.base],
        session__on_agenda=True,
    )


@ensure_csrf_cookie
def agenda_plain(request, num=None, name=None, base=None, ext=None, owner=None, utc=""):
    base = base if base else 'agenda'
    ext = ext if ext else '.txt'
    mimetype = {
        ".txt": "text/plain; charset=%s"%settings.DEFAULT_CHARSET,
        ".csv": "text/csv; charset=%s"%settings.DEFAULT_CHARSET,
    }
    if ext not in mimetype:
        raise Http404('Extension not allowed')

    # We do not have the appropriate data in the datatracker for IETF 64 and earlier.
    # So that we're not producing misleading pages, redirect to their proceedings.
    # The datatracker DB does include a Meeting instance for every IETF meeting, though,
    # so we can use that to validate that num is a valid meeting number.
    meeting = get_ietf_meeting(num)
    if meeting is None:
        raise Http404("No such full IETF meeting")
    elif int(meeting.number) <= 64:
        return HttpResponseRedirect(f'{settings.PROCEEDINGS_V1_BASE_URL.format(meeting=meeting)}')
    else:
        pass

    # Select the schedule to show
    if name is None:
        schedule = get_schedule(meeting, name)
    else:
        person   = get_person_by_email(owner)
        schedule = get_schedule_by_name(meeting, person, name)

    if schedule == None:
        base = base.replace("-utc", "")
        return render(request, "meeting/no-"+base+ext, {'meeting':meeting }, content_type=mimetype[ext])

    updated = meeting.updated()

    # Select and prepare sessions that should be included
    filtered_assignments = preprocess_assignments_for_agenda(
        get_assignments_for_agenda(schedule),
        meeting
    )
    AgendaKeywordTagger(assignments=filtered_assignments).apply()

    # Done processing for CSV output
    if ext == ".csv":
        return agenda_csv(schedule, filtered_assignments)

    filter_organizer = AgendaFilterOrganizer(assignments=filtered_assignments)

    is_current_meeting = (num is None) or (num == get_current_ietf_meeting_num())

    display_timezone = 'UTC' if utc else meeting.time_zone
    with timezone.override(display_timezone):
        rendered_page = render(
            request,
            "meeting/" + base + ext,
            {
                "personalize": False,
                "schedule": schedule,
                "filtered_assignments": filtered_assignments,
                "updated": updated,
                "filter_categories": filter_organizer.get_filter_categories(),
                "non_area_keywords": filter_organizer.get_non_area_keywords(),
                "now": timezone.now().astimezone(meeting.tz()),
                "display_timezone": display_timezone,
                "is_current_meeting": is_current_meeting,
                "use_notes": meeting.uses_notes(),
                "cache_time": 150 if is_current_meeting else 3600,
            },
            content_type=mimetype[ext],
        )

    return rendered_page

@ensure_csrf_cookie
def agenda(request, num=None, name=None, base=None, ext=None, owner=None, utc=""):
    # Get current meeting if not specified
    if num is None:
        num = get_current_ietf_meeting_num()

    # We do not have the appropriate data in the datatracker for IETF 64 and earlier.
    # So that we're not producing misleading pages, redirect to their proceedings.
    # The datatracker DB does include a Meeting instance for every IETF meeting, though,
    # so we can use that to validate that num is a valid meeting number.
    if int(num) <= 64:
        meeting = get_ietf_meeting(num)
        if meeting is None:
            raise Http404("No such full IETF meeting")
        else:
            return HttpResponseRedirect(f'{settings.PROCEEDINGS_V1_BASE_URL.format(meeting=meeting)}')

    return render(request, "meeting/agenda.html", {
        "meetingData": {
            "meetingNumber": num
        }
    })

@cache_page(5 * 60)
def api_get_agenda_data (request, num=None):
    meeting = get_ietf_meeting(num)
    if meeting is None:
        raise Http404("No such full IETF meeting")
    elif int(meeting.number) <= 64:
        return Http404("Pre-IETF 64 meetings are not available through this API")
    else:
        pass

    # Select the schedule to show
    schedule = get_schedule(meeting, None)

    updated = meeting.updated()

    # Select and prepare sessions that should be included
    filtered_assignments = preprocess_assignments_for_agenda(
        get_assignments_for_agenda(schedule),
        meeting
    )
    AgendaKeywordTagger(assignments=filtered_assignments).apply()

    filter_organizer = AgendaFilterOrganizer(assignments=filtered_assignments)

    is_current_meeting = (num is None) or (num == get_current_ietf_meeting_num())

    # Get Floor Plans
    floors = FloorPlan.objects.filter(meeting=meeting).order_by('order')

    #debug.show('all([(item.acronym,item.session.order_number,item.session.order_in_meeting()) for item in filtered_assignments])')

    return JsonResponse({
        "meeting": {
            "number": schedule.meeting.number,
            "city": schedule.meeting.city,
            "startDate": schedule.meeting.date.isoformat(),
            "endDate": schedule.meeting.end_date().isoformat(),
            "updated": updated,
            "timezone": meeting.time_zone,
            "infoNote": schedule.meeting.agenda_info_note,
            "warningNote": schedule.meeting.agenda_warning_note
        },
        "categories": filter_organizer.get_filter_categories(),
        "isCurrentMeeting": is_current_meeting,
        "useNotes": meeting.uses_notes(),
        "schedule": list(map(agenda_extract_schedule, filtered_assignments)),
        "floors": list(map(agenda_extract_floorplan, floors))
    })

def api_get_session_materials (request, session_id=None):
    session = get_object_or_404(Session,pk=session_id)

    minutes = session.minutes()
    slides_actions = []
    if can_manage_session_materials(request.user, session.group, session):
        slides_actions.append({
            'label': 'Upload slides',
            'url': reverse(
                'ietf.meeting.views.upload_session_slides',
                kwargs={'num': session.meeting.number, 'session_id': session.pk},
            ),
        })
    elif not session.is_material_submission_cutoff():
        slides_actions.append({
            'label': 'Propose slides',
            'url': reverse(
                'ietf.meeting.views.propose_session_slides',
                kwargs={'num': session.meeting.number, 'session_id': session.pk},
            ),
        })
    else:
        pass  # no action available if it's past cutoff

    return JsonResponse({
        "url": session.agenda().get_href(),
        "slides": {
            "decks": list(map(agenda_extract_slide, session.slides())),
            "actions": slides_actions,
        },
        "minutes": {
            "id": minutes.id,
            "title": minutes.title,
            "url": minutes.get_href(),
            "ext": minutes.file_extension()
        } if minutes is not None else None
    })

def agenda_extract_schedule (item):
    return {
        "id": item.id,
        "sessionId": item.session.id,
        "room": item.room_name if item.timeslot.show_location else None,
        "location": {
            "short": item.timeslot.location.floorplan.short,
            "name": item.timeslot.location.floorplan.name,
        } if (item.timeslot.show_location and item.timeslot.location and item.timeslot.location.floorplan) else {},
        "acronym": item.acronym,
        "duration": item.timeslot.duration.seconds,
        "name": item.session.name,
        "slotName": item.timeslot.name,
        "startDateTime": item.timeslot.time.isoformat(),
        "status": item.session.current_status,
        "type": item.session.type.slug,
        "purpose": item.session.purpose.slug,
        "isBoF": item.session.group_at_the_time().state_id == "bof",
        "filterKeywords": item.filter_keywords,
        "groupAcronym": item.session.group_at_the_time().acronym,
        "groupName": item.session.group_at_the_time().name,
        "groupParent": {
            "acronym": item.session.group_parent_at_the_time().acronym
        } if item.session.group_parent_at_the_time() else {},
        "note": item.session.agenda_note,
        "remoteInstructions": item.session.remote_instructions,
        "flags": {
            "agenda": True if item.session.agenda() is not None else False,
            "showAgenda": True if (item.session.agenda() is not None or item.session.remote_instructions or item.session.agenda_note) else False
        },
        "agenda": {
            "url": item.session.agenda().get_href()
        } if item.session.agenda() is not None else {
            "url": None
        },
        "orderInMeeting": item.session.order_number,
        "short": item.session.short if item.session.short else item.session.short_name,
        "sessionToken": item.session.docname_token_only_for_multiple(),
        "links": {
            "chat" : item.session.chat_room_url(),
            "chatArchive" : item.session.chat_archive_url(),
            "recordings": list(map(agenda_extract_recording, item.session.recordings())),
            "videoStream": item.timeslot.location.video_stream_url() if item.timeslot.location else "",
            "audioStream": item.timeslot.location.audio_stream_url() if item.timeslot.location else "",
            "webex": item.timeslot.location.webex_url() if item.timeslot.location else "",
            "onsiteTool": item.timeslot.location.onsite_tool_url() if item.timeslot.location else "",
            "calendar": reverse(
                'ietf.meeting.views.agenda_ical',
                kwargs={'num': item.schedule.meeting.number, 'session_id': item.session.id},
            ),
        }
        # "slotType": {
        #     "slug": item.slot_type.slug
        # }
    }

def agenda_extract_floorplan (item):
    try:
        item.image.width
    except FileNotFoundError:
        return {}

    return {
        "id": item.id,
        "image": item.image.url,
        "name": item.name,
        "short": item.short,
        "width": item.image.width,
        "height": item.image.height,
        "rooms": list(map(agenda_extract_room, item.room_set.all()))
    }

def agenda_extract_room (item):
    return {
        "id": item.id,
        "name": item.name,
        "functionalName": item.functional_name,
        "slug": xslugify(item.name),
        "left": item.left(),
        "right": item.right(),
        "top": item.top(),
        "bottom": item.bottom()
    }

def agenda_extract_recording (item):
    return {
        "id": item.id,
        "name": item.name,
        "title": item.title,
        "url": item.external_url
    }

def agenda_extract_slide (item):
    return {
        "id": item.id,
        "title": item.title,
        "url": item.get_versionless_href(),
        "ext": item.file_extension()
    }

def agenda_csv(schedule, filtered_assignments):
    response = HttpResponse(content_type="text/csv; charset=%s"%settings.DEFAULT_CHARSET)
    writer = csv.writer(response, delimiter=str(','), quoting=csv.QUOTE_ALL)

    headings = ["Date", "Start", "End", "Session", "Room", "Area", "Acronym", "Type", "Description", "Session ID", "Agenda", "Slides"]

    def write_row(row):
        encoded_row = [v.encode('utf-8') if isinstance(v, str) else v for v in row]

        while len(encoded_row) < len(headings):
            encoded_row.append(None) # produce empty entries at the end as necessary

        writer.writerow(encoded_row)

    def agenda_field(item):
        agenda_doc = item.session.agenda()
        if agenda_doc:
            return "http://www.ietf.org/proceedings/{schedule.meeting.number}/agenda/{agenda.uploaded_filename}".format(schedule=schedule, agenda=agenda_doc)
        else:
            return ""

    def slides_field(item):
        return "|".join("http://www.ietf.org/proceedings/{schedule.meeting.number}/slides/{slide.uploaded_filename}".format(schedule=schedule, slide=slide) for slide in item.session.slides())

    write_row(headings)

    for item in filtered_assignments:
        row = []
        row.append(item.timeslot.time.strftime("%Y-%m-%d"))
        row.append(item.timeslot.time.strftime("%H%M"))
        row.append(item.timeslot.end_time().strftime("%H%M"))

        if item.slot_type().slug == "break":
            row.append(item.slot_type().name)
            row.append(schedule.meeting.break_area)
            row.append("")
            row.append("")
            row.append("")
            row.append(item.timeslot.name)
            row.append("b{}".format(item.timeslot.pk))
        elif item.slot_type().slug == "reg":
            row.append(item.slot_type().name)
            row.append(schedule.meeting.reg_area)
            row.append("")
            row.append("")
            row.append("")
            row.append(item.timeslot.name)
            row.append("r{}".format(item.timeslot.pk))
        elif item.slot_type().slug == "other":
            row.append("None")
            row.append(item.timeslot.location.name if item.timeslot.location else "")
            row.append("")
            row.append(item.session.group_at_the_time().acronym)
            row.append(item.session.group_parent_at_the_time().acronym.upper() if item.session.group_parent_at_the_time() else "")
            row.append(item.session.name)
            row.append(item.session.pk)
        elif item.slot_type().slug == "plenary":
            row.append(item.session.name)
            row.append(item.timeslot.location.name if item.timeslot.location else "")
            row.append("")
            row.append(item.session.group_at_the_time().acronym)
            row.append("")
            row.append(item.session.name)
            row.append(item.session.pk)
            row.append(agenda_field(item))
            row.append(slides_field(item))
        elif item.slot_type().slug == 'regular':
            row.append(item.timeslot.name)
            row.append(item.timeslot.location.name if item.timeslot.location else "")
            row.append(item.session.group_parent_at_the_time().acronym.upper() if item.session.group_parent_at_the_time() else "")
            row.append(item.session.group_at_the_time().acronym)
            row.append("BOF" if item.session.group_at_the_time().state_id in ("bof", "bof-conc") else item.session.group_at_the_time().type.name)
            row.append(item.session.group_at_the_time().name)
            row.append(item.session.pk)
            row.append(agenda_field(item))
            row.append(slides_field(item))

        if len(row) > 3:
            write_row(row)

    return response

@role_required('Area Director','Secretariat','IAB')
def agenda_by_type_ics(request,num=None,type=None):
    meeting = get_meeting(num) 
    schedule = get_schedule(meeting)
    assignments = SchedTimeSessAssignment.objects.filter(
        schedule__in=[schedule, schedule.base if schedule else None]
    ).prefetch_related(
        'timeslot', 'timeslot__location', 'session', 'session__group', 'session__group__parent'
    ).order_by('session__type__slug','timeslot__time')
    if type:
        assignments = assignments.filter(session__type__slug=type)
    updated = meeting.updated()
    return render(request,"meeting/agenda.ics",{"schedule":schedule,"updated":updated,"assignments":assignments},content_type="text/calendar")

def session_draft_list(num, acronym):
    try:
        agendas = Document.objects.filter(type="agenda",
                                         session__meeting__number=num,
                                         session__group__acronym=acronym,
                                         states=State.objects.get(type="agenda", slug="active")).distinct()
    except Document.DoesNotExist:
        raise Http404

    drafts = set()
    for agenda in agendas:
        content, _ = read_agenda_file(num, agenda)
        if content:
            drafts.update(re.findall(b'(draft-[-a-z0-9]*)', content))

    result = []
    for draft in drafts:
        draft = force_str(draft)
        try:
            if re.search('-[0-9]{2}$', draft):
                doc_name = draft
            else:
                doc = Document.objects.get(name=draft)
                doc_name = draft + "-" + doc.rev

            if doc_name not in result:
                result.append(doc_name)
        except Document.DoesNotExist:
            pass

    for sp in SessionPresentation.objects.filter(session__meeting__number=num, session__group__acronym=acronym, document__type='draft'):
        doc_name = sp.document.name + "-" + sp.document.rev
        if doc_name not in result:
            result.append(doc_name)

    return sorted(result)

def session_draft_tarfile(request, num, acronym):
    drafts = session_draft_list(num, acronym);

    response = HttpResponse(content_type='application/octet-stream')
    response['Content-Disposition'] = 'attachment; filename=%s-drafts.tgz'%(acronym)
    tarstream = tarfile.open('','w:gz',response)
    mfh, mfn = mkstemp()
    os.close(mfh)
    manifest = io.open(mfn, "w")

    for doc_name in drafts:
        pdf_path = os.path.join(settings.INTERNET_DRAFT_PDF_PATH, doc_name + ".pdf")

        if not os.path.exists(pdf_path):
            convert_draft_to_pdf(doc_name)

        if os.path.exists(pdf_path):
            try:
                tarstream.add(pdf_path, str(doc_name + ".pdf"))
                manifest.write("Included:  "+pdf_path+"\n")
            except Exception as e:
                manifest.write(("Failed (%s): "%e)+pdf_path+"\n")
        else:
            manifest.write("Not found: "+pdf_path+"\n")

    manifest.close()
    tarstream.add(mfn, "manifest.txt")
    tarstream.close()
    os.unlink(mfn)
    return response

def session_draft_pdf(request, num, acronym):
    drafts = session_draft_list(num, acronym);
    curr_page = 1
    pmh, pmn = mkstemp()
    os.close(pmh)
    pdfmarks = io.open(pmn, "w")
    pdf_list = ""

    for draft in drafts:
        pdf_path = os.path.join(settings.INTERNET_DRAFT_PDF_PATH, draft + ".pdf")
        if not os.path.exists(pdf_path):
            convert_draft_to_pdf(draft)

        if os.path.exists(pdf_path):
            pages = pdf_pages(pdf_path)
            pdfmarks.write("[/Page "+str(curr_page)+" /View [/XYZ 0 792 1.0] /Title (" + draft + ") /OUT pdfmark\n")
            pdf_list = pdf_list + " " + pdf_path
            curr_page = curr_page + pages

    pdfmarks.close()
    pdfh, pdfn = mkstemp()
    os.close(pdfh)
    gs = settings.GHOSTSCRIPT_COMMAND
    code, out, err = pipe(gs + " -dBATCH -dNOPAUSE -q -sDEVICE=pdfwrite -sOutputFile=" + pdfn + " " + pdf_list + " " + pmn)
    assertion('code == 0')

    pdf = io.open(pdfn,"rb")
    pdf_contents = pdf.read()
    pdf.close()

    os.unlink(pmn)
    os.unlink(pdfn)
    return HttpResponse(pdf_contents, content_type="application/pdf")

def ical_session_status(assignment):
    if assignment.session.current_status == 'canceled':
        return "CANCELLED"
    elif assignment.session.current_status == 'resched':
        t = "RESCHEDULED"
        if assignment.session.tombstone_for_id is not None:
            other_assignment = SchedTimeSessAssignment.objects.filter(schedule=assignment.schedule_id, session=assignment.session.tombstone_for_id).first()
            if other_assignment:
                t = "RESCHEDULED TO {}-{}".format(
                    other_assignment.timeslot.time.strftime("%A %H:%M").upper(),
                    other_assignment.timeslot.end_time().strftime("%H:%M")
                )
        return t
    else:
        return "CONFIRMED"

def parse_agenda_filter_params(querydict):
    """Parse agenda filter parameters from a request"""
    if len(querydict) == 0:
        return None

    # Parse group filters from GET parameters. Other params are ignored.
    filt_params = {'show': set(), 'hide': set(), 'showtypes': set(), 'hidetypes': set()}

    for key, value in querydict.items():
        if key in filt_params:
            vals = unquote(value).lower().split(',')
            vals = [v.strip() for v in vals]
            filt_params[key] = set([v for v in vals if len(v) > 0])  # remove empty strings

    return filt_params


def should_include_assignment(filter_params, assignment):
    """Decide whether to include an assignment"""
    shown = len(set(filter_params['show']).intersection(assignment.filter_keywords)) > 0
    hidden = len(set(filter_params['hide']).intersection(assignment.filter_keywords)) > 0
    return shown and not hidden

def agenda_ical(request, num=None, name=None, acronym=None, session_id=None):
    """Agenda ical view

    By default, all agenda items will be shown. A filter can be specified in 
    the querystring. It has the format
    
      ?show=...&hide=...&showtypes=...&hidetypes=...

    where any of the parameters can be omitted. The right-hand side of each
    '=' is a comma separated list, which can be empty. If none of the filter
    parameters are specified, no filtering will be applied, even if the query
    string is not empty.

    The show and hide parameters each take a list of working group (wg) acronyms.    
    The showtypes and hidetypes parameters take a list of session types. 

    Hiding (by wg or type) takes priority over showing.
    """
    meeting = get_meeting(num, type_in=None)
    schedule = get_schedule(meeting, name)
    updated = meeting.updated()

    if schedule is None and acronym is None and session_id is None:
        raise Http404

    assignments = SchedTimeSessAssignment.objects.filter(
        schedule__in=[schedule, schedule.base],
        session__on_agenda=True,
    )
    assignments = preprocess_assignments_for_agenda(assignments, meeting)
    AgendaKeywordTagger(assignments=assignments).apply()

    try:
        filt_params = parse_agenda_filter_params(request.GET)
    except ValueError as e:
        return HttpResponseBadRequest(str(e))

    if filt_params is not None:
        # Apply the filter
        assignments = [a for a in assignments if should_include_assignment(filt_params, a)]

    if acronym:
        assignments = [ a for a in assignments if a.session.group_at_the_time().acronym == acronym ]
    elif session_id:
        assignments = [ a for a in assignments if a.session_id == int(session_id) ]

    for a in assignments:
        if a.session:
            a.session.ical_status = ical_session_status(a)

    return render(request, "meeting/agenda.ics", {
        "schedule": schedule,
        "assignments": assignments,
        "updated": updated
    }, content_type="text/calendar")

@cache_page(15 * 60)
def agenda_json(request, num=None):
    meeting = get_meeting(num, type_in=['ietf','interim'])

    sessions = []
    locations = set()
    parent_acronyms = set()
    assignments = SchedTimeSessAssignment.objects.filter(
        schedule__in=[meeting.schedule, meeting.schedule.base if meeting.schedule else None],
        session__on_agenda=True,
    ).exclude(
        session__type__in=['break', 'reg']
    )
    # Update the assignments with historic information, i.e., valid at the
    # time of the meeting
    assignments = preprocess_assignments_for_agenda(assignments, meeting, extra_prefetches=[
        "session__materials__docevent_set",
        "session__sessionpresentation_set",
        "timeslot__meeting"
    ])
    for asgn in assignments:
        sessdict = dict()
        sessdict['objtype'] = 'session'
        sessdict['id'] = asgn.pk
        sessdict['is_bof'] = False
        if asgn.session.group_at_the_time():
            sessdict['group'] = {
                    "acronym": asgn.session.group_at_the_time().acronym,
                    "name": asgn.session.group_at_the_time().name,
                    "type": asgn.session.group_at_the_time().type_id,
                    "state": asgn.session.group_at_the_time().state_id,
                }
            if asgn.session.group_at_the_time().is_bof():
                sessdict['is_bof'] = True
            if asgn.session.group_at_the_time().type_id in ['wg','rg', 'ag', 'rag'] or asgn.session.group_at_the_time().acronym in ['iesg',]: # TODO: should that first list be groupfeatures driven?
                if asgn.session.group_parent_at_the_time():
                    sessdict['group']['parent'] = asgn.session.group_parent_at_the_time().acronym
                    parent_acronyms.add(asgn.session.group_parent_at_the_time().acronym)
        if asgn.session.name:
            sessdict['name'] = asgn.session.name
        else:
            sessdict['name'] = asgn.session.group_at_the_time().name
        if asgn.session.short:
            sessdict['short'] = asgn.session.short
        if asgn.session.agenda_note:
            sessdict['agenda_note'] = asgn.session.agenda_note
        if asgn.session.remote_instructions:
            sessdict['remote_instructions'] = asgn.session.remote_instructions
        utc_start = asgn.timeslot.utc_start_time()
        if utc_start:
            sessdict['start'] = utc_start.strftime("%Y-%m-%dT%H:%M:%SZ")
        sessdict['duration'] = str(asgn.timeslot.duration)
        sessdict['location'] = asgn.room_name
        if asgn.timeslot.location:      # Some socials have an assignment but no location
            locations.add(asgn.timeslot.location)
        if asgn.session.agenda():
            sessdict['agenda'] = asgn.session.agenda().get_href()

        if asgn.session.minutes():
            sessdict['minutes'] = asgn.session.minutes().get_href()
        if asgn.session.slides():
            sessdict['presentations'] = []
            presentations = SessionPresentation.objects.filter(session=asgn.session, document__type__slug='slides')
            for pres in presentations:
                sessdict['presentations'].append(
                    {
                        'name':     pres.document.name,
                        'title':    pres.document.title,
                        'order':    pres.order,
                        'rev':      pres.rev,
                        'resource_uri': '/api/v1/meeting/sessionpresentation/%s/'%pres.id,
                    })
        sessdict['session_res_uri'] = '/api/v1/meeting/session/%s/'%asgn.session.id
        sessdict['session_id'] = asgn.session.id
        modified = asgn.session.modified
        for doc in asgn.session.materials.all():
            rev_docevent = doc.latest_event(NewRevisionDocEvent,'new_revision')
            modified = max(modified, (rev_docevent and rev_docevent.time) or modified)
        sessdict['modified'] = modified
        sessdict['status'] = asgn.session.current_status
        sessions.append(sessdict)

    rooms = []
    for room in locations:
        roomdict = dict()
        roomdict['id'] = room.pk
        roomdict['objtype'] = 'location'
        roomdict['name'] = room.name
        if room.floorplan:
            roomdict['level_name'] = room.floorplan.name
            roomdict['level_sort'] = room.floorplan.order
        if room.x1 is not None:
            roomdict['x'] = (room.x1+room.x2)/2.0
            roomdict['y'] = (room.y1+room.y2)/2.0
        roomdict['modified'] = room.modified
        if room.floorplan and room.floorplan.image:
            roomdict['map'] = room.floorplan.image.url
            roomdict['modified'] = max(room.modified, room.floorplan.modified)
        rooms.append(roomdict)

    parents = []
    for parent in Group.objects.filter(acronym__in=parent_acronyms):
        parentdict = dict()
        parentdict['id'] = parent.pk
        parentdict['objtype'] = 'parent'
        parentdict['name'] = parent.acronym
        parentdict['description'] = parent.name
        parentdict['modified'] = parent.time
        parents.append(parentdict)

    meetinfo = []
    meetinfo.extend(sessions)
    meetinfo.extend(rooms)
    meetinfo.extend(parents)
    meetinfo.sort(key=lambda x: x['modified'],reverse=True)
    last_modified = meetinfo and meetinfo[0]['modified']

    for obj in meetinfo:
        obj['modified'] = obj['modified'].astimezone(pytz.utc).strftime('%Y-%m-%dT%H:%M:%SZ')

    data = {"%s"%num: meetinfo}

    response = HttpResponse(json.dumps(data, indent=2, sort_keys=True), content_type='application/json;charset=%s'%settings.DEFAULT_CHARSET)
    if last_modified:
        last_modified = last_modified.astimezone(pytz.utc)
        response['Last-Modified'] = format_date_time(timegm(last_modified.timetuple()))
    return response

def meeting_requests(request, num=None):
    meeting = get_meeting(num)
    groups_to_show = Group.objects.filter(
        state_id__in=('active', 'bof', 'proposed'),
        type__features__has_meetings=True,
    )
    sessions = list(
        Session.objects.requests().filter(
            meeting__number=meeting.number,
            group__in=groups_to_show,
        ).exclude(
            purpose__in=('admin', 'social'),
        ).with_current_status().with_requested_by().exclude(
            requested_by=0
        ).prefetch_related(
            "group","group__ad_role__person"
        )
    )

    status_names = {n.slug: n.name for n in SessionStatusName.objects.all()}
    session_requesters = {p.pk: p for p in Person.objects.filter(pk__in=[s.requested_by for s in sessions if s.requested_by is not None])}

    for s in sessions:
        s.current_status_name = status_names.get(s.current_status, s.current_status)
        s.requested_by_person = session_requesters.get(s.requested_by)
        if s.group.parent and s.group.parent.type.slug in ('area', 'irtf'):
            s.display_area = s.group.parent
        else:
            s.display_area = None
    sessions.sort(
        key=lambda s: (
            s.display_area.acronym if s.display_area is not None else 'zzzz',
            s.current_status,
            s.group.acronym,
        ),
    )

    groups_not_meeting = groups_to_show.exclude(
        acronym__in = [session.group.acronym for session in sessions]
    ).order_by(
        "parent__acronym",
        "acronym",
    ).prefetch_related("parent")

    return render(
        request,
        "meeting/requests.html",
        {
            "meeting": meeting,
            "sessions": sessions,
            "groups_not_meeting": groups_not_meeting,
        },
    )


def get_sessions(num, acronym):
    return sorted(
        get_meeting_sessions(num, acronym).with_current_status(),
        key=lambda s: session_time_for_sorting(s, use_meeting_date=False)
    )


def session_details(request, num, acronym):
    meeting = get_meeting(num=num,type_in=None)
    sessions = get_sessions(num, acronym)

    if not sessions:
        raise Http404

    status_names = {n.slug: n.name for n in SessionStatusName.objects.all()}
    for session in sessions:

        session.type_counter = Counter()
        ss = session.timeslotassignments.filter(schedule__in=[meeting.schedule, meeting.schedule.base if meeting.schedule else None]).order_by('timeslot__time')
        if ss:
            if meeting.type_id == 'interim' and not (meeting.city or meeting.country):
                session.times = [ x.timeslot.utc_start_time() for x in ss ]                
            else:
                session.times = [ x.timeslot.local_start_time() for x in ss ]
            session.cancelled = session.current_status in Session.CANCELED_STATUSES
            session.status = ''
        elif meeting.type_id=='interim':
            session.times = [ meeting.date ]
            session.cancelled = session.current_status in Session.CANCELED_STATUSES
            session.status = ''
        else:
            session.times = []
            session.cancelled = session.current_status in Session.CANCELED_STATUSES
            session.status = status_names.get(session.current_status, session.current_status)

        session.filtered_artifacts = list(session.sessionpresentation_set.filter(document__type__slug__in=['agenda','minutes','bluesheets']))
        session.filtered_artifacts.sort(key=lambda d:['agenda','minutes','bluesheets'].index(d.document.type.slug))
        session.filtered_slides    = session.sessionpresentation_set.filter(document__type__slug='slides').order_by('order')
        session.filtered_drafts    = session.sessionpresentation_set.filter(document__type__slug='draft')
        session.filtered_chatlog_and_polls = session.sessionpresentation_set.filter(document__type__slug__in=('chatlog', 'polls')).order_by('document__type__slug')
        # TODO FIXME Deleted materials shouldn't be in the sessionpresentation_set
        for qs in [session.filtered_artifacts,session.filtered_slides,session.filtered_drafts]:
            qs = [p for p in qs if p.document.get_state_slug(p.document.type_id)!='deleted']
            session.type_counter.update([p.document.type.slug for p in qs])

        session.order_number = session.order_in_meeting()

    # we somewhat arbitrarily use the group of the last session we get from
    # get_sessions() above when checking can_manage_session_materials()
    can_manage = can_manage_session_materials(request.user, session.group, session)
    can_view_request = can_view_interim_request(meeting, request.user)

    scheduled_sessions = [s for s in sessions if s.current_status == 'sched']
    unscheduled_sessions = [s for s in sessions if s.current_status != 'sched']

    pending_suggestions = None
    if request.user.is_authenticated:
        if can_manage:
            pending_suggestions = session.slidesubmission_set.filter(status__slug='pending')
        else:
            pending_suggestions = session.slidesubmission_set.filter(status__slug='pending', submitter=request.user.person)

    return render(request, "meeting/session_details.html",
                  { 'scheduled_sessions':scheduled_sessions ,
                    'unscheduled_sessions':unscheduled_sessions , 
                    'pending_suggestions' : pending_suggestions,
                    'meeting' :meeting ,
                    'acronym' :acronym,
                    'is_materials_manager' : session.group.has_role(request.user, session.group.features.matman_roles),
                    'can_manage_materials' : can_manage,
                    'can_view_request': can_view_request,
                    'thisweek': datetime_today()-datetime.timedelta(days=7),
                    'use_notes': meeting.uses_notes(),
                  })

class SessionDraftsForm(forms.Form):
    drafts = SearchableDocumentsField(required=False)

    def __init__(self, *args, **kwargs):
        self.already_linked = kwargs.pop('already_linked')
        super(self.__class__, self).__init__(*args, **kwargs)

    def clean(self):
        selected = self.cleaned_data['drafts']
        problems = set(selected).intersection(set(self.already_linked)) 
        if problems:
           raise forms.ValidationError("Already linked: %s" % ', '.join([d.name for d in problems]))
        return self.cleaned_data

def add_session_drafts(request, session_id, num):
    # num is redundant, but we're dragging it along an artifact of where we are in the current URL structure
    session = get_object_or_404(Session,pk=session_id)
    if not session.can_manage_materials(request.user):
        raise Http404
    if session.is_material_submission_cutoff() and not has_role(request.user, "Secretariat"):
        raise Http404

    already_linked = [sp.document for sp in session.sessionpresentation_set.filter(document__type_id='draft')]

    session_number = None
    sessions = get_sessions(session.meeting.number,session.group.acronym)
    if len(sessions) > 1:
       session_number = 1 + sessions.index(session)

    if request.method == 'POST':
        form = SessionDraftsForm(request.POST,already_linked=already_linked)
        if form.is_valid():
            for draft in form.cleaned_data['drafts']:
                session.sessionpresentation_set.create(document=draft,rev=None)
                c = DocEvent(type="added_comment", doc=draft, rev=draft.rev, by=request.user.person)
                c.desc = "Added to session: %s" % session
                c.save()
            return redirect('ietf.meeting.views.session_details', num=session.meeting.number, acronym=session.group.acronym)
    else:
        form = SessionDraftsForm(already_linked=already_linked)

    return render(request, "meeting/add_session_drafts.html",
                  { 'session': session,
                    'session_number': session_number,
                    'already_linked': session.sessionpresentation_set.filter(document__type_id='draft'),
                    'form': form,
                  })


def upload_session_bluesheets(request, session_id, num):
    # num is redundant, but we're dragging it along an artifact of where we are in the current URL structure
    session = get_object_or_404(Session,pk=session_id)

    if not session.can_manage_materials(request.user):
        permission_denied(request, "You don't have permission to upload bluesheets for this session.")
    if session.is_material_submission_cutoff() and not has_role(request.user, "Secretariat"):
        permission_denied(request, "The materials cutoff for this session has passed. Contact the secretariat for further action.")

    if session.meeting.type.slug == 'ietf' and not has_role(request.user, 'Secretariat'):
        permission_denied(request, 'Restricted to role Secretariat')
        
    session_number = None
    sessions = get_sessions(session.meeting.number,session.group.acronym)
    if len(sessions) > 1:
       session_number = 1 + sessions.index(session)

    if request.method == 'POST':
        form = UploadBlueSheetForm(request.POST,request.FILES)
        if form.is_valid():
            file = request.FILES['file']

            ota = session.official_timeslotassignment()
            sess_time = ota and ota.timeslot.time
            if not sess_time:
                return HttpResponseGone("Cannot receive uploads for an unscheduled session.  Please check the session ID.", content_type="text/plain")


            save_error = save_bluesheet(request, session, file, encoding=form.file_encoding[file.name])
            if save_error:
                form.add_error(None, save_error)
            else:
                messages.success(request, 'Successfully uploaded bluesheets.')
                return redirect('ietf.meeting.views.session_details',num=num,acronym=session.group.acronym)
    else: 
        form = UploadBlueSheetForm()

    bluesheet_sp = session.sessionpresentation_set.filter(document__type='bluesheets').first()

    return render(request, "meeting/upload_session_bluesheets.html", 
                  {'session': session,
                   'session_number': session_number,
                   'bluesheet_sp' : bluesheet_sp,
                   'form': form,
                  })


def save_bluesheet(request, session, file, encoding='utf-8'):
    bluesheet_sp = session.sessionpresentation_set.filter(document__type='bluesheets').first()
    _, ext = os.path.splitext(file.name)

    if bluesheet_sp:
        doc = bluesheet_sp.document
        doc.rev = '%02d' % (int(doc.rev)+1)
        bluesheet_sp.rev = doc.rev
        bluesheet_sp.save()
    else:
        ota = session.official_timeslotassignment()
        sess_time = ota and ota.timeslot.time

        if session.meeting.type_id=='ietf':
            name = 'bluesheets-%s-%s-%s' % (session.meeting.number, 
                                            session.group.acronym, 
                                            sess_time.strftime("%Y%m%d%H%M"))
            title = 'Bluesheets IETF%s: %s : %s' % (session.meeting.number, 
                                                    session.group.acronym, 
                                                    sess_time.strftime("%a %H:%M"))
        else:
            name = 'bluesheets-%s-%s' % (session.meeting.number, sess_time.strftime("%Y%m%d%H%M"))
            title = 'Bluesheets %s: %s' % (session.meeting.number, sess_time.strftime("%a %H:%M"))
        doc = Document.objects.create(
                  name = name,
                  type_id = 'bluesheets',
                  title = title,
                  group = session.group,
                  rev = '00',
              )
        doc.states.add(State.objects.get(type_id='bluesheets',slug='active'))
        DocAlias.objects.create(name=doc.name).docs.add(doc)
        session.sessionpresentation_set.create(document=doc,rev='00')
    filename = '%s-%s%s'% ( doc.name, doc.rev, ext)
    doc.uploaded_filename = filename
    e = NewRevisionDocEvent.objects.create(doc=doc, rev=doc.rev, by=request.user.person, type='new_revision', desc='New revision available: %s'%doc.rev)
    save_error = handle_upload_file(file, filename, session.meeting, 'bluesheets', request=request, encoding=encoding)
    if not save_error:
        doc.save_with_history([e])
    return save_error


def upload_session_minutes(request, session_id, num):
    # num is redundant, but we're dragging it along an artifact of where we are in the current URL structure
    session = get_object_or_404(Session,pk=session_id)

    if not session.can_manage_materials(request.user):
        permission_denied(request, "You don't have permission to upload minutes for this session.")
    if session.is_material_submission_cutoff() and not has_role(request.user, "Secretariat"):
        permission_denied(request, "The materials cutoff for this session has passed. Contact the secretariat for further action.")

    session_number = None
    sessions = get_sessions(session.meeting.number,session.group.acronym)
    show_apply_to_all_checkbox = len(sessions) > 1 if session.type_id == 'regular' else False
    if len(sessions) > 1:
       session_number = 1 + sessions.index(session)

    minutes_sp = session.sessionpresentation_set.filter(document__type='minutes').first()
    
    if request.method == 'POST':
        form = UploadMinutesForm(show_apply_to_all_checkbox,request.POST,request.FILES)
        if form.is_valid():
            file = request.FILES['file']
            _, ext = os.path.splitext(file.name)
            apply_to_all = session.type_id == 'regular'
            if show_apply_to_all_checkbox:
                apply_to_all = form.cleaned_data['apply_to_all']

            # Set up the new revision
            try:
                save_session_minutes_revision(
                    session=session,
                    apply_to_all=apply_to_all,
                    file=file,
                    ext=ext,
                    encoding=form.file_encoding[file.name],
                    request=request,
                )
            except SessionNotScheduledError:
                return HttpResponseGone(
                    "Cannot receive uploads for an unscheduled session. Please check the session ID.",
                    content_type="text/plain",
                )
            except SaveMaterialsError as err:
                form.add_error(None, str(err))
            else:
                # no exception -- success!
                messages.success(request, f'Successfully uploaded minutes as revision {session.minutes().rev}.')
                return redirect('ietf.meeting.views.session_details', num=num, acronym=session.group.acronym)
    else:
        form = UploadMinutesForm(show_apply_to_all_checkbox)

    return render(request, "meeting/upload_session_minutes.html", 
                  {'session': session,
                   'session_number': session_number,
                   'minutes_sp' : minutes_sp,
                   'form': form,
                  })


def upload_session_agenda(request, session_id, num):
    # num is redundant, but we're dragging it along an artifact of where we are in the current URL structure
    session = get_object_or_404(Session,pk=session_id)

    if not session.can_manage_materials(request.user):
        permission_denied(request, "You don't have permission to upload an agenda for this session.")
    if session.is_material_submission_cutoff() and not has_role(request.user, "Secretariat"):
        permission_denied(request, "The materials cutoff for this session has passed. Contact the secretariat for further action.")

    session_number = None
    sessions = get_sessions(session.meeting.number,session.group.acronym)
    show_apply_to_all_checkbox = len(sessions) > 1 if session.type.slug == 'regular' else False
    if len(sessions) > 1:
       session_number = 1 + sessions.index(session)

    agenda_sp = session.sessionpresentation_set.filter(document__type='agenda').first()
    
    if request.method == 'POST':
        form = UploadAgendaForm(show_apply_to_all_checkbox,request.POST,request.FILES)
        if form.is_valid():
            file = request.FILES['file']
            _, ext = os.path.splitext(file.name)
            apply_to_all = session.type.slug == 'regular'
            if show_apply_to_all_checkbox:
                apply_to_all = form.cleaned_data['apply_to_all']
            if agenda_sp:
                doc = agenda_sp.document
                doc.rev = '%02d' % (int(doc.rev)+1)
                agenda_sp.rev = doc.rev
                agenda_sp.save()
            else:
                ota = session.official_timeslotassignment()
                sess_time = ota and ota.timeslot.time
                if not sess_time:
                    return HttpResponseGone("Cannot receive uploads for an unscheduled session.  Please check the session ID.", content_type="text/plain")
                if session.meeting.type_id=='ietf':
                    name = 'agenda-%s-%s' % (session.meeting.number, 
                                                 session.group.acronym) 
                    title = 'Agenda IETF%s: %s' % (session.meeting.number, 
                                                         session.group.acronym) 
                    if not apply_to_all:
                        name += '-%s' % (session.docname_token(),)
                        if sess_time:
                            title += ': %s' % (sess_time.strftime("%a %H:%M"),)
                else:
                    name = 'agenda-%s-%s' % (session.meeting.number, session.docname_token())
                    title = 'Agenda %s' % (session.meeting.number, )
                    if sess_time:
                        title += ': %s' % (sess_time.strftime("%a %H:%M"),)
                if Document.objects.filter(name=name).exists():
                    doc = Document.objects.get(name=name)
                    doc.rev = '%02d' % (int(doc.rev)+1)
                else:
                    doc = Document.objects.create(
                              name = name,
                              type_id = 'agenda',
                              title = title,
                              group = session.group,
                              rev = '00',
                          )
                    DocAlias.objects.create(name=doc.name).docs.add(doc)
                doc.states.add(State.objects.get(type_id='agenda',slug='active'))
            if session.sessionpresentation_set.filter(document=doc).exists():
                sp = session.sessionpresentation_set.get(document=doc)
                sp.rev = doc.rev
                sp.save()
            else:
                session.sessionpresentation_set.create(document=doc,rev=doc.rev)
            if apply_to_all:
                for other_session in sessions:
                    if other_session != session:
                        other_session.sessionpresentation_set.filter(document__type='agenda').delete()
                        other_session.sessionpresentation_set.create(document=doc,rev=doc.rev)
            filename = '%s-%s%s'% ( doc.name, doc.rev, ext)
            doc.uploaded_filename = filename
            e = NewRevisionDocEvent.objects.create(doc=doc,by=request.user.person,type='new_revision',desc='New revision available: %s'%doc.rev,rev=doc.rev)
            # The way this function builds the filename it will never trigger the file delete in handle_file_upload.
            save_error = handle_upload_file(file, filename, session.meeting, 'agenda', request=request, encoding=form.file_encoding[file.name])
            if save_error:
                form.add_error(None, save_error)
            else:
                doc.save_with_history([e])
                messages.success(request, f'Successfully uploaded agenda as revision {doc.rev}.')
                return redirect('ietf.meeting.views.session_details',num=num,acronym=session.group.acronym)
    else: 
        form = UploadAgendaForm(show_apply_to_all_checkbox, initial={'apply_to_all':session.type_id=='regular'})

    return render(request, "meeting/upload_session_agenda.html", 
                  {'session': session,
                   'session_number': session_number,
                   'agenda_sp' : agenda_sp,
                   'form': form,
                  })


def upload_session_slides(request, session_id, num, name):
    # num is redundant, but we're dragging it along an artifact of where we are in the current URL structure
    session = get_object_or_404(Session,pk=session_id)
    if not session.can_manage_materials(request.user):
        permission_denied(request, "You don't have permission to upload slides for this session.")
    if session.is_material_submission_cutoff() and not has_role(request.user, "Secretariat"):
        permission_denied(request, "The materials cutoff for this session has passed. Contact the secretariat for further action.")

    session_number = None
    sessions = get_sessions(session.meeting.number,session.group.acronym)
    show_apply_to_all_checkbox = len(sessions) > 1 if session.type_id == 'regular' else False
    if len(sessions) > 1:
       session_number = 1 + sessions.index(session)

    slides = None
    slides_sp = None
    if name:
        slides = Document.objects.filter(name=name).first()
        if not (slides and slides.type_id=='slides'):
            raise Http404
        slides_sp = session.sessionpresentation_set.filter(document=slides).first()
    
    if request.method == 'POST':
        form = UploadSlidesForm(session, show_apply_to_all_checkbox,request.POST,request.FILES)
        if form.is_valid():
            file = request.FILES['file']
            _, ext = os.path.splitext(file.name)
            apply_to_all = session.type_id == 'regular'
            if show_apply_to_all_checkbox:
                apply_to_all = form.cleaned_data['apply_to_all']
            if slides_sp:
                doc = slides_sp.document
                doc.rev = '%02d' % (int(doc.rev)+1)
                doc.title = form.cleaned_data['title']
                slides_sp.rev = doc.rev
                slides_sp.save()
            else:
                title = form.cleaned_data['title']
                if session.meeting.type_id=='ietf':
                    name = 'slides-%s-%s' % (session.meeting.number, 
                                             session.group.acronym) 
                    if not apply_to_all:
                        name += '-%s' % (session.docname_token(),)
                else:
                    name = 'slides-%s-%s' % (session.meeting.number, session.docname_token())
                name = name + '-' + slugify(title).replace('_', '-')[:128]
                if Document.objects.filter(name=name).exists():
                   doc = Document.objects.get(name=name)
                   doc.rev = '%02d' % (int(doc.rev)+1)
                   doc.title = form.cleaned_data['title']
                else:
                    doc = Document.objects.create(
                              name = name,
                              type_id = 'slides',
                              title = title,
                              group = session.group,
                              rev = '00',
                          )
                    DocAlias.objects.create(name=doc.name).docs.add(doc)
                doc.states.add(State.objects.get(type_id='slides',slug='active'))
                doc.states.add(State.objects.get(type_id='reuse_policy',slug='single'))
            if session.sessionpresentation_set.filter(document=doc).exists():
                sp = session.sessionpresentation_set.get(document=doc)
                sp.rev = doc.rev
                sp.save()
            else:
                max_order = session.sessionpresentation_set.filter(document__type='slides').aggregate(Max('order'))['order__max'] or 0
                session.sessionpresentation_set.create(document=doc,rev=doc.rev,order=max_order+1)
            if apply_to_all:
                for other_session in sessions:
                    if other_session != session and not other_session.sessionpresentation_set.filter(document=doc).exists():
                        max_order = other_session.sessionpresentation_set.filter(document__type='slides').aggregate(Max('order'))['order__max'] or 0
                        other_session.sessionpresentation_set.create(document=doc,rev=doc.rev,order=max_order+1)
            filename = '%s-%s%s'% ( doc.name, doc.rev, ext)
            doc.uploaded_filename = filename
            e = NewRevisionDocEvent.objects.create(doc=doc,by=request.user.person,type='new_revision',desc='New revision available: %s'%doc.rev,rev=doc.rev)
            # The way this function builds the filename it will never trigger the file delete in handle_file_upload.
            save_error = handle_upload_file(file, filename, session.meeting, 'slides', request=request, encoding=form.file_encoding[file.name])
            if save_error:
                form.add_error(None, save_error)
            else:
                doc.save_with_history([e])
                post_process(doc)
                messages.success(
                    request,
                    f'Successfully uploaded slides as revision {doc.rev} of {doc.name}.')
                return redirect('ietf.meeting.views.session_details',num=num,acronym=session.group.acronym)
    else: 
        initial = {}
        if slides:
            initial = {'title':slides.title}
        form = UploadSlidesForm(session, show_apply_to_all_checkbox, initial=initial)

    return render(request, "meeting/upload_session_slides.html", 
                  {'session': session,
                   'session_number': session_number,
                   'slides_sp' : slides_sp,
                   'form': form,
                  })
@login_required
def propose_session_slides(request, session_id, num):
    session = get_object_or_404(Session,pk=session_id)
    if session.is_material_submission_cutoff() and not has_role(request.user, "Secretariat"):
        permission_denied(request, "The materials cutoff for this session has passed. Contact the secretariat for further action.")

    session_number = None
    sessions = get_sessions(session.meeting.number,session.group.acronym)
    show_apply_to_all_checkbox = len(sessions) > 1 if session.type_id == 'regular' else False
    if len(sessions) > 1:
       session_number = 1 + sessions.index(session)

    
    if request.method == 'POST':
        form = UploadSlidesForm(session, show_apply_to_all_checkbox,request.POST,request.FILES)
        if form.is_valid():
            file = request.FILES['file']
            _, ext = os.path.splitext(file.name)
            apply_to_all = session.type_id == 'regular'
            if show_apply_to_all_checkbox:
                apply_to_all = form.cleaned_data['apply_to_all']
            title = form.cleaned_data['title']

            submission = SlideSubmission.objects.create(session = session, title = title, filename = '', apply_to_all = apply_to_all, submitter=request.user.person)

            if session.meeting.type_id=='ietf':
                name = 'slides-%s-%s' % (session.meeting.number, 
                                         session.group.acronym) 
                if not apply_to_all:
                    name += '-%s' % (session.docname_token(),)
            else:
                name = 'slides-%s-%s' % (session.meeting.number, session.docname_token())
            name = name + '-' + slugify(title).replace('_', '-')[:128]
            filename = '%s-ss%d%s'% (name, submission.id, ext)
            destination = io.open(os.path.join(settings.SLIDE_STAGING_PATH, filename),'wb+')
            for chunk in file.chunks():
                destination.write(chunk)
            destination.close()

            submission.filename = filename
            submission.save()

            (to, cc) = gather_address_lists('slides_proposed', group=session.group).as_strings() 
            msg_txt = render_to_string("meeting/slides_proposed.txt", {
                    "to": to,
                    "cc": cc,
                    "submission": submission,
                    "settings": settings,
                 })
            msg = infer_message(msg_txt)
            msg.by = request.user.person
            msg.save()
            send_mail_message(request, msg)
            messages.success(request, 'Successfully submitted proposed slides.')
            return redirect('ietf.meeting.views.session_details',num=num,acronym=session.group.acronym)
    else: 
        initial = {}
        form = UploadSlidesForm(session, show_apply_to_all_checkbox, initial=initial)

    return render(request, "meeting/propose_session_slides.html", 
                  {'session': session,
                   'session_number': session_number,
                   'form': form,
                  })

def remove_sessionpresentation(request, session_id, num, name):
    sp = get_object_or_404(SessionPresentation,session_id=session_id,document__name=name)
    session = sp.session
    if not session.can_manage_materials(request.user):
        permission_denied(request, "You don't have permission to manage materials for this session.")
    if session.is_material_submission_cutoff() and not has_role(request.user, "Secretariat"):
        permission_denied(request, "The materials cutoff for this session has passed. Contact the secretariat for further action.")
    if request.method == 'POST':
        session.sessionpresentation_set.filter(pk=sp.pk).delete()
        c = DocEvent(type="added_comment", doc=sp.document, rev=sp.document.rev, by=request.user.person)
        c.desc = "Removed from session: %s" % (session)
        c.save()
        messages.success(request, f'Successfully removed {name}.')
        return redirect('ietf.meeting.views.session_details', num=session.meeting.number, acronym=session.group.acronym)

    return render(request,'meeting/remove_sessionpresentation.html', {'sp': sp })

def ajax_add_slides_to_session(request, session_id, num):
    session = get_object_or_404(Session,pk=session_id)

    if not session.can_manage_materials(request.user):
        permission_denied(request, "You don't have permission to upload slides for this session.")
    if session.is_material_submission_cutoff() and not has_role(request.user, "Secretariat"):
        permission_denied(request, "The materials cutoff for this session has passed. Contact the secretariat for further action.")

    if request.method != 'POST' or not request.POST:
        return HttpResponse(json.dumps({ 'success' : False, 'error' : 'No data submitted or not POST' }),content_type='application/json')

    order_str = request.POST.get('order', None)    
    try:
        order = int(order_str)
    except (ValueError, TypeError):
        return HttpResponse(json.dumps({ 'success' : False, 'error' : 'Supplied order is not valid' }),content_type='application/json')
    if order < 1 or order > session.sessionpresentation_set.filter(document__type_id='slides').count() + 1 :
        return HttpResponse(json.dumps({ 'success' : False, 'error' : 'Supplied order is not valid' }),content_type='application/json')

    name = request.POST.get('name', None)
    doc = Document.objects.filter(name=name).first()
    if not doc:
        return HttpResponse(json.dumps({ 'success' : False, 'error' : 'Supplied name is not valid' }),content_type='application/json')

    if not session.sessionpresentation_set.filter(document=doc).exists():
        condition_slide_order(session)
        session.sessionpresentation_set.filter(document__type_id='slides', order__gte=order).update(order=F('order')+1)
        session.sessionpresentation_set.create(document=doc,rev=doc.rev,order=order)
        DocEvent.objects.create(type="added_comment", doc=doc, rev=doc.rev, by=request.user.person, desc="Added to session: %s" % session)

    return HttpResponse(json.dumps({'success':True}), content_type='application/json')


def ajax_remove_slides_from_session(request, session_id, num):
    session = get_object_or_404(Session,pk=session_id)

    if not session.can_manage_materials(request.user):
        permission_denied(request, "You don't have permission to upload slides for this session.")
    if session.is_material_submission_cutoff() and not has_role(request.user, "Secretariat"):
        permission_denied(request, "The materials cutoff for this session has passed. Contact the secretariat for further action.")

    if request.method != 'POST' or not request.POST:
        return HttpResponse(json.dumps({ 'success' : False, 'error' : 'No data submitted or not POST' }),content_type='application/json')  

    oldIndex_str = request.POST.get('oldIndex', None)
    try:
        oldIndex = int(oldIndex_str)
    except (ValueError, TypeError):
        return HttpResponse(json.dumps({ 'success' : False, 'error' : 'Supplied index is not valid' }),content_type='application/json')
    if oldIndex < 1 or oldIndex > session.sessionpresentation_set.filter(document__type_id='slides').count() :
        return HttpResponse(json.dumps({ 'success' : False, 'error' : 'Supplied index is not valid' }),content_type='application/json')

    name = request.POST.get('name', None)
    doc = Document.objects.filter(name=name).first()
    if not doc:
        return HttpResponse(json.dumps({ 'success' : False, 'error' : 'Supplied name is not valid' }),content_type='application/json')

    condition_slide_order(session)
    affected_presentations = session.sessionpresentation_set.filter(document=doc).first()
    if affected_presentations:
        if affected_presentations.order == oldIndex:
            affected_presentations.delete()
            session.sessionpresentation_set.filter(document__type_id='slides', order__gt=oldIndex).update(order=F('order')-1)    
            DocEvent.objects.create(type="added_comment", doc=doc, rev=doc.rev, by=request.user.person, desc="Removed from session: %s" % session)
            return HttpResponse(json.dumps({'success':True}), content_type='application/json')
        else:
            return HttpResponse(json.dumps({ 'success' : False, 'error' : 'Name does not match index' }),content_type='application/json')
    else:
        return HttpResponse(json.dumps({ 'success' : False, 'error' : 'SessionPresentation not found' }),content_type='application/json')


def ajax_reorder_slides_in_session(request, session_id, num):
    session = get_object_or_404(Session,pk=session_id)

    if not session.can_manage_materials(request.user):
        permission_denied(request, "You don't have permission to upload slides for this session.")
    if session.is_material_submission_cutoff() and not has_role(request.user, "Secretariat"):
        permission_denied(request, "The materials cutoff for this session has passed. Contact the secretariat for further action.")

    if request.method != 'POST' or not request.POST:
        return HttpResponse(json.dumps({ 'success' : False, 'error' : 'No data submitted or not POST' }),content_type='application/json')  

    num_slides_in_session = session.sessionpresentation_set.filter(document__type_id='slides').count()
    oldIndex_str = request.POST.get('oldIndex', None)
    try:
        oldIndex = int(oldIndex_str)
    except (ValueError, TypeError):
        return HttpResponse(json.dumps({ 'success' : False, 'error' : 'Supplied index is not valid' }),content_type='application/json')
    if oldIndex < 1 or oldIndex > num_slides_in_session :
        return HttpResponse(json.dumps({ 'success' : False, 'error' : 'Supplied index is not valid' }),content_type='application/json')

    newIndex_str = request.POST.get('newIndex', None)
    try:
        newIndex = int(newIndex_str)
    except (ValueError, TypeError):
        return HttpResponse(json.dumps({ 'success' : False, 'error' : 'Supplied index is not valid' }),content_type='application/json')
    if newIndex < 1 or newIndex > num_slides_in_session :
        return HttpResponse(json.dumps({ 'success' : False, 'error' : 'Supplied index is not valid' }),content_type='application/json')

    if newIndex == oldIndex:
        return HttpResponse(json.dumps({ 'success' : False, 'error' : 'Supplied index is not valid' }),content_type='application/json')

    condition_slide_order(session)
    sp = session.sessionpresentation_set.get(order=oldIndex)
    if oldIndex < newIndex:
        session.sessionpresentation_set.filter(order__gt=oldIndex, order__lte=newIndex).update(order=F('order')-1)
    else:
        session.sessionpresentation_set.filter(order__gte=newIndex, order__lt=oldIndex).update(order=F('order')+1)
    sp.order = newIndex
    sp.save()

    return HttpResponse(json.dumps({'success':True}), content_type='application/json')


@role_required('Secretariat')
def make_schedule_official(request, num, owner, name):

    meeting  = get_meeting(num)
    person   = get_person_by_email(owner)
    schedule = get_schedule_by_name(meeting, person, name)

    if schedule is None:
        raise Http404

    if request.method == 'POST':
        if not (schedule.public and schedule.visible):
            schedule.public = True
            schedule.visible = True
            schedule.save()
        if schedule.base and not (schedule.base.public and schedule.base.visible):
            schedule.base.public = True
            schedule.base.visible = True
            schedule.base.save()
        meeting.schedule = schedule
        meeting.save()
        return HttpResponseRedirect(reverse('ietf.meeting.views.list_schedules',kwargs={'num':num}))

    if not schedule.public:
        messages.warning(request,"This schedule will be made public as it is made official.")
    if not schedule.visible:
        messages.warning(request,"This schedule will be made visible as it is made official.")
    if schedule.base:
        if not schedule.base.public:
            messages.warning(request,"The base schedule will be made public as it is made official.")
        if not schedule.base.visible:
            messages.warning(request,"The base schedule will be made visible as it is made official.")

    return render(request, "meeting/make_schedule_official.html",
                  { 'schedule' : schedule,
                    'meeting' : meeting,
                  }
                 )
    

@role_required('Secretariat','Area Director')
def delete_schedule(request, num, owner, name):

    meeting  = get_meeting(num)
    person   = get_person_by_email(owner)
    schedule = get_schedule_by_name(meeting, person, name)

    # FIXME: we ought to put these checks in a function and only show
    # the delete button if the checks pass
    if schedule == meeting.schedule:
        permission_denied(request, 'You may not delete the official schedule for %s'%meeting)

    if Schedule.objects.filter(base=schedule).exists():
        return HttpResponseForbidden('You may not delete a schedule serving as the base for other schedules')

    if not ( has_role(request.user, 'Secretariat') or person.user == request.user ):
        permission_denied(request, "You may not delete other user's schedules")

    if request.method == 'POST':
        # remove schedule from origin tree
        replacement_origin = schedule.origin
        Schedule.objects.filter(origin=schedule).update(origin=replacement_origin)

        schedule.delete()
        return HttpResponseRedirect(reverse('ietf.meeting.views.list_schedules',kwargs={'num':num}))

    return render(request, "meeting/delete_schedule.html",
                  { 'schedule' : schedule,
                    'meeting' : meeting,
                  }
                 )
  
# -------------------------------------------------
# Interim Views
# -------------------------------------------------


def ajax_get_utc(request):
    '''Ajax view that takes arguments time, timezone, date and returns UTC data'''
    time = request.GET.get('time')
    timezone = request.GET.get('timezone')
    date = request.GET.get('date')
    time_re = re.compile(r'^\d{2}:\d{2}$')
    # validate input
    if not time_re.match(time) or not date:
        return HttpResponse(json.dumps({'error': True}),
                            content_type='application/json')
    hour, minute = time.split(':')
    if not (int(hour) <= 23 and int(minute) <= 59):
        return HttpResponse(json.dumps({'error': True}),
                            content_type='application/json')
    year, month, day = date.split('-')
    dt = datetime.datetime(int(year), int(month), int(day), int(hour), int(minute))
    tz = pytz.timezone(timezone)
    aware_dt = tz.localize(dt, is_dst=None)
    utc_dt = aware_dt.astimezone(pytz.utc)
    utc = utc_dt.strftime('%H:%M')
    # calculate utc day offset
    naive_utc_dt = utc_dt.replace(tzinfo=None)
    utc_day_offset = (naive_utc_dt.date() - dt.date()).days
    html = "<span>{utc} UTC</span>".format(utc=utc)
    if utc_day_offset != 0:
        html = html + '<span class="day-offset"> {0:+d} Day</span>'.format(utc_day_offset)
    context_data = {'timezone': timezone, 
                    'time': time, 
                    'utc': utc, 
                    'utc_day_offset': utc_day_offset,
                    'html': html}
    return HttpResponse(json.dumps(context_data),
                        content_type='application/json')


def interim_announce(request):
    '''View which shows interim meeting requests awaiting announcement'''
    meetings = data_for_meetings_overview(Meeting.objects.filter(type='interim').order_by('date'), interim_status='scheda')
    menu_entries = get_interim_menu_entries(request)
    selected_menu_entry = 'announce'

    return render(request, "meeting/interim_announce.html", {
        'menu_entries': menu_entries,
        'selected_menu_entry': selected_menu_entry,
        'meetings': meetings})


@role_required('Secretariat',)
def interim_send_announcement(request, number):
    '''View for sending the announcement of a new interim meeting'''
    meeting = get_object_or_404(Meeting, number=number)
    group = meeting.session_set.first().group

    if request.method == 'POST':
        form = InterimAnnounceForm(request.POST,
                                   initial=get_announcement_initial(meeting))
        if form.is_valid():
            message = form.save(user=request.user)
            message.related_groups.add(group)
            for session in meeting.session_set.not_canceled():
                
                SchedulingEvent.objects.create(
                    session=session,
                    status=SessionStatusName.objects.get(slug='sched'),
                    by=request.user.person,
                )
            send_mail_message(request, message)
            messages.success(request, 'Interim meeting announcement sent')
            return redirect(interim_announce)

    form = InterimAnnounceForm(initial=get_announcement_initial(meeting))

    return render(request, "meeting/interim_send_announcement.html", {
        'meeting': meeting,
        'form': form})


@role_required('Secretariat',)
def interim_skip_announcement(request, number):
    '''View to change status of interim meeting to Scheduled without
    first announcing.  Only applicable to IRTF groups.
    '''
    meeting = get_object_or_404(Meeting, number=number)

    if request.method == 'POST':
        for session in meeting.session_set.not_canceled():
            SchedulingEvent.objects.create(
                session=session,
                status=SessionStatusName.objects.get(slug='sched'),
                by=request.user.person,
            )
        messages.success(request, 'Interim meeting scheduled.  No announcement sent.')
        return redirect(interim_announce)

    return render(request, "meeting/interim_skip_announce.html", {
        'meeting': meeting})


def interim_pending(request):

    '''View which shows interim meeting requests pending approval'''
    meetings = data_for_meetings_overview(Meeting.objects.filter(type='interim').order_by('date'), interim_status='apprw')

    menu_entries = get_interim_menu_entries(request)
    selected_menu_entry = 'pending'

    for meeting in meetings:
        if can_approve_interim_request(meeting, request.user):
            meeting.can_approve = True

    return render(request, "meeting/interim_pending.html", {
        'menu_entries': menu_entries,
        'selected_menu_entry': selected_menu_entry,
        'meetings': meetings})


@login_required
def interim_request(request):

    if not can_manage_some_groups(request.user):
        permission_denied(request, "You don't have permission to request any interims")

    '''View for requesting an interim meeting'''
    SessionFormset = inlineformset_factory(
        Meeting,
        Session,
        form=InterimSessionModelForm,
        formset=InterimSessionInlineFormSet,
        can_delete=False, extra=2)

    if request.method == 'POST':
        form = InterimMeetingModelForm(request, data=request.POST)
        formset = SessionFormset(instance=Meeting(), data=request.POST)
        if form.is_valid() and formset.is_valid():
            group = form.cleaned_data.get('group')
            is_approved = form.cleaned_data.get('approved', False)
            is_virtual = form.is_virtual()
            meeting_type = form.cleaned_data.get('meeting_type')

            requires_approval = not ( is_approved or ( is_virtual and not settings.VIRTUAL_INTERIMS_REQUIRE_APPROVAL ))

            # pre create meeting
            if meeting_type in ('single', 'multi-day'):
                meeting = form.save(date=get_earliest_session_date(formset))

                # need to use curry here to pass custom variable to form init
                SessionFormset.form.__init__ = curry(
                    InterimSessionModelForm.__init__,
                    user=request.user,
                    group=group,
                    requires_approval=requires_approval)
                formset = SessionFormset(instance=meeting, data=request.POST)
                formset.is_valid()
                formset.save()
                sessions_post_save(request, formset)

                if requires_approval:
                    send_interim_approval_request(meetings=[meeting])
                else:
                    send_interim_approval(request.user, meeting=meeting)
                    if not has_role(request.user, 'Secretariat'):
                        send_interim_announcement_request(meeting=meeting)

            # series require special handling, each session gets it's own
            # meeting object we won't see this on edit because series are
            # subsequently dealt with individually
            elif meeting_type == 'series':
                series = []
                SessionFormset.form.__init__ = curry(
                    InterimSessionModelForm.__init__,
                    user=request.user,
                    group=group,
                    requires_approval=requires_approval)
                formset = SessionFormset(instance=Meeting(), data=request.POST)
                formset.is_valid()  # re-validate
                for session_form in formset.forms:
                    if not session_form.has_changed():
                        continue
                    # create meeting
                    form = InterimMeetingModelForm(request, data=request.POST)
                    form.is_valid()
                    meeting = form.save(date=session_form.cleaned_data['date'])
                    # create save session
                    session = session_form.save(commit=False)
                    session.meeting = meeting
                    session.save()
                    series.append(meeting)
                    sessions_post_save(request, [session_form])

                if requires_approval:
                    send_interim_approval_request(meetings=series)
                else:
                    send_interim_approval(request.user, meeting=meeting)
                    if not has_role(request.user, 'Secretariat'):
                        send_interim_announcement_request(meeting=meeting)

            messages.success(request, 'Interim meeting request submitted')
            return redirect(upcoming)

    else:
        initial = {'meeting_type': 'single', 'group': request.GET.get('group', '')}
        form = InterimMeetingModelForm(request=request, 
                                       initial=initial)
        formset = SessionFormset()

    return render(request, "meeting/interim_request.html", {
        "form": form,
        "formset": formset})


@login_required
def interim_request_cancel(request, number):
    '''View for cancelling an interim meeting request'''
    meeting = get_object_or_404(Meeting, number=number)
    first_session = meeting.session_set.first()
    group = first_session.group
    if not can_manage_group(request.user, group):
        permission_denied(request, "You do not have permissions to cancel this meeting request")
    session_status = current_session_status(first_session)

    if request.method == 'POST':
        form = InterimCancelForm(request.POST)
        if form.is_valid():
            if 'comments' in form.changed_data:
                meeting.session_set.update(agenda_note=form.cleaned_data.get('comments'))

            was_scheduled = session_status.slug == 'sched'

            result_status = SessionStatusName.objects.get(slug='canceled' if was_scheduled else 'canceledpa')
            sessions_to_cancel = meeting.session_set.not_canceled()
            for session in sessions_to_cancel:

                SchedulingEvent.objects.create(
                    session=session,
                    status=result_status,
                    by=request.user.person,
                )

            if was_scheduled:
                send_interim_meeting_cancellation_notice(meeting)

            sessions_post_cancel(request, sessions_to_cancel)

            messages.success(request, 'Interim meeting cancelled')
            return redirect(upcoming)
    else:
        form = InterimCancelForm(initial={'group': group.acronym, 'date': meeting.date})

    return render(request, "meeting/interim_request_cancel.html", {
        "form": form,
        "meeting": meeting,
        "session_status": session_status,
    })


@login_required
def interim_request_session_cancel(request, sessionid):
    '''View for cancelling an interim meeting request'''
    session = get_object_or_404(Session, pk=sessionid)
    group = session.group
    if not can_manage_group(request.user, group):
        permission_denied(request, "You do not have permissions to cancel this session")
    session_status = current_session_status(session)

    if request.method == 'POST':
        form = InterimCancelForm(request.POST)
        if form.is_valid():
            remaining_sessions = session.meeting.session_set.with_current_status().exclude(
                current_status__in=['canceled', 'canceledpa']
            )
            if remaining_sessions.count() <= 1:
                return HttpResponse('Cannot cancel only remaining session. Cancel the request instead.',
                                    status=409)

            if 'comments' in form.changed_data:
                session.agenda_note=form.cleaned_data.get('comments')
                session.save()

            was_scheduled = session_status.slug == 'sched'

            result_status = SessionStatusName.objects.get(slug='canceled' if was_scheduled else 'canceledpa')
            SchedulingEvent.objects.create(
                session=session,
                status=result_status,
                by=request.user.person,
            )

            if was_scheduled:
                send_interim_session_cancellation_notice(session)

            sessions_post_cancel(request, [session])

            messages.success(request, 'Interim meeting session cancelled')
            return redirect(interim_request_details, number=session.meeting.number)
    else:
        session_time = session.official_timeslotassignment().timeslot.time
        form = InterimCancelForm(initial={'group': group.acronym, 'date': session_time.date()})

    return render(request, "meeting/interim_request_cancel.html", {
        "form": form,
        "session": session,
        "session_status": session_status,
    })


@login_required
def interim_request_details(request, number):
    '''View details of an interim meeting request'''
    meeting = get_object_or_404(Meeting, number=number)
    sessions_not_canceled = meeting.session_set.not_canceled()
    first_session = meeting.session_set.first()  # first, whether or not canceled
    group = first_session.group

    if not can_manage_group(request.user, group):
        permission_denied(request, "You do not have permissions to manage this meeting request")
    can_edit = can_edit_interim_request(meeting, request.user)
    can_approve = can_approve_interim_request(meeting, request.user)

    if request.method == 'POST':
        if request.POST.get('approve') and can_approve_interim_request(meeting, request.user):
            for session in sessions_not_canceled:
                SchedulingEvent.objects.create(
                    session=session,
                    status=SessionStatusName.objects.get(slug='scheda'),
                    by=request.user.person,
                )
            messages.success(request, 'Interim meeting approved')
            if has_role(request.user, 'Secretariat'):
                return redirect(interim_send_announcement, number=number)
            else:
                send_interim_announcement_request(meeting)
                return redirect(interim_pending)
        if request.POST.get('disapprove') and can_approve_interim_request(meeting, request.user):
            for session in sessions_not_canceled:
                SchedulingEvent.objects.create(
                    session=session,
                    status=SessionStatusName.objects.get(slug='disappr'),
                    by=request.user.person,
                )
            messages.success(request, 'Interim meeting disapproved')
            return redirect(interim_pending)

    # Determine meeting status from non-canceled sessions, if any.
    # N.b., meeting_status may be None after either of these code paths,
    # though I am not sure what circumstances would cause this.
    if sessions_not_canceled.count() > 0:
        meeting_status = current_session_status(sessions_not_canceled.first())
    else:
        meeting_status = current_session_status(first_session)

    meeting_assignments = SchedTimeSessAssignment.objects.filter(
        schedule__in=[meeting.schedule, meeting.schedule.base if meeting.schedule else None]
    ).select_related(
        'session', 'timeslot'
    )
    for ma in meeting_assignments:
        ma.status = current_session_status(ma.session)
        ma.can_be_canceled = ma.status.slug in ('sched', 'scheda', 'apprw')

    return render(request, "meeting/interim_request_details.html", {
        "meeting": meeting,
        "meeting_assignments": meeting_assignments,
        "group": group,
        "requester": session_requested_by(first_session),
        "meeting_status": meeting_status or SessionStatusName.objects.get(slug='canceled'),
        "can_edit": can_edit,
        "can_approve": can_approve})

@login_required
def interim_request_edit(request, number):
    '''Edit details of an interim meeting reqeust'''
    meeting = get_object_or_404(Meeting, number=number)
    if not can_edit_interim_request(meeting, request.user):
        permission_denied(request, "You do not have permissions to edit this meeting request")

    SessionFormset = inlineformset_factory(
        Meeting,
        Session,
        form=InterimSessionModelForm,
        can_delete=False,
        extra=1)

    if request.method == 'POST':
        form = InterimMeetingModelForm(request=request, instance=meeting,
                                       data=request.POST)
        group = Group.objects.get(pk=form.data['group'])
        is_approved = is_interim_meeting_approved(meeting)

        SessionFormset.form.__init__ = curry(
            InterimSessionModelForm.__init__,
            user=request.user,
            group=group,
            requires_approval= not is_approved)

        formset = SessionFormset(instance=meeting, data=request.POST)

        if form.is_valid() and formset.is_valid():
            meeting = form.save(date=get_earliest_session_date(formset))
            formset.save()
            sessions_post_save(request, formset)

            message = 'Interim meeting request saved'
            meeting_is_scheduled = add_event_info_to_session_qs(meeting.session_set).filter(current_status='sched').exists()
            if (form.has_changed() or formset.has_changed()) and meeting_is_scheduled:
                send_interim_change_notice(request, meeting)
                message = message + ' and change announcement sent'
            messages.success(request, message)
            return redirect(interim_request_details, number=number)

    else:
        form = InterimMeetingModelForm(request=request, instance=meeting)
        formset = SessionFormset(instance=meeting)

    return render(request, "meeting/interim_request_edit.html", {
        "meeting": meeting,
        "form": form,
        "formset": formset})

def past(request):
    '''List of past meetings'''
    today = timezone.now()

    meetings = data_for_meetings_overview(Meeting.objects.filter(date__lte=today).order_by('-date'))

    return render(request, 'meeting/past.html', {
                  'meetings': meetings,
                  })

def upcoming(request):
    '''List of upcoming meetings'''
    today = datetime_today()

    # Get ietf meetings starting 7 days ago, and interim meetings starting today
    ietf_meetings = Meeting.objects.filter(type_id='ietf', date__gte=today-datetime.timedelta(days=7))

    interim_sessions = add_event_info_to_session_qs(
        Session.objects.filter(
            meeting__type_id='interim', 
            timeslotassignments__schedule=F('meeting__schedule'),
            timeslotassignments__timeslot__time__gte=today
        )
    ).filter(current_status__in=('sched','canceled'))

    # Set up for agenda filtering - only one filter_category here
    AgendaKeywordTagger(sessions=interim_sessions).apply()
    filter_organizer = AgendaFilterOrganizer(sessions=interim_sessions, single_category=True)
    # Allow filtering to show only IETF Meetings. This adds a button labeled "IETF Meetings" to the
    # "Other" column of the filter UI. When enabled, this adds the keyword "ietf-meetings" to the "show"
    # filter list. The IETF meetings are explicitly labeled with this keyword in upcoming.html.
    filter_organizer.add_extra_filter('IETF Meetings')

    entries = list(ietf_meetings)
    entries.extend(list(interim_sessions))
    entries.sort(
        key=lambda o: (
            pytz.utc.localize(datetime.datetime.combine(o.date, datetime.datetime.min.time())) if isinstance(o, Meeting) else o.official_timeslotassignment().timeslot.utc_start_time(),
            o.number if isinstance(o, Meeting) else o.meeting.number,
        )
    )
    for o in entries:
        if isinstance(o, Meeting):
            o.start_timestamp = int(pytz.utc.localize(datetime.datetime.combine(o.date, datetime.time.min)).timestamp())
            o.end_timestamp = int(pytz.utc.localize(datetime.datetime.combine(o.end_date(), datetime.time.max)).timestamp())
        else:
            o.start_timestamp = int(o.official_timeslotassignment().timeslot.utc_start_time().timestamp())
            o.end_timestamp = int(o.official_timeslotassignment().timeslot.utc_end_time().timestamp())

    # add menu entries
    menu_entries = get_interim_menu_entries(request)
    selected_menu_entry = 'upcoming'

    # add menu actions
    actions = []
    if can_request_interim_meeting(request.user):
        actions.append(dict(
            label='Request new interim meeting',
            url=reverse('ietf.meeting.views.interim_request'),
            append_filter=False)
        )
    actions.append(dict(
        label='Download as .ics',
        url=reverse('ietf.meeting.views.upcoming_ical'),
        append_filter=True)
    )
    actions.append(dict(
        label='Subscribe with webcal',
        url='webcal://'+request.get_host()+reverse('ietf.meeting.views.upcoming_ical'),
        append_filter=True)
    )

    return render(request, 'meeting/upcoming.html', {
                  'entries': entries,
                  'filter_categories': filter_organizer.get_filter_categories(),
                  'menu_actions': actions,
                  'menu_entries': menu_entries,
                  'selected_menu_entry': selected_menu_entry,
                  'now': timezone.now(),
                  })


def upcoming_ical(request):
    """Return Upcoming meetings in iCalendar file

    Filters by wg name and session type.
    """
    try:
        filter_params = parse_agenda_filter_params(request.GET)
    except ValueError as e:
        return HttpResponseBadRequest(str(e))
        
    today = datetime_today()

    # get meetings starting 7 days ago -- we'll filter out sessions in the past further down
    meetings = data_for_meetings_overview(Meeting.objects.filter(date__gte=today-datetime.timedelta(days=7)).prefetch_related('schedule').order_by('date'))

    assignments = list(SchedTimeSessAssignment.objects.filter(
        schedule__in=[m.schedule_id for m in meetings] + [m.schedule.base_id for m in meetings if m.schedule],
        session__in=[s.pk for m in meetings for s in m.sessions if m.type_id != 'ietf'],
        timeslot__time__gte=today,
    ).order_by(
        'schedule__meeting__date', 'session__type', 'timeslot__time', 'schedule__meeting__number',
    ).select_related(
        'session__group', 'session__group__parent', 'timeslot', 'schedule', 'schedule__meeting'
    ).distinct())

    AgendaKeywordTagger(assignments=assignments).apply()

    # apply filters
    if filter_params is not None:
        assignments = [a for a in assignments if should_include_assignment(filter_params, a)]

    # we already collected sessions with current_status, so reuse those
    sessions = {s.pk: s for m in meetings for s in m.sessions}
    for a in assignments:
        if a.session_id is not None:
            a.session = sessions.get(a.session_id) or a.session
            a.session.ical_status = ical_session_status(a)

    # Handle IETFs separately. Manually apply the 'ietf-meetings' filter.
    if filter_params is None or (
            'ietf-meetings' in filter_params['show'] and 'ietf-meetings' not in filter_params['hide']
    ):
        ietfs = [m for m in meetings if m.type_id == 'ietf']
        preprocess_meeting_important_dates(ietfs)
    else:
        ietfs = []

    meeting_vtz = {meeting.vtimezone() for meeting in meetings}
    meeting_vtz.discard(None)

    # icalendar response file should have '\r\n' line endings per RFC5545
    response = render_to_string('meeting/upcoming.ics', {
        'vtimezones': ''.join(sorted(meeting_vtz)),
        'assignments': assignments,
        'ietfs': ietfs,
    }, request=request)
    response = re.sub("\r(?!\n)|(?<!\r)\n", "\r\n", response)

    response = HttpResponse(response, content_type='text/calendar')
    response['Content-Disposition'] = 'attachment; filename="upcoming.ics"'
    return response
    

def upcoming_json(request):
    '''Return Upcoming meetings in json format'''
    today = date_today()

    # get meetings starting 7 days ago -- we'll filter out sessions in the past further down
    meetings = data_for_meetings_overview(Meeting.objects.filter(date__gte=today-datetime.timedelta(days=7)).order_by('date'))

    data = {}
    for m in meetings:
        data[m.number] = {
            'date':  m.date.strftime("%Y-%m-%d"),
        }

    response = HttpResponse(json.dumps(data, indent=2, sort_keys=False), content_type='application/json;charset=%s'%settings.DEFAULT_CHARSET)
    return response

def organize_proceedings_sessions(sessions):
    # Collect sessions by Group, then bin by session name (including sessions with blank names).
    # If all of a group's sessions are 'notmeet', the processed data goes in not_meeting_sessions.
    # Otherwise, the data goes in meeting_sessions.
    meeting_groups = []
    not_meeting_groups = []
    for group_acronym, group_sessions in itertools.groupby(sessions, key=lambda s: s.group.acronym):
        by_name = {}
        is_meeting = False
        all_canceled = True
        group = None
        for s in sorted(
                group_sessions,
                key=lambda gs: (
                        gs.official_timeslotassignment().timeslot.time
                        if gs.official_timeslotassignment() else datetime.datetime(datetime.MAXYEAR, 1, 1)
                ),
        ):
            group = s.group
            if s.current_status != 'notmeet':
                is_meeting = True
            if s.current_status != 'canceled':
                all_canceled = False
            by_name.setdefault(s.name, [])
            if s.current_status != 'notmeet' or s.sessionpresentation_set.exists():
                by_name[s.name].append(s)  # for notmeet, only include sessions with materials
        for sess_name, ss in by_name.items():
            def _format_materials(items):
                """Format session/material for template

                Input is a list of (session, materials) pairs. The materials value can be a single value or a list.
                """
                material_times = {}  # key is material, value is first timestamp it appeared
                for s, mats in items:
                    tsa = s.official_timeslotassignment()
                    timestamp = tsa.timeslot.time if tsa else None
                    if not isinstance(mats, list):
                        mats = [mats]
                    for mat in mats:
                        if mat and mat not in material_times:
                            material_times[mat] = timestamp
                n_mats = len(material_times)
                result = []
                if n_mats == 1:
                    result.append({'material': list(material_times)[0]})  # no 'time' when only a single material
                elif n_mats > 1:
                    for mat, timestamp in material_times.items():
                        result.append({'material': mat, 'time': timestamp})
                return result

            entry = {
                'group': group,
                'name': sess_name,
                'canceled': all_canceled,
                'has_materials': s.sessionpresentation_set.exists(),
                'agendas': _format_materials((s, s.agenda()) for s in ss),
                'minutes': _format_materials((s, s.minutes()) for s in ss),
                'bluesheets': _format_materials((s, s.bluesheets()) for s in ss),
                'recordings': _format_materials((s, s.recordings()) for s in ss),
                'slides': _format_materials((s, s.slides()) for s in ss),
                'drafts': _format_materials((s, s.drafts()) for s in ss),
            }
            if is_meeting:
                meeting_groups.append(entry)
            else:
                not_meeting_groups.append(entry)
    return meeting_groups, not_meeting_groups


def proceedings(request, num=None):

    meeting = get_meeting(num)

    # Early proceedings were hosted on www.ietf.org rather than the datatracker
    if meeting.proceedings_format_version == 1:
        return HttpResponseRedirect(settings.PROCEEDINGS_V1_BASE_URL.format(meeting=meeting))

    if not meeting.schedule or not meeting.schedule.assignments.exists():
        kwargs = dict()
        if num:
            kwargs['num'] = num
        return redirect('ietf.meeting.views.materials', **kwargs)

    begin_date = meeting.get_submission_start_date()
    cut_off_date = meeting.get_submission_cut_off_date()
    cor_cut_off_date = meeting.get_submission_correction_date()
    today_utc = date_today(datetime.timezone.utc)

    schedule = get_schedule(meeting, None)
    sessions  = (
        meeting.session_set.with_current_status()
        .filter(Q(timeslotassignments__schedule__in=[schedule, schedule.base if schedule else None])
                | Q(current_status='notmeet'))
        .select_related()
        .order_by('-current_status')
    )

    plenaries, _ = organize_proceedings_sessions(
        sessions.filter(name__icontains='plenary')
        .exclude(current_status='notmeet')
    )
    irtf_meeting, irtf_not_meeting = organize_proceedings_sessions(
        sessions.filter(group__parent__acronym = 'irtf').order_by('group__acronym')
    )
    # per Colin (datatracker #5010) - don't report not meeting rags
    irtf_not_meeting = [item for item in irtf_not_meeting if item["group"].type_id != "rag"]
    irtf = {"meeting_groups":irtf_meeting, "not_meeting_groups":irtf_not_meeting}

    training, _ = organize_proceedings_sessions(
        sessions.filter(group__acronym__in=['edu','iaoc'], type_id__in=['regular', 'other',])
        .exclude(current_status='notmeet')
    )
    iab, _ = organize_proceedings_sessions(
        sessions.filter(group__parent__acronym = 'iab')
        .exclude(current_status='notmeet')
    )

    ietf = sessions.filter(group__parent__type__slug = 'area').exclude(group__acronym='edu').order_by('group__parent__acronym', 'group__acronym')
    ietf_areas = []
    for area, area_sessions in itertools.groupby(
            ietf,
            key=lambda s: s.group.parent
    ):
        meeting_groups, not_meeting_groups = organize_proceedings_sessions(area_sessions)
        ietf_areas.append((area, meeting_groups, not_meeting_groups))

    cache_version = Document.objects.filter(session__meeting__number=meeting.number).aggregate(Max('time'))["time__max"]

    with timezone.override(meeting.tz()):
        return render(request, "meeting/proceedings.html", {
            'meeting': meeting,
            'plenaries': plenaries,
            'training': training,
            'irtf': irtf,
            'iab': iab,
            'ietf_areas': ietf_areas,
            'cut_off_date': cut_off_date,
            'cor_cut_off_date': cor_cut_off_date,
            'submission_started': today_utc > begin_date,
            'cache_version': cache_version,
            'attendance': meeting.get_attendance(),
            'meetinghost_logo': {
                'max_height': settings.MEETINGHOST_LOGO_MAX_DISPLAY_HEIGHT,
                'max_width': settings.MEETINGHOST_LOGO_MAX_DISPLAY_WIDTH,
            }
        })

@role_required('Secretariat')
def finalize_proceedings(request, num=None):

    meeting = get_meeting(num)

    if (meeting.number.isdigit() and int(meeting.number) <= 64) or not meeting.schedule or not meeting.schedule.assignments.exists() or meeting.proceedings_final:
        raise Http404

    if request.method=='POST':
        finalize(meeting)
        return HttpResponseRedirect(reverse('ietf.meeting.views.proceedings',kwargs={'num':meeting.number}))
    
    return render(request, "meeting/finalize.html", {'meeting':meeting,})

def proceedings_acknowledgements(request, num=None):
    '''Display Acknowledgements for meeting'''
    if not (num and num.isdigit()):
        raise Http404
    meeting = get_meeting(num)
    if meeting.proceedings_format_version == 1:
        return HttpResponseRedirect( f'{settings.PROCEEDINGS_V1_BASE_URL.format(meeting=meeting)}/acknowledgement.html')
    return render(request, "meeting/proceedings_acknowledgements.html", {
        'meeting': meeting,
    })

def proceedings_attendees(request, num=None):
    '''Display list of meeting attendees'''
    if not (num and num.isdigit()):
        raise Http404
    meeting = get_meeting(num)
    if meeting.proceedings_format_version == 1:
        return HttpResponseRedirect(f'{settings.PROCEEDINGS_V1_BASE_URL.format(meeting=meeting)}/attendee.html')
    overview_template = '/meeting/proceedings/%s/attendees.html' % meeting.number
    try:
        template = render_to_string(overview_template, {})
    except TemplateDoesNotExist:
        raise Http404
    return render(request, "meeting/proceedings_attendees.html", {
        'meeting': meeting,
        'template': template,
    })

def proceedings_overview(request, num=None):
    '''Display Overview for given meeting'''
    if not (num and num.isdigit()):
        raise Http404
    meeting = get_meeting(num)
    if meeting.proceedings_format_version == 1:
        return HttpResponseRedirect(f'{settings.PROCEEDINGS_V1_BASE_URL.format(meeting=meeting)}/overview.html')
    overview_template = '/meeting/proceedings/%s/overview.rst' % meeting.number
    try:
        template = render_to_string(overview_template, {})
    except TemplateDoesNotExist:
        raise Http404
    return render(request, "meeting/proceedings_overview.html", {
        'meeting': meeting,
        'template': template,
    })

<<<<<<< HEAD
def proceedings_activity_report(request, num=None):
    '''Display Activity Report (stats since last meeting)'''
=======
def proceedings_progress_report(request, num=None):
    '''Display Progress Report (stats since last meeting)'''
>>>>>>> 75d85322
    if not (num and num.isdigit()):
        raise Http404
    meeting = get_meeting(num)
    if meeting.proceedings_format_version == 1:
        return HttpResponseRedirect(f'{settings.PROCEEDINGS_V1_BASE_URL.format(meeting=meeting)}/progress-report.html')
    sdate = meeting.previous_meeting().date
    edate = meeting.date
    context = get_activity_stats(sdate,edate)
    context['meeting'] = meeting
    return render(request, "meeting/proceedings_activity_report.html", context)
    
class OldUploadRedirect(RedirectView):
    def get_redirect_url(self, **kwargs):
        return reverse_lazy('ietf.meeting.views.session_details',kwargs=self.kwargs)

@csrf_exempt
def api_import_recordings(request, number):
    '''REST API to check for recording files and import'''
    if request.method == 'POST':
        meeting = get_meeting(number)
        import_audio_files(meeting)
        return HttpResponse(status=201)
    else:
        return HttpResponse(status=405)

@require_api_key
@role_required('Recording Manager')
@csrf_exempt
def api_set_session_video_url(request):
    def err(code, text):
        return HttpResponse(text, status=code, content_type='text/plain')
    if request.method == 'POST':
        # parameters:
        #   apikey: the poster's personal API key
        #   meeting: '101', or 'interim-2018-quic-02'
        #   group: 'quic' or 'plenary'
        #   item: '1', '2', '3' (the group's first, second, third etc.
        #                           session during the week)
        #   url: The recording url (on YouTube, or whatever)
        user = request.user.person
        for item in ['meeting', 'group', 'item', 'url',]:
            value = request.POST.get(item)
            if not value:
                return err(400, "Missing %s parameter" % item)
        number = request.POST.get('meeting')
        sessions = Session.objects.filter(meeting__number=number)
        if not sessions.exists():
            return err(400, "No sessions found for meeting '%s'" % (number, ))
        acronym = request.POST.get('group')
        sessions = sessions.filter(group__acronym=acronym)
        if not sessions.exists():
            return err(400, "No sessions found in meeting '%s' for group '%s'" % (number, acronym))
        session_times = [ (s.official_timeslotassignment().timeslot.time, s.id, s) for s in sessions if s.official_timeslotassignment() ]
        session_times.sort()
        item = request.POST.get('item')
        if not item.isdigit():
            return err(400, "Expected a numeric value for 'item', found '%s'" % (item, ))
        n = int(item)-1              # change 1-based to 0-based
        try:
            time, __, session = session_times[n]
        except IndexError:
            return err(400, "No item '%s' found in list of sessions for group" % (item, ))
        url = request.POST.get('url')
        try:
            URLValidator()(url)
        except ValidationError:
            return err(400, "Invalid url value: '%s'" % (url, ))
        recordings = [ (r.name, r.title, r) for r in session.recordings() if 'video' in r.title.lower() ]
        if recordings:
            r = recordings[-1][-1]
            if r.external_url != url:
                e = DocEvent.objects.create(doc=r, rev=r.rev, type="added_comment", by=request.user.person,
                    desc="External url changed from %s to %s" % (r.external_url, url))
                r.external_url = url
                r.save_with_history([e])
            else:
                return err(400, "URL is the same")
        else:
            time = session.official_timeslotassignment().timeslot.time
            title = 'Video recording for %s on %s at %s' % (acronym, time.date(), time.time())
            create_recording(session, url, title=title, user=user)
    else:
        return err(405, "Method not allowed")

    return HttpResponse("Done", status=200, content_type='text/plain')

@require_api_key
@role_required('Recording Manager') # TODO : Rework how Meetecho interacts via APIs. There may be better paths to pursue than Personal API keys as they are currently defined.
@csrf_exempt
def api_add_session_attendees(request):

    def err(code, text):
        return HttpResponse(text, status=code, content_type='text/plain')

    if request.method != 'POST':
        return err(405, "Method not allowed")
    attended_post = request.POST.get('attended')
    if not attended_post:
        return err(400, "Missing attended parameter")
    try:
        attended = json.loads(attended_post)
    except json.decoder.JSONDecodeError:
        return err(400, "Malformed post") 
    if not ( 'session_id' in attended and type(attended['session_id']) is int ):
        return err(400, "Malformed post")
    session_id = attended['session_id']
    if not ( 'attendees' in attended and type(attended['attendees']) is list and all([type(el) is int for el in attended['attendees']]) ):
        return err(400, "Malformed post")
    session = Session.objects.filter(pk=session_id).first()
    if not session:
        return err(400, "Invalid session")
    users = User.objects.filter(pk__in=attended['attendees'])
    if users.count() != len(attended['attendees']):
        return err(400, "Invalid attendee")
    for user in users:
        session.attended_set.get_or_create(person=user.person)
    return HttpResponse("Done", status=200, content_type='text/plain')  

@require_api_key
@role_required('Recording Manager')
@csrf_exempt
def api_upload_chatlog(request):
    def err(code, text):
        return HttpResponse(text, status=code, content_type='text/plain')
    if request.method != 'POST':
        return err(405, "Method not allowed")
    apidata_post = request.POST.get('apidata')
    if not apidata_post:
        return err(400, "Missing apidata parameter")
    try:
        apidata = json.loads(apidata_post)
    except json.decoder.JSONDecodeError:
        return err(400, "Malformed post")
    if not ( 'session_id' in apidata and type(apidata['session_id']) is int ):
        return err(400, "Malformed post")
    session_id = apidata['session_id']
    if not ( 'chatlog' in apidata and type(apidata['chatlog']) is list and all([type(el) is dict for el in apidata['chatlog']]) ):
        return err(400, "Malformed post")
    session = Session.objects.filter(pk=session_id).first()
    if not session:
        return err(400, "Invalid session")
    chatlog_sp = session.sessionpresentation_set.filter(document__type='chatlog').first()
    if chatlog_sp:
        doc = chatlog_sp.document
        doc.rev = f"{(int(doc.rev)+1):02d}"
        chatlog_sp.rev = doc.rev
        chatlog_sp.save()
    else:
        doc = new_doc_for_session('chatlog', session)
        if doc is None:
            return err(400, "Could not find official timeslot for session")
    filename = f"{doc.name}-{doc.rev}.json"
    doc.uploaded_filename = filename
    write_doc_for_session(session, 'chatlog', filename, json.dumps(apidata['chatlog']))
    e = NewRevisionDocEvent.objects.create(doc=doc, rev=doc.rev, by=request.user.person, type='new_revision', desc='New revision available: %s'%doc.rev)
    doc.save_with_history([e])
    return HttpResponse("Done", status=200, content_type='text/plain')

@require_api_key
@role_required('Recording Manager')
@csrf_exempt
def api_upload_polls(request):
    def err(code, text):
        return HttpResponse(text, status=code, content_type='text/plain')
    if request.method != 'POST':
        return err(405, "Method not allowed")
    apidata_post = request.POST.get('apidata')
    if not apidata_post:
        return err(400, "Missing apidata parameter")
    try:
        apidata = json.loads(apidata_post)
    except json.decoder.JSONDecodeError:
        return err(400, "Malformed post")
    if not ( 'session_id' in apidata and type(apidata['session_id']) is int ):
        return err(400, "Malformed post")
    session_id = apidata['session_id']
    if not ( 'polls' in apidata and type(apidata['polls']) is list and all([type(el) is dict for el in apidata['polls']]) ):
        return err(400, "Malformed post")
    session = Session.objects.filter(pk=session_id).first()
    if not session:
        return err(400, "Invalid session")
    polls_sp = session.sessionpresentation_set.filter(document__type='polls').first()
    if polls_sp:
        doc = polls_sp.document
        doc.rev = f"{(int(doc.rev)+1):02d}"
        polls_sp.rev = doc.rev
        polls_sp.save()
    else:
        doc = new_doc_for_session('polls', session)
        if doc is None:
            return err(400, "Could not find official timeslot for session")
    filename = f"{doc.name}-{doc.rev}.json"
    doc.uploaded_filename = filename
    write_doc_for_session(session, 'polls', filename, json.dumps(apidata['polls']))
    e = NewRevisionDocEvent.objects.create(doc=doc, rev=doc.rev, by=request.user.person, type='new_revision', desc='New revision available: %s'%doc.rev)
    doc.save_with_history([e])
    return HttpResponse("Done", status=200, content_type='text/plain')

@require_api_key
@role_required('Recording Manager', 'Secretariat')
@csrf_exempt
def api_upload_bluesheet(request):
    def err(code, text):
        return HttpResponse(text, status=code, content_type='text/plain')
    if request.method == 'POST':
        # parameters:
        #   apikey: the poster's personal API key
        #   meeting: number as string, i.e., '101', or 'interim-2018-quic-02'
        #   group: acronym or special, i.e., 'quic' or 'plenary'
        #   item: '1', '2', '3' (the group's first, second, third etc.
        #                           session during the week)
        #   bluesheet: json blob with
        #       [{'name': 'Name', 'affiliation': 'Organization', }, ...]
        for item in ['meeting', 'group', 'item', 'bluesheet',]:
            value = request.POST.get(item)
            if not value:
                return err(400, "Missing %s parameter" % item)
        number = request.POST.get('meeting')
        sessions = Session.objects.filter(meeting__number=number)
        if not sessions.exists():
            return err(400, "No sessions found for meeting '%s'" % (number, ))
        acronym = request.POST.get('group')
        sessions = sessions.filter(group__acronym=acronym)
        if not sessions.exists():
            return err(400, "No sessions found in meeting '%s' for group '%s'" % (number, acronym))
        session_times = [ (s.official_timeslotassignment().timeslot.time, s.id, s) for s in sessions if s.official_timeslotassignment() ]
        session_times.sort()
        item = request.POST.get('item')
        if not item.isdigit():
            return err(400, "Expected a numeric value for 'item', found '%s'" % (item, ))
        n = int(item)-1              # change 1-based to 0-based
        try:
            time, __, session = session_times[n]
        except IndexError:
            return err(400, "No item '%s' found in list of sessions for group" % (item, ))
        bjson = request.POST.get('bluesheet')
        try:
            data = json.loads(bjson)
        except json.decoder.JSONDecodeError:
            return err(400, "Invalid json value: '%s'" % (bjson, ))

        text = render_to_string('meeting/bluesheet.txt', {
                'data': data,
                'session': session,
            })

        fd, name = tempfile.mkstemp(suffix=".txt", text=True)
        os.close(fd)
        with open(name, "w") as file:
            file.write(text)
        with open(name, "br") as file:
            save_err = save_bluesheet(request, session, file)
        if save_err:
            return err(400, save_err)
    else:
        return err(405, "Method not allowed")

    return HttpResponse("Done", status=200, content_type='text/plain')


def important_dates(request, num=None, output_format=None):
    assert num is None or num.isdigit()
    preview_roles = ['Area Director', 'Secretariat', 'IETF Chair', 'IAD', ]

    meeting = get_ietf_meeting(num)
    if not meeting:
        raise Http404
    base_num = int(meeting.number)

    user = request.user
    today = date_today()
    meetings = []
    if meeting.show_important_dates or meeting.date < today:
        meetings.append(meeting)
    for i in range(1,3):
        future_meeting = get_ietf_meeting(base_num+i)
        if future_meeting and ( future_meeting.show_important_dates
            or (user and user.is_authenticated and has_role(user, preview_roles))):
            meetings.append(future_meeting)

    if output_format == 'ics':
        preprocess_meeting_important_dates(meetings)

        ics = render_to_string('meeting/important_dates.ics', {
            'meetings': meetings,
        }, request=request)
        # icalendar response file should have '\r\n' line endings per RFC5545
        response = HttpResponse(re.sub("\r(?!\n)|(?<!\r)\n", "\r\n", ics), content_type='text/calendar')
        response['Content-Disposition'] = 'attachment; filename="important-dates.ics"'
        return response

    return render(request, 'meeting/important-dates.html', {
        'meetings': meetings
    })

TimeSlotTypeForm = modelform_factory(TimeSlot, fields=('type',))

@role_required('Secretariat')
def edit_timeslot_type(request, num, slot_id):
    timeslot = get_object_or_404(TimeSlot,id=slot_id)
    meeting = get_object_or_404(Meeting,number=num)
    if timeslot.meeting!=meeting:
        raise Http404()
    if request.method=='POST':
        form = TimeSlotTypeForm(instance=timeslot,data=request.POST)
        if form.is_valid():
            form.save()
            return HttpResponseRedirect(reverse('ietf.meeting.views.edit_timeslots',kwargs={'num':num}))

    else:
        form = TimeSlotTypeForm(instance=timeslot)

    sessions = timeslot.sessions.filter(timeslotassignments__schedule__in=[meeting.schedule, meeting.schedule.base if meeting.schedule else None])

    return render(request, 'meeting/edit_timeslot_type.html', {'timeslot':timeslot,'form':form,'sessions':sessions})

@role_required('Secretariat')
def edit_timeslot(request, num, slot_id):
    timeslot = get_object_or_404(TimeSlot, id=slot_id)
    meeting = get_object_or_404(Meeting, number=num)
    if timeslot.meeting != meeting:
        raise Http404()
    with timezone.override(meeting.tz()):  # specifies current_timezone used for rendering and form handling
        if request.method == 'POST':
            form = TimeSlotEditForm(instance=timeslot, data=request.POST)
            if form.is_valid():
                form.save()
                redirect_to = reverse('ietf.meeting.views.edit_timeslots', kwargs={'num': num})
                if 'sched' in request.GET:
                    # Preserve 'sched' as a query parameter
                    urlparts = list(urlsplit(redirect_to))
                    query = parse_qs(urlparts[3])
                    query['sched'] = request.GET['sched']
                    urlparts[3] = urlencode(query)
                    redirect_to = urlunsplit(urlparts)
                return HttpResponseRedirect(redirect_to)
        else:
            form = TimeSlotEditForm(instance=timeslot)

        sessions = timeslot.sessions.filter(
            timeslotassignments__schedule__in=[meeting.schedule, meeting.schedule.base if meeting.schedule else None])

        return render(
            request,
            'meeting/edit_timeslot.html',
            {'timeslot': timeslot, 'form': form, 'sessions': sessions},
            status=400 if form.errors else 200,
        )


@role_required('Secretariat')
def create_timeslot(request, num):
    meeting = get_object_or_404(Meeting, number=num)
    if request.method == 'POST':
        form = TimeSlotCreateForm(meeting, data=request.POST)
        if form.is_valid():
            bulk_create_timeslots(
                meeting,
                [meeting.tz().localize(datetime.datetime.combine(day, form.cleaned_data['time']))
                 for day in form.cleaned_data.get('days', [])],
                form.cleaned_data['locations'],
                dict(
                    name=form.cleaned_data['name'],
                    type=form.cleaned_data['type'],
                    duration=form.cleaned_data['duration'],
                    show_location=form.cleaned_data['show_location'],
                )
            )
            redirect_to = reverse('ietf.meeting.views.edit_timeslots',kwargs={'num':num})
            if 'sched' in request.GET:
                # Preserve 'sched' as a query parameter
                urlparts = list(urlsplit(redirect_to))
                query = parse_qs(urlparts[3])
                query['sched'] = request.GET['sched']
                urlparts[3] = urlencode(query)
                redirect_to = urlunsplit(urlparts)
            return HttpResponseRedirect(redirect_to)
    else:
        form = TimeSlotCreateForm(meeting)

    return render(
        request,
        'meeting/create_timeslot.html',
        dict(meeting=meeting, form=form),
        status=400 if form.errors else 200,
    )


@role_required('Secretariat')
def edit_session(request, session_id):
    session = get_object_or_404(Session, pk=session_id)
    schedule = Schedule.objects.filter(pk=request.GET.get('sched', None)).first()
    editor_url = _schedule_edit_url(session.meeting, schedule)
    if request.method == 'POST':
        form = SessionEditForm(instance=session, data=request.POST)
        if form.is_valid():
            form.save()
            return HttpResponseRedirect(editor_url)
    else:
        form = SessionEditForm(instance=session)
    return render(
        request,
        'meeting/edit_session.html',
        {'session': session, 'form': form, 'editor_url': editor_url},
    )

def _schedule_edit_url(meeting, schedule):
    """Get the preferred URL to edit a schedule

    Returns a link to the official schedule if schedule is None
    """
    url_args = {'num': meeting.number}
    if schedule and not schedule.is_official:
        url_args.update({
            'name': schedule.name if schedule and not schedule.is_official else None,
            'owner': schedule.owner_email() if schedule and not schedule.is_official else None,
        })
    return reverse('ietf.meeting.views.edit_meeting_schedule', kwargs=url_args)

@role_required('Secretariat')
def cancel_session(request, session_id):
    session = get_object_or_404(Session.objects.with_current_status(), pk=session_id)
    schedule = Schedule.objects.filter(pk=request.GET.get('sched', None)).first()
    editor_url = _schedule_edit_url(session.meeting, schedule)
    if session.current_status in Session.CANCELED_STATUSES:
        messages.info(request, 'Session is already canceled.')
        return HttpResponseRedirect(editor_url)
    if request.method == 'POST':
        form = SessionCancelForm(data=request.POST)
        if form.is_valid():
            SchedulingEvent.objects.create(
                session=session,
                status_id='canceled',
                by=request.user.person,
            )
            messages.success(request, 'Session canceled.')
            return HttpResponseRedirect(editor_url)
    else:
        form = SessionCancelForm()
    return render(
        request,
        'meeting/cancel_session.html',
        {'session': session, 'form': form, 'editor_url': editor_url},
    )


@role_required('Secretariat')
def request_minutes(request, num=None):
    meeting = get_ietf_meeting(num)
    if request.method=='POST':
        form = RequestMinutesForm(data=request.POST)
        if form.is_valid():
            send_mail_text(request,
                           to=form.cleaned_data.get('to'),
                           frm=request.user.person.email_address(),
                           subject=form.cleaned_data.get('subject'),
                           txt=form.cleaned_data.get('body'),
                           cc=form.cleaned_data.get('cc'),
                          )
            return HttpResponseRedirect(reverse('ietf.meeting.views.materials',kwargs={'num':num}))
    else:
        needs_minutes = set()
        session_qs = add_event_info_to_session_qs(
            Session.objects.filter(
                timeslotassignments__schedule__meeting=meeting,
                timeslotassignments__schedule__meeting__schedule=F('timeslotassignments__schedule'),
                group__type__in=['wg','rg','ag','rag','program'],
            )
        ).filter(~Q(current_status='canceled')).select_related('group', 'group__parent')
        for session in session_qs:
            if not session.all_meeting_minutes():
                group = session.group
                if group.parent and group.parent.type_id in ('area','irtf'):
                    needs_minutes.add(group)
        needs_minutes = list(needs_minutes)
        needs_minutes.sort(key=lambda g: ('zzz' if g.parent.acronym == 'irtf' else g.parent.acronym)+":"+g.acronym)
        body_context = {'meeting':meeting, 
                        'needs_minutes':needs_minutes,
                        'settings':settings,
                       }
        body = render_to_string('meeting/request_minutes.txt', body_context)
        initial = {'to': 'wgchairs@ietf.org',
                   'cc': 'irsg@irtf.org',
                   'subject': 'Request for IETF WG and BOF Session Minutes',
                   'body': body,
                  }
        form = RequestMinutesForm(initial=initial)
    context = {'meeting':meeting, 'form': form}
    return render(request, 'meeting/request_minutes.html', context)

class ApproveSlidesForm(forms.Form):
    title = forms.CharField(max_length=255)
    apply_to_all = forms.BooleanField(label='Apply to all group sessions at this meeting',initial=False,required=False)

    def __init__(self, show_apply_to_all_checkbox, *args, **kwargs):
        super(ApproveSlidesForm, self).__init__(*args, **kwargs )
        if not show_apply_to_all_checkbox:
            self.fields.pop('apply_to_all')
            
@login_required
def approve_proposed_slides(request, slidesubmission_id, num):
    submission = get_object_or_404(SlideSubmission,pk=slidesubmission_id)
    if not submission.session.can_manage_materials(request.user):
        permission_denied(request, "You don't have permission to manage slides for this session.")
    if submission.session.is_material_submission_cutoff() and not has_role(request.user, "Secretariat"):
        permission_denied(request, "The materials cutoff for this session has passed. Contact the secretariat for further action.")   
    
    session_number = None
    sessions = get_sessions(submission.session.meeting.number,submission.session.group.acronym)
    show_apply_to_all_checkbox = len(sessions) > 1 if submission.session.type_id == 'regular' else False
    if len(sessions) > 1:
       session_number = 1 + sessions.index(submission.session)
    name, _ = os.path.splitext(submission.filename)
    name = name[:name.rfind('-ss')]
    existing_doc = Document.objects.filter(name=name).first()
    if request.method == 'POST' and submission.status.slug == 'pending':
        form = ApproveSlidesForm(show_apply_to_all_checkbox, request.POST)
        if form.is_valid():
            apply_to_all = submission.session.type_id == 'regular'
            if show_apply_to_all_checkbox:
                apply_to_all = form.cleaned_data['apply_to_all']
            if request.POST.get('approve'):
                # Ensure that we have a file to approve.  The system gets cranky otherwise.
                if submission.filename is None or submission.filename == '' or not os.path.isfile(submission.staged_filepath()):
                    return HttpResponseNotFound("The slides you attempted to approve could not be found.  Please disapprove and delete them instead.")
                title = form.cleaned_data['title']
                if existing_doc:
                   doc = Document.objects.get(name=name)
                   doc.rev = '%02d' % (int(doc.rev)+1)
                   doc.title = form.cleaned_data['title']
                else:
                    doc = Document.objects.create(
                              name = name,
                              type_id = 'slides',
                              title = title,
                              group = submission.session.group,
                              rev = '00',
                          )
                    DocAlias.objects.create(name=doc.name).docs.add(doc)
                doc.states.add(State.objects.get(type_id='slides',slug='active'))
                doc.states.add(State.objects.get(type_id='reuse_policy',slug='single'))
                if submission.session.sessionpresentation_set.filter(document=doc).exists():
                    sp = submission.session.sessionpresentation_set.get(document=doc)
                    sp.rev = doc.rev
                    sp.save()
                else:
                    max_order = submission.session.sessionpresentation_set.filter(document__type='slides').aggregate(Max('order'))['order__max'] or 0
                    submission.session.sessionpresentation_set.create(document=doc,rev=doc.rev,order=max_order+1)
                if apply_to_all:
                    for other_session in sessions:
                        if other_session != submission.session and not other_session.sessionpresentation_set.filter(document=doc).exists():
                            max_order = other_session.sessionpresentation_set.filter(document__type='slides').aggregate(Max('order'))['order__max'] or 0
                            other_session.sessionpresentation_set.create(document=doc,rev=doc.rev,order=max_order+1)
                sub_name, sub_ext = os.path.splitext(submission.filename)
                target_filename = '%s-%s%s' % (sub_name[:sub_name.rfind('-ss')],doc.rev,sub_ext)
                doc.uploaded_filename = target_filename
                e = NewRevisionDocEvent.objects.create(doc=doc,by=submission.submitter,type='new_revision',desc='New revision available: %s'%doc.rev,rev=doc.rev)
                doc.save_with_history([e])
                path = os.path.join(submission.session.meeting.get_materials_path(),'slides')
                if not os.path.exists(path):
                    os.makedirs(path)
                os.rename(submission.staged_filepath(), os.path.join(path, target_filename))
                post_process(doc)
                acronym = submission.session.group.acronym
                submission.status = SlideSubmissionStatusName.objects.get(slug='approved')
                submission.doc = doc
                submission.save()
                return redirect('ietf.meeting.views.session_details',num=num,acronym=acronym)
            elif request.POST.get('disapprove'):
                # Errors in processing a submit request sometimes result
                # in a SlideSubmission object without a file.  Handle
                # this case and keep processing the 'disapprove' even if
                # the filename doesn't exist.
                try:
                    if submission.filename != None and submission.filename != '':
                        os.unlink(submission.staged_filepath())
                except (FileNotFoundError, IsADirectoryError):
                    pass
                acronym = submission.session.group.acronym
                submission.status = SlideSubmissionStatusName.objects.get(slug='rejected')
                submission.save()
                return redirect('ietf.meeting.views.session_details',num=num,acronym=acronym)
            else:
                pass
    elif not submission.status.slug == 'pending':
        return render(request, "meeting/previously_approved_slides.html",
                      {'submission': submission })
    else:
        initial = {
            'title': submission.title,
            'apply_to_all' : submission.apply_to_all,
        }
        form = ApproveSlidesForm(show_apply_to_all_checkbox, initial=initial )

    return render(request, "meeting/approve_proposed_slides.html",
                  {'submission': submission,
                   'session_number': session_number,
                   'existing_doc' : existing_doc,
                   'form': form,
                  })


def import_session_minutes(request, session_id, num):
    """Import session minutes from the ietf.notes.org site

    A GET pulls in the markdown for a session's notes using the HedgeDoc API. An HTML preview of how
    the datatracker will render the result is sent back. The confirmation form presented to the user
    contains a hidden copy of the markdown source that will be submitted back if approved.

    A POST accepts the hidden source and creates a new revision of the notes. This step does *not*
    retrieve the note from the HedgeDoc API again - it posts the hidden source from the form. Any
    changes to the HedgeDoc site after the preview was retrieved will be ignored. We could also pull
    the source again and re-display the updated preview with an explanatory message, but there will
    always be a race condition. Rather than add that complication, we assume that the user previewing
    the imported minutes will be aware of anyone else changing the notes and coordinate with them.

    A consequence is that the user could tamper with the hidden form and it would be accepted. This is
    ok, though, because they could more simply upload whatever they want through the upload form with
    the same effect so no exploit is introduced.
    """
    session = get_object_or_404(Session, pk=session_id)
    note = Note(session.notes_id())

    if not session.can_manage_materials(request.user):
        permission_denied(request, "You don't have permission to import minutes for this session.")
    if session.is_material_submission_cutoff() and not has_role(request.user, "Secretariat"):
        permission_denied(request, "The materials cutoff for this session has passed. Contact the secretariat for further action.")

    if request.method == 'POST':
        form = ImportMinutesForm(request.POST)
        if not form.is_valid():
            import_contents = form.data['markdown_text']
        else:
            import_contents = form.cleaned_data['markdown_text']
            try:
                save_session_minutes_revision(
                    session=session,
                    file=io.BytesIO(import_contents.encode('utf8')),
                    ext='.md',
                    request=request,
                )
            except SessionNotScheduledError:
                return HttpResponseGone(
                    "Cannot import minutes for an unscheduled session. Please check the session ID.",
                    content_type="text/plain",
                )
            except SaveMaterialsError as err:
                form.add_error(None, str(err))
            else:
                messages.success(request, f'Successfully imported minutes as revision {session.minutes().rev}.')
                return redirect('ietf.meeting.views.session_details', num=num, acronym=session.group.acronym)
    else:
        try:
            import_contents = note.get_source()
        except NoteError as err:
            messages.error(request, f'Could not import notes with id {note.id}: {err}.')
            return redirect('ietf.meeting.views.session_details', num=num, acronym=session.group.acronym)
        form = ImportMinutesForm(initial={'markdown_text': import_contents})

    # Try to prevent pointless revision creation. Note that we do not block replacing
    # a document with an identical copy in the validation above. We cannot entirely
    # avoid a race condition and the likelihood/amount of damage is very low so no
    # need to complicate things further.
    current_minutes = session.minutes()
    contents_changed = True
    if current_minutes:
        try:
            with open(current_minutes.get_file_name()) as f:
                if import_contents == f.read():
                    contents_changed = False
                    messages.warning(request, 'This document is identical to the current revision, no need to import.')
        except Exception:
            pass  # Do not let a failure here prevent minutes from being updated.

    return render(
        request,
        'meeting/import_minutes.html',
        {
            'form': form,
            'note': note,
            'session': session,
            'contents_unchanged': not contents_changed,
        },
    )<|MERGE_RESOLUTION|>--- conflicted
+++ resolved
@@ -3798,13 +3798,8 @@
         'template': template,
     })
 
-<<<<<<< HEAD
 def proceedings_activity_report(request, num=None):
     '''Display Activity Report (stats since last meeting)'''
-=======
-def proceedings_progress_report(request, num=None):
-    '''Display Progress Report (stats since last meeting)'''
->>>>>>> 75d85322
     if not (num and num.isdigit()):
         raise Http404
     meeting = get_meeting(num)
