# Copyright The IETF Trust 2007-2022, All Rights Reserved
# -*- coding: utf-8 -*-


import csv
import datetime
import glob
import io
import itertools
import json
import math
import os
import pytz
import re
import tarfile
import tempfile

from calendar import timegm
from collections import OrderedDict, Counter, deque, defaultdict, namedtuple
from urllib.parse import parse_qs, unquote, urlencode, urlsplit, urlunsplit
from tempfile import mkstemp
from wsgiref.handlers import format_date_time

from django import forms
from django.shortcuts import render, redirect, get_object_or_404
from django.http import (HttpResponse, HttpResponseRedirect, HttpResponseForbidden,
                         HttpResponseNotFound, Http404, HttpResponseBadRequest,
                         JsonResponse, HttpResponseGone)
from django.conf import settings
from django.contrib import messages
from django.contrib.auth.decorators import login_required
from django.core.exceptions import ValidationError
from django.core.validators import URLValidator
from django.urls import reverse,reverse_lazy
from django.db.models import F, Max, Q
from django.forms.models import modelform_factory, inlineformset_factory
from django.template import TemplateDoesNotExist
from django.template.loader import render_to_string
from django.utils import timezone
from django.utils.encoding import force_str
from django.utils.functional import curry
from django.utils.text import slugify
from django.views.decorators.cache import cache_page
from django.views.decorators.csrf import ensure_csrf_cookie, csrf_exempt
from django.views.generic import RedirectView

import debug                            # pyflakes:ignore

from ietf.doc.fields import SearchableDocumentsField
from ietf.doc.models import Document, State, DocEvent, NewRevisionDocEvent, DocAlias
from ietf.group.models import Group
from ietf.group.utils import can_manage_session_materials, can_manage_some_groups, can_manage_group
from ietf.person.models import Person, User
from ietf.ietfauth.utils import role_required, has_role, user_is_person
from ietf.mailtrigger.utils import gather_address_lists
from ietf.meeting.models import Meeting, Session, Schedule, FloorPlan, SessionPresentation, TimeSlot, SlideSubmission
from ietf.meeting.models import SessionStatusName, SchedulingEvent, SchedTimeSessAssignment, Room, TimeSlotTypeName
from ietf.meeting.forms import ( CustomDurationField, SwapDaysForm, SwapTimeslotsForm, ImportMinutesForm,
                                 TimeSlotCreateForm, TimeSlotEditForm, SessionCancelForm, SessionEditForm )
from ietf.meeting.helpers import get_person_by_email, get_schedule_by_name
from ietf.meeting.helpers import get_meeting, get_ietf_meeting, get_current_ietf_meeting_num
from ietf.meeting.helpers import get_schedule, schedule_permissions
from ietf.meeting.helpers import preprocess_assignments_for_agenda, read_agenda_file
from ietf.meeting.helpers import AgendaFilterOrganizer, AgendaKeywordTagger
from ietf.meeting.helpers import convert_draft_to_pdf, get_earliest_session_date
from ietf.meeting.helpers import can_view_interim_request, can_approve_interim_request
from ietf.meeting.helpers import can_edit_interim_request
from ietf.meeting.helpers import can_request_interim_meeting, get_announcement_initial
from ietf.meeting.helpers import sessions_post_save, is_interim_meeting_approved
from ietf.meeting.helpers import send_interim_meeting_cancellation_notice, send_interim_session_cancellation_notice
from ietf.meeting.helpers import send_interim_approval
from ietf.meeting.helpers import send_interim_approval_request
from ietf.meeting.helpers import send_interim_announcement_request, sessions_post_cancel
from ietf.meeting.utils import finalize, sort_accept_tuple, condition_slide_order
from ietf.meeting.utils import add_event_info_to_session_qs
from ietf.meeting.utils import session_time_for_sorting
from ietf.meeting.utils import session_requested_by, SaveMaterialsError
from ietf.meeting.utils import current_session_status, get_meeting_sessions, SessionNotScheduledError
from ietf.meeting.utils import data_for_meetings_overview, handle_upload_file, save_session_minutes_revision
from ietf.meeting.utils import preprocess_constraints_for_meeting_schedule_editor
from ietf.meeting.utils import diff_meeting_schedules, prefetch_schedule_diff_objects
from ietf.meeting.utils import swap_meeting_schedule_timeslot_assignments, bulk_create_timeslots
from ietf.meeting.utils import preprocess_meeting_important_dates
from ietf.meeting.utils import new_doc_for_session, write_doc_for_session
from ietf.message.utils import infer_message
from ietf.name.models import SlideSubmissionStatusName, ProceedingsMaterialTypeName, SessionPurposeName
from ietf.secr.proceedings.proc_utils import (get_activity_stats, post_process, import_audio_files,
    create_recording)
from ietf.utils import markdown
from ietf.utils.decorators import require_api_key
from ietf.utils.hedgedoc import Note, NoteError
from ietf.utils.log import assertion
from ietf.utils.mail import send_mail_message, send_mail_text
from ietf.utils.mime import get_mime_type
from ietf.utils.pipe import pipe
from ietf.utils.pdf import pdf_pages
from ietf.utils.response import permission_denied
from ietf.utils.text import xslugify
from ietf.utils.timezone import datetime_today, date_today

from .forms import (InterimMeetingModelForm, InterimAnnounceForm, InterimSessionModelForm,
    InterimCancelForm, InterimSessionInlineFormSet, RequestMinutesForm,
    UploadAgendaForm, UploadBlueSheetForm, UploadMinutesForm, UploadSlidesForm)


def get_interim_menu_entries(request):
    '''Setup menu entries for interim meeting view tabs'''
    entries = []
    entries.append(("Upcoming", reverse("ietf.meeting.views.upcoming")))
    entries.append(("Pending", reverse("ietf.meeting.views.interim_pending")))
    entries.append(("Announce", reverse("ietf.meeting.views.interim_announce")))
    return entries

def send_interim_change_notice(request, meeting):
    """Sends an email notifying changes to a previously scheduled / announced meeting"""
    group = meeting.session_set.first().group
    form = InterimAnnounceForm(get_announcement_initial(meeting, is_change=True))
    message = form.save(user=request.user)
    message.related_groups.add(group)
    send_mail_message(request, message)

# -------------------------------------------------
# View Functions
# -------------------------------------------------

def materials(request, num=None):
    meeting = get_meeting(num)
    begin_date = meeting.get_submission_start_date()
    cut_off_date = meeting.get_submission_cut_off_date()
    cor_cut_off_date = meeting.get_submission_correction_date()
    today_utc = date_today(datetime.timezone.utc)
    old = timezone.now() - datetime.timedelta(days=1)
    if settings.SERVER_MODE != 'production' and '_testoverride' in request.GET:
        pass
    elif today_utc > cor_cut_off_date:
        if meeting.number.isdigit() and int(meeting.number) > 96:
            return redirect('ietf.meeting.views.proceedings', num=meeting.number)
        else:
            with timezone.override(meeting.tz()):
                return render(request, "meeting/materials_upload_closed.html", {
                    'meeting_num': meeting.number,
                    'begin_date': begin_date,
                    'cut_off_date': cut_off_date,
                    'cor_cut_off_date': cor_cut_off_date
                })

    past_cutoff_date = today_utc > meeting.get_submission_correction_date()

    schedule = get_schedule(meeting, None)

    sessions  = add_event_info_to_session_qs(Session.objects.filter(
        meeting__number=meeting.number,
        timeslotassignments__schedule__in=[schedule, schedule.base if schedule else None]
    ).distinct().select_related('meeting__schedule', 'group__state', 'group__parent')).order_by('group__acronym')

    plenaries = sessions.filter(name__icontains='plenary')
    ietf      = sessions.filter(group__parent__type__slug = 'area').exclude(group__acronym='edu')
    irtf      = sessions.filter(group__parent__acronym = 'irtf')
    training  = sessions.filter(group__acronym__in=['edu','iaoc'], type_id__in=['regular', 'other', ])
    iab       = sessions.filter(group__parent__acronym = 'iab')

    session_pks = [s.pk for ss in [plenaries, ietf, irtf, training, iab] for s in ss]
    other     = sessions.filter(type__in=['regular'], group__type__features__has_meetings=True).exclude(pk__in=session_pks)

    for topic in [plenaries, ietf, training, irtf, iab]:
        for event in topic:
            date_list = []
            for slide_event in event.all_meeting_slides(): date_list.append(slide_event.time)
            for agenda_event in event.all_meeting_agendas(): date_list.append(agenda_event.time)
            if date_list: setattr(event, 'last_update', sorted(date_list, reverse=True)[0])

    for session_list in [plenaries, ietf, training, irtf, iab, other]:
        for session in session_list:
            session.past_cutoff_date = past_cutoff_date

    proceedings_materials = [
        (type_name, meeting.proceedings_materials.filter(type=type_name).first())
        for type_name in ProceedingsMaterialTypeName.objects.all()
    ]

    with timezone.override(meeting.tz()):
        return render(request, "meeting/materials.html", {
            'meeting': meeting,
            'proceedings_materials': proceedings_materials,
            'plenaries': plenaries,
            'ietf': ietf,
            'training': training,
            'irtf': irtf,
            'iab': iab,
            'other': other,
            'cut_off_date': cut_off_date,
            'cor_cut_off_date': cor_cut_off_date,
            'submission_started': today_utc > begin_date,
            'old': old,
        })

def current_materials(request):
    today = date_today()
    meetings = Meeting.objects.exclude(number__startswith='interim-').filter(date__lte=today).order_by('-date')
    if meetings:
        return redirect(materials, meetings[0].number)
    else:
        raise Http404('No such meeting')


def _get_materials_doc(meeting, name):
    """Get meeting materials document named by name

    Raises Document.DoesNotExist if a match cannot be found.
    """
    # try an exact match first
    doc = Document.objects.filter(name=name).first()
    if doc is not None and doc.get_related_meeting() == meeting:
        return doc, None
    # try parsing a rev number
    if "-" in name:
        docname, rev = name.rsplit("-", 1)
        if len(rev) == 2 and rev.isdigit():
            doc = Document.objects.get(name=docname)  # may raise Document.DoesNotExist
            if doc.get_related_meeting() == meeting and rev in doc.revisions():
                return doc, rev
    # give up
    raise Document.DoesNotExist


@cache_page(1 * 60)
def materials_document(request, document, num=None, ext=None):
    meeting=get_meeting(num,type_in=['ietf','interim'])
    num = meeting.number
    # This view does not allow the use of DocAliases. Right now we are probably only creating one (identity) alias, but that may not hold in the future.
    try:
        doc, rev = _get_materials_doc(meeting=meeting, name=document)
    except Document.DoesNotExist:
        raise Http404("No such document for meeting %s" % num)

    if not rev:
        filename = doc.get_file_name()
    else:
        filename = os.path.join(doc.get_file_path(), document)
    if ext:
        if not filename.endswith(ext):
            name, _ = os.path.splitext(filename)
            filename = name + ext
    else:
        filenames = glob.glob(filename+'.*')
        if filenames:
            filename = filenames[0]
    _, basename = os.path.split(filename)
    if not os.path.exists(filename):
        raise Http404("File not found: %s" % filename)

    old_proceedings_format = meeting.number.isdigit() and int(meeting.number) <= 96
    if settings.MEETING_MATERIALS_SERVE_LOCALLY or old_proceedings_format:
        with io.open(filename, 'rb') as file:
            bytes = file.read()
        
        mtype, chset = get_mime_type(bytes)
        content_type = "%s; charset=%s" % (mtype, chset)

        file_ext = os.path.splitext(filename)
        if len(file_ext) == 2 and file_ext[1] == '.md' and mtype == 'text/plain':
            sorted_accept = sort_accept_tuple(request.META.get('HTTP_ACCEPT'))
            for atype in sorted_accept:
                if atype[0] == 'text/markdown':
                    content_type = content_type.replace('plain', 'markdown', 1)
                    break;
                elif atype[0] == 'text/html':
                    bytes = "<html>\n<head><base target=\"_blank\" /></head>\n<body>\n%s\n</body>\n</html>\n" % markdown.markdown(bytes.decode(encoding=chset))
                    content_type = content_type.replace('plain', 'html', 1)
                    break;
                elif atype[0] == 'text/plain':
                    break;

        response = HttpResponse(bytes, content_type=content_type)
        response['Content-Disposition'] = 'inline; filename="%s"' % basename
        return response
    else:
        return HttpResponseRedirect(redirect_to=doc.get_href(meeting=meeting))

@login_required
def materials_editable_groups(request, num=None):
    meeting = get_meeting(num)
    return render(request, "meeting/materials_editable_groups.html", {
        'meeting_num': meeting.number})


@role_required('Secretariat')
def edit_timeslots(request, num=None):
    meeting = get_meeting(num)
    if 'sched' in request.GET:
        schedule = Schedule.objects.filter(pk=request.GET.get('sched', None)).first()
        schedule_edit_url = _schedule_edit_url(meeting, schedule)
    else:
        schedule_edit_url = None

    with timezone.override(meeting.tz()):
        if request.method == 'POST':
            # handle AJAX requests
            action = request.POST.get('action')
            if action == 'delete':
                # delete a timeslot
                # Parameters:
                #   slot_id: comma-separated list of TimeSlot PKs to delete
                slot_id = request.POST.get('slot_id')
                if slot_id is None:
                    return HttpResponseBadRequest('missing slot_id')
                slot_ids = [id.strip() for id in slot_id.split(',')]
                try:
                    timeslots = meeting.timeslot_set.filter(pk__in=slot_ids)
                except ValueError:
                    return HttpResponseBadRequest('invalid slot_id specification')
                missing_ids = set(slot_ids).difference(str(ts.pk) for ts in timeslots)
                if len(missing_ids) != 0:
                    return HttpResponseNotFound('TimeSlot ids not found in meeting {}: {}'.format(
                        meeting.number,
                        ', '.join(sorted(missing_ids))
                    ))
                timeslots.delete()
                return HttpResponse(content='; '.join('Deleted TimeSlot {}'.format(id) for id in slot_ids))
            else:
                return HttpResponseBadRequest('unknown action')

        # Labels here differ from those in the build_timeslices() method. The labels here are
        # relative to the table: time_slices are the row headings (ie, days), date_slices are
        # the column headings (i.e., time intervals), and slots are the per-day list of timeslots
        # (with only one timeslot per unique time/duration)
        time_slices, date_slices, slots = meeting.build_timeslices()

        ts_list = deque()
        rooms = meeting.room_set.order_by("capacity","name","id")
        for room in rooms:
            for day in time_slices:
                for slice in date_slices[day]:
                    ts_list.append(room.timeslot_set.filter(time=slice[0],duration=datetime.timedelta(seconds=slice[2])))

        # Grab these in one query each to identify sessions that are in use and should be handled with care
        ts_with_official_assignments = meeting.timeslot_set.filter(sessionassignments__schedule=meeting.schedule)
        ts_with_any_assignments = meeting.timeslot_set.filter(sessionassignments__isnull=False)

        return render(request, "meeting/timeslot_edit.html",
                                             {"rooms":rooms,
                                              "time_slices":time_slices,
                                              "slot_slices": slots,
                                              "date_slices":date_slices,
                                              "meeting":meeting,
                                              "schedule_edit_url": schedule_edit_url,
                                              "ts_list":ts_list,
                                              "ts_with_official_assignments": ts_with_official_assignments,
                                              "ts_with_any_assignments": ts_with_any_assignments,
                                          })


class NewScheduleForm(forms.ModelForm):
    class Meta:
        model = Schedule
        fields = ['name', 'visible', 'public', 'notes', 'base']

    def __init__(self, meeting, schedule, new_owner, *args, **kwargs):
        super().__init__(*args, **kwargs)

        self.meeting = meeting
        self.schedule = schedule
        self.new_owner = new_owner

        username = new_owner.user.username

        name_suggestion = username
        counter = 2

        existing_names = set(Schedule.objects.filter(meeting=meeting, owner=new_owner).values_list('name', flat=True))
        while name_suggestion in existing_names:
            name_suggestion = username + str(counter)
            counter += 1

        self.fields['name'].initial = name_suggestion
        self.fields['name'].label = "Name of new agenda"

        self.fields['base'].queryset = self.fields['base'].queryset.filter(meeting=meeting)

        if schedule:
            self.fields['visible'].initial = schedule.visible
            self.fields['public'].initial = schedule.public
            self.fields['base'].queryset = self.fields['base'].queryset.exclude(pk=schedule.pk)
            self.fields['base'].initial = schedule.base_id
        else:
            base = Schedule.objects.filter(meeting=meeting, name='base').first()
            if base:
                self.fields['base'].initial = base.pk

    def clean_name(self):
        name = self.cleaned_data.get('name')
        if name and Schedule.objects.filter(meeting=self.meeting, owner=self.new_owner, name=name):
            raise forms.ValidationError("Schedule with this name already exists.")
        return name

@role_required('Area Director','Secretariat')
def new_meeting_schedule(request, num, owner=None, name=None):
    meeting  = get_meeting(num)
    schedule = get_schedule_by_name(meeting, get_person_by_email(owner), name)

    if request.method == 'POST':
        form = NewScheduleForm(meeting, schedule, request.user.person, request.POST)

        if form.is_valid():
            new_schedule = form.save(commit=False)
            new_schedule.meeting = meeting
            new_schedule.owner = request.user.person
            new_schedule.origin = schedule
            new_schedule.save()

            if schedule:
                for assignment in schedule.assignments.all():
                    # clone by resetting primary key
                    assignment.pk = None
                    assignment.schedule = new_schedule
                    assignment.extendedfrom = None
                    assignment.save()

            # now redirect to this new schedule
            return redirect(edit_meeting_schedule, meeting.number, new_schedule.owner_email(), new_schedule.name)
            
    else:
        form = NewScheduleForm(meeting, schedule, request.user.person)

    return render(request, "meeting/new_meeting_schedule.html", {
        'meeting': meeting,
        'schedule': schedule,
        'form': form,
    })

@ensure_csrf_cookie
def edit_meeting_schedule(request, num=None, owner=None, name=None):
    """Schedule editor

    In addition to the URL parameters, accepts a query string parameter 'type'.
    If present, only sessions/timeslots with a TimeSlotTypeName with that slug
    will be included in the editor. More than one type can be enabled by passing
    multiple type parameters.

    ?type=regular  - shows only regular sessions/timeslots (i.e., old editor behavior)
    ?type=regular&type=other  - shows both regular and other sessions/timeslots
    """
    # Need to coordinate this list with types of session requests
    # that can be created (see, e.g., SessionQuerySet.requests())
    meeting = get_meeting(num)
    if name is None:
        schedule = meeting.schedule
    else:
        schedule = get_schedule_by_name(meeting, get_person_by_email(owner), name)

    if schedule is None:
        raise Http404("No meeting information for meeting %s owner %s schedule %s available" % (num, owner, name))

    can_see, can_edit, secretariat = schedule_permissions(meeting, schedule, request.user)

    lock_time = settings.MEETING_SESSION_LOCK_TIME
    def timeslot_locked(ts):
        meeting_now = timezone.now().astimezone(meeting.tz())
        return schedule.is_official and (ts.time - meeting_now < lock_time)

    if not can_see:
        if request.method == 'POST':
            permission_denied(request, "Can't view this schedule.")

        return render(request, "meeting/private_schedule.html", {
            "schedule":schedule,
            "meeting": meeting,
            "meeting_base_url": request.build_absolute_uri(meeting.base_url()),
            "hide_menu": True
        }, status=403, content_type="text/html")

    # See if we were given one or more 'type' query string parameters. If so, filter to that timeslot type.
    if 'type' in request.GET:
        include_timeslot_types = request.GET.getlist('type')
    else:
        include_timeslot_types = None  # disables filtering by type (other than IGNORE_TIMESLOT_TYPES)

    assignments = SchedTimeSessAssignment.objects.filter(
        schedule__in=[schedule, schedule.base],
        timeslot__location__isnull=False,
    )
    if include_timeslot_types is not None:
        assignments = assignments.filter(session__type__in=include_timeslot_types)
    assignments = assignments.order_by('timeslot__time','timeslot__name')

    assignments_by_session = defaultdict(list)
    for a in assignments:
        assignments_by_session[a.session_id].append(a)

    tombstone_states = ['canceled', 'canceledpa', 'resched']

    sessions = meeting.session_set.with_current_status()
    if include_timeslot_types is not None:
        sessions = sessions.filter(type__in=include_timeslot_types)
    sessions_to_schedule = sessions.that_can_be_scheduled()
    session_tombstones = sessions.filter(
        current_status__in=tombstone_states, pk__in={a.session_id for a in assignments}
    )
    sessions = sessions_to_schedule | session_tombstones
    sessions = add_event_info_to_session_qs(
        sessions.order_by('pk'),
        requested_time=True,
        requested_by=True,
    ).prefetch_related(
        'resources', 'group', 'group__parent', 'group__type', 'joint_with_groups', 'purpose',
    )

    timeslots_qs = TimeSlot.objects.filter(meeting=meeting)
    if include_timeslot_types is not None:
        timeslots_qs = timeslots_qs.filter(type__in=include_timeslot_types)
    timeslots_qs = timeslots_qs.that_can_be_scheduled().prefetch_related('type').order_by('location', 'time', 'name')

    if timeslots_qs.count() > 0:
        min_duration = min(t.duration for t in timeslots_qs)
        max_duration = max(t.duration for t in timeslots_qs)
    else:
        min_duration = datetime.timedelta(minutes=30)
        max_duration = datetime.timedelta(minutes=120)

    def timedelta_to_css_ems(timedelta):
        # we scale the session and slots a bit according to their
        # length for an added visual clue
        capped_min_d = max(min_duration, datetime.timedelta(minutes=30))
        capped_max_d = min(max_duration, datetime.timedelta(hours=4))
        capped_timedelta = min(max(capped_min_d, timedelta), capped_max_d)

        min_d_css_rems = 5
        max_d_css_rems = 7
        # interpolate
        scale = (capped_timedelta - capped_min_d) / (capped_max_d - capped_min_d) if capped_min_d != capped_max_d else 1
        return min_d_css_rems + (max_d_css_rems - min_d_css_rems) * scale

    def prepare_sessions_for_display(sessions):
        # requesters
        requested_by_lookup = {p.pk: p for p in Person.objects.filter(pk__in=set(s.requested_by for s in sessions if s.requested_by))}

        # constraints
        constraints_for_sessions, formatted_constraints_for_sessions, constraint_names = preprocess_constraints_for_meeting_schedule_editor(meeting, sessions)

        sessions_for_group = defaultdict(list)
        for s in sessions:
            sessions_for_group[s.group_id].append(s)

        for s in sessions:
            s.requested_by_person = requested_by_lookup.get(s.requested_by)

            s.purpose_label = None
            if s.group:
                if (s.purpose.slug in ('none', 'regular')):
                    s.scheduling_label = s.group.acronym
                    s.purpose_label = 'BoF' if s.group.is_bof() else s.group.type.name
                else:
                    s.scheduling_label = s.name if s.name else f'??? [{s.group.acronym}]'
                    s.purpose_label = s.purpose.name
            else:
                s.scheduling_label = s.name if s.name else '???'
                s.purpose_label = s.purpose.name

            s.requested_duration_in_hours = round(s.requested_duration.seconds / 60.0 / 60.0, 1)

            session_layout_margin = 0.2
            s.layout_width = timedelta_to_css_ems(s.requested_duration) - 2 * session_layout_margin
            s.parent_acronym = s.group.parent.acronym if s.group and s.group.parent else ""

            # compress the constraints, so similar constraint labels are
            # shared between the conflicting sessions they cover - the JS
            # then simply has to detect violations and show the
            # preprocessed labels
            ConstraintHint = namedtuple('ConstraintHint', 'constraint_name count')
            constraint_hints = defaultdict(set)
            for name_id, ts in itertools.groupby(sorted(constraints_for_sessions.get(s.pk, [])), key=lambda t: t[0]):  # name_id same for each set of ts
                ts = list(ts)
                session_pks = (t[1] for t in ts)
                for session_pk, grouped_session_pks in itertools.groupby(session_pks):
                    # count is the number of instances of session_pk - should only have multiple in the
                    # case of bethere constraints, where there will be one per person.pk
                    count = len(list(grouped_session_pks))  # list() needed because iterator has no len()
                    constraint_hints[ConstraintHint(constraint_names[name_id], count)].add(session_pk)

            # The constraint hint key is a tuple (ConstraintName, count). Value is the set of sessions pks that
            # should trigger that hint.
            s.constraint_hints = list(constraint_hints.items())
            s.formatted_constraints = formatted_constraints_for_sessions.get(s.pk, {})

            s.other_sessions = [s_other for s_other in sessions_for_group.get(s.group_id) if s != s_other]

            s.readonly = s.current_status in tombstone_states or any(a.schedule_id != schedule.pk for a in assignments_by_session.get(s.pk, []))

    def prepare_timeslots_for_display(timeslots, rooms):
        """Prepare timeslot data for template

        Prepares timeslots for display by sorting into groups in a structure
        that can be rendered by the template and by adding some data to the timeslot
        instances. Currently adds a 'layout_width' property to each timeslot instance.
        The layout_width is the width, in em, that should be used to style the timeslot's
        width.

        Rooms are partitioned into groups that have identical sets of timeslots
        for the entire meeting.

        The result of this method is an OrderedDict, days, keyed by the Date
        of each day that has at least one timeslot. The value of days[day] is a
        list with one entry for each group of rooms. Each entry is a list of
        dicts with keys 'room' and 'timeslots'. The 'room' value is the room
        instance and 'timeslots' is a list of timeslot instances for that room.

        The format is more easily illustrated than explained:

        days = OrderedDict(
          Date(2021, 5, 27): [
            [  # room group 1
              {'room': <room1>, 'timeslots': [<room1 timeslot1>, <room1 timeslot2>]},
              {'room': <room2>, 'timeslots': [<room2 timeslot1>, <room2 timeslot2>]},
              {'room': <room3>, 'timeslots': [<room3 timeslot1>, <room3 timeslot2>]},
            ],
            [  # room group 2
              {'room': <room4>, 'timeslots': [<room4 timeslot1>]},
            ],
          ],
          Date(2021, 5, 28): [
            [ # room group 1
              {'room': <room1>, 'timeslots': [<room1 timeslot3>]},
              {'room': <room2>, 'timeslots': [<room2 timeslot3>]},
              {'room': <room3>, 'timeslots': [<room3 timeslot3>]},
            ],
            [ # room group 2
              {'room': <room4>, 'timeslots': []},
            ],
          ],
        )
        """

        # Populate room_data. This collects the timeslots for each room binned by
        # day, plus data needed for sorting the rooms for display.
        room_data = dict()
        all_days = set()
        # timeslots_qs is already sorted by location, name, and time
        for t in timeslots:
            if t.location not in rooms:
                continue

            t.layout_width = timedelta_to_css_ems(t.duration)
            if t.location_id not in room_data:
                room_data[t.location_id] = dict(
                    timeslots_by_day=dict(),
                    timeslot_count=0,
                    start_and_duration=[],
                    first_timeslot = t,
                )
            rd = room_data[t.location_id]
            rd['timeslot_count'] += 1
            rd['start_and_duration'].append((t.time, t.duration))
            ttd = t.local_start_time().date()  # date in meeting timezone
            all_days.add(ttd)
            if ttd not in rd['timeslots_by_day']:
                rd['timeslots_by_day'][ttd] = []
            rd['timeslots_by_day'][ttd].append(t)

        all_days = sorted(all_days)  # changes set to a list
        # Note the maximum timeslot count for any room
        if len(room_data) > 0:
            max_timeslots = max(rd['timeslot_count'] for rd in room_data.values())
        else:
            max_timeslots = 0

        # Partition rooms into groups with identical timeslot arrangements.
        # Start by discarding any roos that have no timeslots.
        rooms_with_timeslots = [r for r in rooms if r.pk in room_data]
        # Then sort the remaining rooms.
        sorted_rooms = sorted(
            rooms_with_timeslots,
            key=lambda room: (
                # Sort lower capacity rooms first.
                room.capacity if room.capacity is not None else math.inf,  # sort rooms with capacity = None at end
                # Sort regular session rooms ahead of others - these will usually
                # have more timeslots than other room types.
                0 if room_data[room.pk]['timeslot_count'] == max_timeslots else 1,
                # Sort rooms with earlier timeslots ahead of later
                room_data[room.pk]['first_timeslot'].time,
                # Sort rooms with more sessions ahead of rooms with fewer
                0 - room_data[room.pk]['timeslot_count'],
                # Sort by list of starting time and duration so that groups with identical
                # timeslot structure will be neighbors. The grouping algorithm relies on this!
                room_data[room.pk]['start_and_duration'],
                # Finally, sort alphabetically by name
                room.name
            )
        )

        # Rooms are now ordered so rooms with identical timeslot arrangements are neighbors.
        # Walk the list, splitting these into groups.
        room_groups = []
        last_start_and_duration = None  # Used to watch for changes in start_and_duration
        for room in sorted_rooms:
            if last_start_and_duration != room_data[room.pk]['start_and_duration']:
                room_groups.append([])  # start a new room_group
                last_start_and_duration = room_data[room.pk]['start_and_duration']
            room_groups[-1].append(room)

        # Next, build the structure that will hold the data for the view. This makes it
        # easier to arrange that every room has an entry for every day, even if there is
        # no timeslot for that day. This makes the HTML template much easier to write.
        # Use OrderedDicts instead of lists so that we can easily put timeslot data in the
        # right place.
        days = OrderedDict(
            (
                day,  # key in the Ordered Dict
                [
                    # each value is an OrderedDict of room group data
                    OrderedDict(
                        (room.pk, dict(room=room, timeslots=[]))
                        for room in rg
                    ) for rg in room_groups
                ]
            ) for day in all_days
        )

        # With the structure's skeleton built, now fill in the data. The loops must
        # preserve the order of room groups and rooms within each group.
        for rg_num, rgroup in enumerate(room_groups):
            for room in rgroup:
                for day, ts_for_day in room_data[room.pk]['timeslots_by_day'].items():
                    days[day][rg_num][room.pk]['timeslots'] = ts_for_day

        # Now convert the OrderedDict entries into lists since we don't need to
        # do lookup by pk any more.
        for day in days.keys():
            days[day] = [list(rg.values()) for rg in days[day]]

        return days

    def _json_response(success, status=None, **extra_data):
        if status is None:
            status = 200 if success else 400
        data = dict(success=success, **extra_data)
        return JsonResponse(data, status=status)

    if request.method == 'POST':
        action = request.POST.get('action')
        if action == 'updateview':
            # allow updateview action even if can_edit is false, it affects only the user's session
            sess_data = request.session.setdefault('edit_meeting_schedule', {})
            enabled_types = [ts_type.slug for ts_type in TimeSlotTypeName.objects.filter(
                used=True,
                slug__in=request.POST.getlist('enabled_timeslot_types[]', [])
            )]
            sess_data['enabled_timeslot_types'] = enabled_types
            return _json_response(True)
        elif not can_edit:
            permission_denied(request, "Can't edit this schedule.")

        # Handle ajax requests. Most of these return JSON responses with at least a 'success' key.
        # For the swapdays and swaptimeslots actions, the response is either a redirect to the
        # updated page or a simple BadRequest error page. The latter should not normally be seen
        # by the user, because the front end should be preventing most invalid requests.
        if action == 'assign' and request.POST.get('session', '').isdigit() and request.POST.get('timeslot', '').isdigit():
            session = get_object_or_404(sessions, pk=request.POST['session'])
            timeslot = get_object_or_404(timeslots_qs, pk=request.POST['timeslot'])
            if timeslot_locked(timeslot):
                return _json_response(False, error="Can't assign to this timeslot.")

            tombstone_session = None

            existing_assignments = SchedTimeSessAssignment.objects.filter(session=session, schedule=schedule)

            if existing_assignments:
                assertion('len(existing_assignments) <= 1',
                          note='Multiple assignments for {} in schedule {}'.format(session, schedule))

                if timeslot_locked(existing_assignments[0].timeslot):
                    return _json_response(False, error="Can't reassign this session.")

                if schedule.pk == meeting.schedule_id and session.current_status == 'sched':
                    old_timeslot = existing_assignments[0].timeslot
                    # clone session and leave it as a tombstone
                    tombstone_session = session
                    tombstone_session.tombstone_for_id = session.pk
                    tombstone_session.pk = None
                    tombstone_session.save()

                    session = None

                    SchedulingEvent.objects.create(
                        session=tombstone_session,
                        status=SessionStatusName.objects.get(slug='resched'),
                        by=request.user.person,
                    )

                    tombstone_session.current_status = 'resched' # rematerialize status for the rendering

                    SchedTimeSessAssignment.objects.create(
                        session=tombstone_session,
                        schedule=schedule,
                        timeslot=old_timeslot,
                    )

                existing_assignments.update(timeslot=timeslot, modified=timezone.now())
            else:
                SchedTimeSessAssignment.objects.create(
                    session=session,
                    schedule=schedule,
                    timeslot=timeslot,
                )

            if tombstone_session:
                prepare_sessions_for_display([tombstone_session])
                return _json_response(
                    True,
                    tombstone=render_to_string("meeting/edit_meeting_schedule_session.html",
                                               {'session': tombstone_session})
                )
            else:
                return _json_response(True)

        elif action == 'unassign' and request.POST.get('session', '').isdigit():
            session = get_object_or_404(sessions, pk=request.POST['session'])
            existing_assignments = SchedTimeSessAssignment.objects.filter(session=session, schedule=schedule)
            assertion('len(existing_assignments) <= 1',
                      note='Multiple assignments for {} in schedule {}'.format(session, schedule))
            if not any(timeslot_locked(ea.timeslot) for ea in existing_assignments):
                existing_assignments.delete()
            else:
                return _json_response(False, error="Can't unassign this session.")

            return _json_response(True)

        elif action == 'swapdays':
            # updating the client side is a bit complicated, so just
            # do a full refresh

            swap_days_form = SwapDaysForm(request.POST)
            if not swap_days_form.is_valid():
                return HttpResponseBadRequest("Invalid swap: {}".format(swap_days_form.errors))

            source_day = swap_days_form.cleaned_data['source_day']
            target_day = swap_days_form.cleaned_data['target_day']

            source_timeslots = [ts for ts in timeslots_qs if ts.local_start_time().date() == source_day]
            target_timeslots = [ts for ts in timeslots_qs if ts.local_start_time().date() == target_day]
            if any(timeslot_locked(ts) for ts in source_timeslots + target_timeslots):
                return HttpResponseBadRequest("Can't swap these days.")

            swap_meeting_schedule_timeslot_assignments(schedule, source_timeslots, target_timeslots, target_day - source_day)

            return HttpResponseRedirect(request.get_full_path())

        elif action == 'swaptimeslots':
            # Swap sets of timeslots with equal start/end time for a given set of rooms.
            # Gets start and end times from TimeSlot instances for the origin and target,
            # then swaps all timeslots for the requested rooms whose start/end match those.
            # The origin/target timeslots do not need to be the same duration.
            swap_timeslots_form = SwapTimeslotsForm(meeting, request.POST)
            if not swap_timeslots_form.is_valid():
                return HttpResponseBadRequest("Invalid swap: {}".format(swap_timeslots_form.errors))

            affected_rooms = swap_timeslots_form.cleaned_data['rooms']
            origin_timeslot = swap_timeslots_form.cleaned_data['origin_timeslot']
            target_timeslot = swap_timeslots_form.cleaned_data['target_timeslot']

            origin_timeslots = meeting.timeslot_set.filter(
                location__in=affected_rooms,
                time=origin_timeslot.time,
                duration=origin_timeslot.duration,
            )
            target_timeslots = meeting.timeslot_set.filter(
                location__in=affected_rooms,
                time=target_timeslot.time,
                duration=target_timeslot.duration,
            )
            if (any(timeslot_locked(ts) for ts in origin_timeslots)
                    or any(timeslot_locked(ts) for ts in target_timeslots)):
                return HttpResponseBadRequest("Can't swap these timeslots.")

            swap_meeting_schedule_timeslot_assignments(
                schedule,
                list(origin_timeslots),
                list(target_timeslots),
                target_timeslot.time - origin_timeslot.time,
            )
            return HttpResponseRedirect(request.get_full_path())

        return _json_response(False, error="Invalid parameters")

    # Show only rooms that have regular sessions
    if include_timeslot_types is None:
        rooms = meeting.room_set.all()
    else:
        rooms = meeting.room_set.filter(session_types__slug__in=include_timeslot_types)

    # Construct timeslot data for the template to render
    days = prepare_timeslots_for_display(timeslots_qs, rooms)

    # possible timeslot start/ends
    timeslot_groups = defaultdict(set)
    for ts in timeslots_qs:
        ts.start_end_group = "ts-group-{}-{}".format(ts.local_start_time().strftime("%Y%m%d-%H%M"), int(ts.duration.total_seconds() / 60))
        timeslot_groups[ts.local_start_time().date()].add((ts.local_start_time(), ts.local_end_time(), ts.start_end_group))

    # prepare sessions
    prepare_sessions_for_display(sessions)

    for ts in timeslots_qs:
        ts.session_assignments = []
    timeslots_by_pk = {ts.pk: ts for ts in timeslots_qs}

    unassigned_sessions = []
    for s in sessions:
        assigned = False
        for a in assignments_by_session.get(s.pk, []):
            timeslot = timeslots_by_pk.get(a.timeslot_id)
            if timeslot:
                timeslot.session_assignments.append((a, s))
                assigned = True

        if not assigned:
            unassigned_sessions.append(s)

    # group parent colors
    def cubehelix(i, total, hue=1.2, start_angle=0.5):
        # theory in https://arxiv.org/pdf/1108.5083.pdf
        rotations = total // 4
        x = float(i + 1) / (total + 1)
        phi = 2 * math.pi * (start_angle / 3 + rotations * x)
        a = hue * x * (1 - x) / 2.0

        return (
            max(0, min(x + a * (-0.14861 * math.cos(phi) + 1.78277 * math.sin(phi)), 1)),
            max(0, min(x + a * (-0.29227 * math.cos(phi) + -0.90649 * math.sin(phi)), 1)),
            max(0, min(x + a * (1.97294 * math.cos(phi)), 1)),
        )

    session_parents = sorted(set(
        s.group.parent for s in sessions
        if s.group and s.group.parent and (s.group.parent.type_id == 'area' or s.group.parent.acronym in ('irtf','iab'))
    ), key=lambda p: p.acronym)

    liz_preferred_colors = {
        'art' : { 'dark' : (204, 121, 167) , 'light' : (234, 232, 230) },
        'gen' : { 'dark' : (29, 78, 17) , 'light' : (232, 237, 231) },
        'iab' : { 'dark' : (255, 165, 0) , 'light' : (255, 246, 230) },
        'int' : { 'dark' : (132, 240, 240) , 'light' : (232, 240, 241) },
        'irtf' : { 'dark' : (154, 119, 230) , 'light' : (243, 239, 248) },
        'ops' : { 'dark' : (199, 133, 129) , 'light' : (250, 240, 242) },
        'rtg' : { 'dark' : (222, 219, 124) , 'light' : (247, 247, 233) },
        'sec' : { 'dark' : (0, 114, 178) , 'light' : (245, 252, 248) },
        'tsv' : { 'dark' : (117,201,119) , 'light' : (251, 252, 255) },
    }    
    for i, p in enumerate(session_parents):
        if p.acronym in liz_preferred_colors:
            colors = liz_preferred_colors[p.acronym]
            p.scheduling_color = "rgb({}, {}, {})".format(*colors['dark'])
            p.light_scheduling_color = "rgb({}, {}, {})".format(*colors['light'])
        else:
            rgb_color = cubehelix(i, len(session_parents))
            p.scheduling_color = "rgb({}, {}, {})".format(*tuple(int(round(x * 255)) for x in rgb_color))
            p.light_scheduling_color = "rgb({}, {}, {})".format(*tuple(int(round((0.9 + 0.1 * x) * 255)) for x in rgb_color))

    session_purposes = sorted(set(s.purpose for s in sessions if s.purpose), key=lambda p: p.name)
    timeslot_types = sorted(
        set(
            s.type for s in sessions if s.type
        ).union(
            t.type for t in timeslots_qs.all()
        ),
        key=lambda tstype: tstype.name,
    )

    # extract view configuration from session store
    session_data = request.session.get('edit_meeting_schedule', None)
    if session_data is None:
        enabled_timeslot_types = ['regular']
    else:
        enabled_timeslot_types = [
            ts_type.slug for ts_type in timeslot_types
            if ts_type.slug in session_data.get('enabled_timeslot_types', [])
        ]

    with timezone.override(meeting.tz()):
        return render(request, "meeting/edit_meeting_schedule.html", {
            'meeting': meeting,
            'schedule': schedule,
            'can_edit': can_edit,
            'can_edit_properties': can_edit or secretariat,
            'secretariat': secretariat,
            'days': days,
            'timeslot_groups': sorted((d, list(sorted(t_groups))) for d, t_groups in timeslot_groups.items()),
            'unassigned_sessions': unassigned_sessions,
            'session_parents': session_parents,
            'session_purposes': session_purposes,
            'timeslot_types': timeslot_types,
            'hide_menu': True,
            'lock_time': lock_time,
            'enabled_timeslot_types': enabled_timeslot_types,
        })


class RoomNameModelChoiceField(forms.ModelChoiceField):
    def label_from_instance(self, obj):
        return obj.name

class TimeSlotForm(forms.Form):
    day = forms.TypedChoiceField(coerce=lambda t: datetime.datetime.strptime(t, "%Y-%m-%d").date())  # all dates, no tz
    time = forms.TimeField()
    duration = CustomDurationField() # this is just to make 1:30 turn into 1.5 hours instead of 1.5 minutes
    location = RoomNameModelChoiceField(queryset=Room.objects.all(), required=False, empty_label="(No location)")
    show_location = forms.BooleanField(initial=True, required=False)
    type = forms.ModelChoiceField(queryset=TimeSlotTypeName.objects.filter(used=True), empty_label=None, required=False)
    purpose = forms.ModelChoiceField(queryset=SessionPurposeName.objects.filter(used=True), required=False, widget=forms.HiddenInput)
    name = forms.CharField(help_text='Name that appears on the agenda', required=False)
    short = forms.CharField(max_length=32,label='Short name', help_text='Abbreviated session name used for material file names', required=False)
    group = forms.ModelChoiceField(queryset=Group.objects.filter(type__in=['ietf', 'team'], state='active'),
        help_text='''Select a group to associate with this session.<br>For example: Tutorials = Education, Code Sprint = Tools Team''',
        required=False)
    agenda_note = forms.CharField(required=False)

    def __init__(self, meeting, schedule, *args, timeslot=None, **kwargs):
        super().__init__(*args,**kwargs)

        self.fields["time"].widget.attrs["placeholder"] = "HH:MM"
        self.fields["duration"].widget.attrs["placeholder"] = "HH:MM"
        self.fields["duration"].initial = ""

        self.fields["day"].choices = [
            ((meeting.date + datetime.timedelta(days=i)).isoformat(), (meeting.date + datetime.timedelta(days=i)).strftime("%a %b %d"))
            for i in range(meeting.days)
        ]

        self.fields['location'].queryset = self.fields['location'].queryset.filter(meeting=meeting)

        self.fields['group'].widget.attrs['data-ietf'] = Group.objects.get(acronym='ietf').pk

        self.active_assignment = None

        # only allow timeslots with at least one purpose
        timeslot_types_with_purpose = set()
        for spn in SessionPurposeName.objects.filter(used=True):
            timeslot_types_with_purpose.update(spn.timeslot_types)
        self.fields['type'].queryset = self.fields['type'].queryset.filter(pk__in=timeslot_types_with_purpose)

        if timeslot:
            self.initial = {
                'day': timeslot.local_start_time().date(),
                'time': timeslot.local_start_time().time(),
                'duration': timeslot.duration,
                'location': timeslot.location_id,
                'show_location': timeslot.show_location,
                'type': timeslot.type_id,
                'name': timeslot.name,
            }

            assignments = sorted(SchedTimeSessAssignment.objects.filter(
                timeslot=timeslot,
                schedule__in=[schedule, schedule.base if schedule else None]
            ).select_related('session', 'session__group'), key=lambda a: 0 if a.schedule_id == schedule.pk else 1)

            if assignments:
                self.active_assignment = assignments[0]

                self.initial['short'] = self.active_assignment.session.short
                self.initial['group'] = self.active_assignment.session.group_id

        if not self.active_assignment or timeslot.type_id != 'regular':
            del self.fields['agenda_note'] # at the moment, the UI only shows this field for regular sessions

        self.timeslot = timeslot

    def clean(self):
        group = self.cleaned_data.get('group')
        ts_type = self.cleaned_data.get('type')
        short = self.cleaned_data.get('short')

        if not ts_type:
            # assign a generic purpose if no type has been set
            self.cleaned_data['purpose'] = SessionPurposeName.objects.get(slug='open_meeting')
        else:
            if ts_type.slug in ['break', 'reg', 'reserved', 'unavail', 'regular']:
                if ts_type.slug != 'regular':
                    self.cleaned_data['group'] = self.fields['group'].queryset.get(acronym='secretariat')
            else:
                if not group:
                    self.add_error('group', 'When scheduling this type of timeslot, a group must be associated')
                if not short:
                    self.add_error('short', 'When scheduling this type of timeslot, a short name is required')

            if self.timeslot and self.timeslot.type.slug == 'regular' and self.active_assignment and ts_type.slug != self.timeslot.type.slug:
                self.add_error('type', "Can't change type on timeslots for regular sessions when a session has been assigned")

            # find an allowed session purpose (guaranteed by TimeSlotForm)
            for purpose in SessionPurposeName.objects.filter(used=True):
                if ts_type.pk in purpose.timeslot_types:
                    self.cleaned_data['purpose'] = purpose
                    break
            if self.cleaned_data['purpose'] is None:
                self.add_error('type', f'{ts_type} has no allowed purposes')


        if (self.active_assignment
            and self.active_assignment.session.group != self.cleaned_data.get('group')
            and self.active_assignment.session.materials.exists()
            and self.timeslot.type.slug != 'regular'):
            self.add_error('group', "Can't change group after materials have been uploaded")


@role_required('Area Director', 'Secretariat')
def edit_meeting_timeslots_and_misc_sessions(request, num=None, owner=None, name=None):
    meeting = get_meeting(num)
    if name is None:
        schedule = meeting.schedule
    else:
        schedule = get_schedule_by_name(meeting, get_person_by_email(owner), name)

    if schedule is None:
        raise Http404("No meeting information for meeting %s owner %s schedule %s available" % (num, owner, name))

    rooms = list(Room.objects.filter(meeting=meeting).prefetch_related('session_types').order_by('-capacity', 'name'))
    rooms.append(Room(name="(No location)"))

    timeslot_qs = TimeSlot.objects.filter(meeting=meeting).prefetch_related('type').order_by('time')

    can_edit = has_role(request.user, 'Secretariat')

    with timezone.override(meeting.tz()):
        if request.method == 'GET' and request.GET.get('action') == "edit-timeslot":
            timeslot_pk = request.GET.get('timeslot')
            if not timeslot_pk or not timeslot_pk.isdecimal():
                raise Http404
            timeslot = get_object_or_404(timeslot_qs, pk=timeslot_pk)

            assigned_session = add_event_info_to_session_qs(Session.objects.filter(
                timeslotassignments__schedule__in=[schedule, schedule.base],
                timeslotassignments__timeslot=timeslot,
            )).first()

            timeslot.can_cancel = not assigned_session or assigned_session.current_status not in ['canceled', 'canceled', 'resched']

            return JsonResponse({
                'form': render_to_string("meeting/edit_timeslot_form.html", {
                    'timeslot_form_action': 'edit',
                    'timeslot_form': TimeSlotForm(meeting, schedule, timeslot=timeslot),
                    'timeslot': timeslot,
                    'schedule': schedule,
                    'meeting': meeting,
                    'can_edit': can_edit,
                }, request=request)
            })

        scroll = request.POST.get('scroll')

        def redirect_with_scroll():
            url = request.get_full_path()
            if scroll and scroll.isdecimal():
                url += "#scroll={}".format(scroll)
            return HttpResponseRedirect(url)

        add_timeslot_form = None
        if request.method == 'POST' and request.POST.get('action') == 'add-timeslot' and can_edit:
            add_timeslot_form = TimeSlotForm(meeting, schedule, request.POST)
            if add_timeslot_form.is_valid():
                c = add_timeslot_form.cleaned_data

                timeslot, created = TimeSlot.objects.get_or_create(
                    meeting=meeting,
                    type=c['type'],
                    name=c['name'],
                    time=meeting.tz().localize(datetime.datetime.combine(c['day'], c['time'])),
                    duration=c['duration'],
                    location=c['location'],
                    show_location=c['show_location'],
                )

                if timeslot.type_id != 'regular':
                    if not created:
                        Session.objects.filter(timeslotassignments__timeslot=timeslot).delete()

                    session = Session.objects.create(
                        meeting=meeting,
                        name=c['name'],
                        short=c['short'],
                        group=c['group'],
                        type=c['type'],
                        purpose=c['purpose'],
                        agenda_note=c.get('agenda_note') or "",
                    )

                    SchedulingEvent.objects.create(
                        session=session,
                        status=SessionStatusName.objects.get(slug='sched'),
                        by=request.user.person,
                    )

                    SchedTimeSessAssignment.objects.create(
                        timeslot=timeslot,
                        session=session,
                        schedule=schedule
                    )

                return redirect_with_scroll()

        edit_timeslot_form = None
        if request.method == 'POST' and request.POST.get('action') == 'edit-timeslot' and can_edit:
            timeslot_pk = request.POST.get('timeslot')
            if not timeslot_pk or not timeslot_pk.isdecimal():
                raise Http404

            timeslot = get_object_or_404(TimeSlot, pk=timeslot_pk)

            edit_timeslot_form = TimeSlotForm(meeting, schedule, request.POST, timeslot=timeslot)
            if edit_timeslot_form.is_valid() and edit_timeslot_form.active_assignment.schedule_id == schedule.pk:

                c = edit_timeslot_form.cleaned_data

                timeslot.type = c['type']
                timeslot.name = c['name']
                timeslot.time = meeting.tz().localize(datetime.datetime.combine(c['day'], c['time']))
                timeslot.duration = c['duration']
                timeslot.location = c['location']
                timeslot.show_location = c['show_location']
                timeslot.save()

                session = Session.objects.filter(
                    timeslotassignments__schedule__in=[schedule, schedule.base if schedule else None],
                    timeslotassignments__timeslot=timeslot,
                ).select_related('group').first()

                if session:
                    if timeslot.type_id != 'regular':
                        session.name = c['name']
                        session.short = c['short']
                        session.group = c['group']
                        session.type = c['type']
                    session.agenda_note = c.get('agenda_note') or ""
                    session.save()

                return redirect_with_scroll()

        if request.method == 'POST' and request.POST.get('action') == 'cancel-timeslot' and can_edit:
            timeslot_pk = request.POST.get('timeslot')
            if not timeslot_pk or not timeslot_pk.isdecimal():
                raise Http404

            timeslot = get_object_or_404(TimeSlot, pk=timeslot_pk)
            if timeslot.type_id != 'break':
                sessions = add_event_info_to_session_qs(
                    Session.objects.filter(timeslotassignments__schedule=schedule, timeslotassignments__timeslot=timeslot),
                ).exclude(current_status__in=['canceled', 'resched'])
                for session in sessions:
                    SchedulingEvent.objects.create(
                        session=session,
                        status=SessionStatusName.objects.get(slug='canceled'),
                        by=request.user.person,
                    )

            return redirect_with_scroll()

        if request.method == 'POST' and request.POST.get('action') == 'delete-timeslot' and can_edit:
            timeslot_pk = request.POST.get('timeslot')
            if not timeslot_pk or not timeslot_pk.isdecimal():
                raise Http404

            timeslot = get_object_or_404(TimeSlot, pk=timeslot_pk)

            if timeslot.type_id != 'regular':
                for session in Session.objects.filter(timeslotassignments__schedule=schedule, timeslotassignments__timeslot=timeslot):
                    for doc in session.materials.all():
                        doc.set_state(State.objects.get(type=doc.type_id, slug='deleted'))
                        e = DocEvent(doc=doc, rev=doc.rev, by=request.user.person, type='deleted')
                        e.desc = "Deleted meeting session"
                        e.save()

                    session.delete()

            timeslot.delete()

            return redirect_with_scroll()

        sessions_by_pk = {
            s.pk: s for s in
            add_event_info_to_session_qs(
                Session.objects.filter(
                    meeting=meeting,
                ).order_by('pk'),
                requested_time=True,
                requested_by=True,
            ).filter(
                current_status__in=['appr', 'schedw', 'scheda', 'sched', 'canceled', 'canceledpa', 'resched']
            ).prefetch_related(
                'group', 'group', 'group__type',
            )
        }

        assignments_by_timeslot = defaultdict(list)
        for a in SchedTimeSessAssignment.objects.filter(schedule__in=[schedule, schedule.base]):
            assignments_by_timeslot[a.timeslot_id].append(a)

        days = [meeting.date + datetime.timedelta(days=i) for i in range(meeting.days)]

        timeslots_by_day_and_room = defaultdict(list)
        for t in timeslot_qs:
            timeslots_by_day_and_room[(t.time.date(), t.location_id)].append(t)

        # Calculate full time range for display in meeting-local time, always showing at least 8am to 10pm
        min_time = min([t.local_start_time().time() for t in timeslot_qs] + [datetime.time(8)])
        max_time = max([t.local_end_time().time() for t in timeslot_qs] + [datetime.time(22)])
        min_max_delta = datetime.datetime.combine(meeting.date, max_time) - datetime.datetime.combine(meeting.date, min_time)

        day_grid = []
        for d in days:
            room_timeslots = []
            for r in rooms:
                ts = []
                for t in timeslots_by_day_and_room.get((d, r.pk), []):
                    # FIXME: the database (as of 2020) contains spurious
                    # regular timeslots in rooms not intended for regular
                    # sessions - once those are gone, this filter can go
                    # away
                    if t.type_id == 'regular' and not any(t.slug == 'regular' for t in r.session_types.all()):
                        continue

                    t.assigned_sessions = []
                    for a in assignments_by_timeslot.get(t.pk, []):
                        s = sessions_by_pk.get(a.session_id)
                        if s:
                            t.assigned_sessions.append(s)

                    local_start_dt = t.local_start_time()
                    local_min_dt = local_start_dt.replace(
                        hour=min_time.hour,
                        minute=min_time.minute,
                        second=min_time.second,
                        microsecond=min_time.microsecond,
                    )
                    t.left_offset = 100.0 * (local_start_dt - local_min_dt) / min_max_delta
                    t.layout_width = min(100.0 * t.duration / min_max_delta, 100 - t.left_offset)
                    ts.append(t)

                room_timeslots.append((r, ts))

            day_grid.append({
                'day': d,
                'room_timeslots': room_timeslots
            })

        return render(request, "meeting/edit_meeting_timeslots_and_misc_sessions.html", {
            'meeting': meeting,
            'schedule': schedule,
            'can_edit': can_edit,
            'day_grid': day_grid,
            'empty_timeslot_form': TimeSlotForm(meeting, schedule),
            'add_timeslot_form': add_timeslot_form,
            'edit_timeslot_form': edit_timeslot_form,
            'scroll': scroll,
            'hide_menu': True,
        })


class SchedulePropertiesForm(forms.ModelForm):
    class Meta:
        model = Schedule
        fields = ['name', 'notes', 'visible', 'public', 'base']

    def __init__(self, meeting, *args, **kwargs):
        super().__init__(*args, **kwargs)

        self.fields['base'].queryset = self.fields['base'].queryset.filter(meeting=meeting)
        if self.instance.pk is not None:
            self.fields['base'].queryset = self.fields['base'].queryset.exclude(pk=self.instance.pk)

@role_required('Area Director','Secretariat')
def edit_schedule_properties(request, num, owner, name):
    meeting  = get_meeting(num)
    person   = get_person_by_email(owner)
    schedule = get_schedule_by_name(meeting, person, name)
    if schedule is None:
        raise Http404("No agenda information for meeting %s owner %s schedule %s available" % (num, owner, name))

    can_see, can_edit, secretariat = schedule_permissions(meeting, schedule, request.user)

    can_edit_properties = can_edit or secretariat

    if not can_edit_properties:
        permission_denied(request, "You may not edit this schedule.")

    if request.method == 'POST':
        # use a new copy of the Schedule instance for the form so the template isn't fouled if validation fails
        form = SchedulePropertiesForm(meeting, instance=Schedule.objects.get(pk=schedule.pk), data=request.POST)
        if form.is_valid():
            form.save()
            if request.GET.get('next'):
                return HttpResponseRedirect(request.GET.get('next'))
            return redirect('ietf.meeting.views.edit_meeting_schedule', num=num, owner=owner, name=form.instance.name)
    else:
        form = SchedulePropertiesForm(meeting, instance=schedule)

    return render(request, "meeting/properties_edit.html", {
        "schedule": schedule,
        "form": form,
        "meeting": meeting,
    })


nat_sort_re = re.compile('([0-9]+)')
def natural_sort_key(s): # from https://stackoverflow.com/questions/4836710/is-there-a-built-in-function-for-string-natural-sort
    return [int(text) if text.isdecimal() else text.lower() for text in nat_sort_re.split(s)]

@role_required('Area Director','Secretariat')
def list_schedules(request, num):
    meeting = get_meeting(num)

    schedules = Schedule.objects.filter(
        meeting=meeting
    ).prefetch_related('owner', 'assignments', 'origin', 'origin__assignments', 'base').order_by('owner', '-name', '-public').distinct()
    if not has_role(request.user, 'Secretariat'):
        schedules = schedules.filter(Q(visible=True) | Q(owner=request.user.person))

    official_schedules = []
    own_schedules = []
    other_public_schedules = []
    other_private_schedules = []

    is_secretariat = has_role(request.user, 'Secretariat')

    for s in schedules:
        s.can_edit_properties = is_secretariat or user_is_person(request.user, s.owner)

        if s.origin:
            s.changes_from_origin = len(diff_meeting_schedules(s.origin, s))

        if s in [meeting.schedule, meeting.schedule.base if meeting.schedule else None]:
            official_schedules.append(s)
        elif user_is_person(request.user, s.owner):
            own_schedules.append(s)
        elif s.public:
            other_public_schedules.append(s)
        else:
            other_private_schedules.append(s)

    schedule_groups = [
        (official_schedules, False, "Official Agenda"),
        (own_schedules, True, "Own Draft Agendas"),
        (other_public_schedules, False, "Other Draft Agendas"),
        (other_private_schedules, False, "Other Private Draft Agendas"),
    ]

    schedule_groups = [(sorted(l, reverse=True, key=lambda s: natural_sort_key(s.name)), own, *t) for l, own, *t in schedule_groups if l or own]

    return render(request, "meeting/schedule_list.html", {
        'meeting': meeting,
        'schedule_groups': schedule_groups,
        'can_edit_timeslots': is_secretariat,
    })

class DiffSchedulesForm(forms.Form):
    from_schedule = forms.ChoiceField()
    to_schedule = forms.ChoiceField()

    def __init__(self, meeting, user, *args, **kwargs):
        super().__init__(*args, **kwargs)

        qs = Schedule.objects.filter(meeting=meeting).prefetch_related('owner').order_by('-public').distinct()

        if not has_role(user, 'Secretariat'):
            qs = qs.filter(Q(visible=True) | Q(owner__user=user))

        sorted_schedules = sorted(qs, reverse=True, key=lambda s: natural_sort_key(s.name))

        schedule_choices = [(schedule.name, "{} ({})".format(schedule.name, schedule.owner)) for schedule in sorted_schedules]

        self.fields['from_schedule'].choices = schedule_choices
        self.fields['to_schedule'].choices = schedule_choices

@role_required('Area Director','Secretariat')
def diff_schedules(request, num):
    meeting = get_meeting(num)

    diffs = None
    from_schedule = None
    to_schedule = None

    if 'from_schedule' in request.GET:
        form = DiffSchedulesForm(meeting, request.user, request.GET)
        if form.is_valid():
            from_schedule = get_object_or_404(Schedule, name=form.cleaned_data['from_schedule'], meeting=meeting)
            to_schedule = get_object_or_404(Schedule, name=form.cleaned_data['to_schedule'], meeting=meeting)
            raw_diffs = diff_meeting_schedules(from_schedule, to_schedule)

            diffs = prefetch_schedule_diff_objects(raw_diffs)
            for d in diffs:
                s = d['session']
                s.session_label = s.short_name
                if s.requested_duration:
                    s.session_label = "{} ({}h)".format(s.session_label, round(s.requested_duration.seconds / 60.0 / 60.0, 1))
    else:
        form = DiffSchedulesForm(meeting, request.user)

    return render(request, "meeting/diff_schedules.html", {
        'meeting': meeting,
        'form': form,
        'diffs': diffs,
        'from_schedule': from_schedule,
        'to_schedule': to_schedule,
    })

@ensure_csrf_cookie
def session_materials(request, session_id):
    """Session details for agenda page pop-up"""
    session = get_object_or_404(Session, id=session_id)
    assignments = SchedTimeSessAssignment.objects.filter(session=session)
    if len(assignments) == 0:
        raise Http404('No such scheduled session')
    assignments = preprocess_assignments_for_agenda(assignments, session.meeting)
    assignment = assignments[0]
    return render(request, 'meeting/session_materials.html', dict(item=assignment))


def get_assignments_for_agenda(schedule):
    """Get queryset containing assignments to show on the agenda"""
    return SchedTimeSessAssignment.objects.filter(
        schedule__in=[schedule, schedule.base],
        session__on_agenda=True,
    )


@ensure_csrf_cookie
def agenda_plain(request, num=None, name=None, base=None, ext=None, owner=None, utc=None):
    base = base if base else 'agenda'
    ext = ext if ext else '.txt'
    mimetype = {
        ".txt": "text/plain; charset=%s"%settings.DEFAULT_CHARSET,
        ".csv": "text/csv; charset=%s"%settings.DEFAULT_CHARSET,
    }
    if ext not in mimetype:
        raise Http404('Extension not allowed')

    # We do not have the appropriate data in the datatracker for IETF 64 and earlier.
    # So that we're not producing misleading pages, redirect to their proceedings.
    # The datatracker DB does include a Meeting instance for every IETF meeting, though,
    # so we can use that to validate that num is a valid meeting number.
    meeting = get_ietf_meeting(num)
    if meeting is None:
        raise Http404("No such full IETF meeting")
    elif int(meeting.number) <= 64:
        return HttpResponseRedirect(f'{settings.PROCEEDINGS_V1_BASE_URL.format(meeting=meeting)}')
    else:
        pass

    # Select the schedule to show
    if name is None:
        schedule = get_schedule(meeting, name)
    else:
        person   = get_person_by_email(owner)
        schedule = get_schedule_by_name(meeting, person, name)

    if schedule is None:
        base = base.replace("-utc", "")
        return render(request, "meeting/no-"+base+ext, {'meeting':meeting }, content_type=mimetype[ext])

    updated = meeting.updated()

    # Select and prepare sessions that should be included
    filtered_assignments = preprocess_assignments_for_agenda(
        get_assignments_for_agenda(schedule),
        meeting
    )
    AgendaKeywordTagger(assignments=filtered_assignments).apply()

    # Done processing for CSV output
    if ext == ".csv":
        return agenda_csv(schedule, filtered_assignments, utc=utc is not None)

    filter_organizer = AgendaFilterOrganizer(assignments=filtered_assignments)

    is_current_meeting = (num is None) or (num == get_current_ietf_meeting_num())

    display_timezone = meeting.time_zone if utc is None else 'UTC'
    with timezone.override(display_timezone):
        rendered_page = render(
            request,
            "meeting/" + base + ext,
            {
                "personalize": False,
                "schedule": schedule,
                "filtered_assignments": filtered_assignments,
                "updated": updated,
                "filter_categories": filter_organizer.get_filter_categories(),
                "non_area_keywords": filter_organizer.get_non_area_keywords(),
                "now": timezone.now().astimezone(meeting.tz()),
                "display_timezone": display_timezone,
                "is_current_meeting": is_current_meeting,
                "use_notes": meeting.uses_notes(),
                "cache_time": 150 if is_current_meeting else 3600,
            },
            content_type=mimetype[ext],
        )

    return rendered_page

@ensure_csrf_cookie
def agenda(request, num=None, name=None, base=None, ext=None, owner=None, utc=""):
    # Get current meeting if not specified
    if num is None:
        num = get_current_ietf_meeting_num()

    # We do not have the appropriate data in the datatracker for IETF 64 and earlier.
    # So that we're not producing misleading pages, redirect to their proceedings.
    # The datatracker DB does include a Meeting instance for every IETF meeting, though,
    # so we can use that to validate that num is a valid meeting number.
    if int(num) <= 64:
        meeting = get_ietf_meeting(num)
        if meeting is None:
            raise Http404("No such full IETF meeting")
        else:
            return HttpResponseRedirect(f'{settings.PROCEEDINGS_V1_BASE_URL.format(meeting=meeting)}')

    return render(request, "meeting/agenda.html", {
        "meetingData": {
            "meetingNumber": num
        }
    })

@cache_page(5 * 60)
def api_get_agenda_data (request, num=None):
    meeting = get_ietf_meeting(num)
    if meeting is None:
        raise Http404("No such full IETF meeting")
    elif int(meeting.number) <= 64:
        return Http404("Pre-IETF 64 meetings are not available through this API")
    else:
        pass

    # Select the schedule to show
    schedule = get_schedule(meeting, None)

    updated = meeting.updated()

    # Select and prepare sessions that should be included
    filtered_assignments = preprocess_assignments_for_agenda(
        get_assignments_for_agenda(schedule),
        meeting
    )
    AgendaKeywordTagger(assignments=filtered_assignments).apply()

    filter_organizer = AgendaFilterOrganizer(assignments=filtered_assignments)

    is_current_meeting = (num is None) or (num == get_current_ietf_meeting_num())

    # Get Floor Plans
    floors = FloorPlan.objects.filter(meeting=meeting).order_by('order')

    #debug.show('all([(item.acronym,item.session.order_number,item.session.order_in_meeting()) for item in filtered_assignments])')

    return JsonResponse({
        "meeting": {
            "number": schedule.meeting.number,
            "city": schedule.meeting.city,
            "startDate": schedule.meeting.date.isoformat(),
            "endDate": schedule.meeting.end_date().isoformat(),
            "updated": updated,
            "timezone": meeting.time_zone,
            "infoNote": schedule.meeting.agenda_info_note,
            "warningNote": schedule.meeting.agenda_warning_note
        },
        "categories": filter_organizer.get_filter_categories(),
        "isCurrentMeeting": is_current_meeting,
        "useNotes": meeting.uses_notes(),
        "schedule": list(map(agenda_extract_schedule, filtered_assignments)),
        "floors": list(map(agenda_extract_floorplan, floors))
    })

def api_get_session_materials (request, session_id=None):
    session = get_object_or_404(Session,pk=session_id)

    minutes = session.minutes()
    slides_actions = []
    if can_manage_session_materials(request.user, session.group, session):
        slides_actions.append({
            'label': 'Upload slides',
            'url': reverse(
                'ietf.meeting.views.upload_session_slides',
                kwargs={'num': session.meeting.number, 'session_id': session.pk},
            ),
        })
    elif not session.is_material_submission_cutoff():
        slides_actions.append({
            'label': 'Propose slides',
            'url': reverse(
                'ietf.meeting.views.propose_session_slides',
                kwargs={'num': session.meeting.number, 'session_id': session.pk},
            ),
        })
    else:
        pass  # no action available if it's past cutoff

    return JsonResponse({
        "url": session.agenda().get_href(),
        "slides": {
            "decks": list(map(agenda_extract_slide, session.slides())),
            "actions": slides_actions,
        },
        "minutes": {
            "id": minutes.id,
            "title": minutes.title,
            "url": minutes.get_href(),
            "ext": minutes.file_extension()
        } if minutes is not None else None
    })

def agenda_extract_schedule (item):
    return {
        "id": item.id,
        "sessionId": item.session.id,
        "room": item.room_name if item.timeslot.show_location else None,
        "location": {
            "short": item.timeslot.location.floorplan.short,
            "name": item.timeslot.location.floorplan.name,
        } if (item.timeslot.show_location and item.timeslot.location and item.timeslot.location.floorplan) else {},
        "acronym": item.acronym,
        "duration": item.timeslot.duration.seconds,
        "name": item.session.name,
        "slotName": item.timeslot.name,
        "startDateTime": item.timeslot.time.isoformat(),
        "status": item.session.current_status,
        "type": item.session.type.slug,
        "purpose": item.session.purpose.slug,
        "isBoF": item.session.group_at_the_time().state_id == "bof",
        "filterKeywords": item.filter_keywords,
        "groupAcronym": item.session.group_at_the_time().acronym,
        "groupName": item.session.group_at_the_time().name,
        "groupParent": {
            "acronym": item.session.group_parent_at_the_time().acronym
        } if item.session.group_parent_at_the_time() else {},
        "note": item.session.agenda_note,
        "remoteInstructions": item.session.remote_instructions,
        "flags": {
            "agenda": True if item.session.agenda() is not None else False,
            "showAgenda": True if (item.session.agenda() is not None or item.session.remote_instructions or item.session.agenda_note) else False
        },
        "agenda": {
            "url": item.session.agenda().get_href()
        } if item.session.agenda() is not None else {
            "url": None
        },
        "orderInMeeting": item.session.order_number,
        "short": item.session.short if item.session.short else item.session.short_name,
        "sessionToken": item.session.docname_token_only_for_multiple(),
        "links": {
            "chat" : item.session.chat_room_url(),
            "chatArchive" : item.session.chat_archive_url(),
            "recordings": list(map(agenda_extract_recording, item.session.recordings())),
            "videoStream": item.timeslot.location.video_stream_url() if item.timeslot.location else "",
            "audioStream": item.timeslot.location.audio_stream_url() if item.timeslot.location else "",
            "webex": item.timeslot.location.webex_url() if item.timeslot.location else "",
            "onsiteTool": item.timeslot.location.onsite_tool_url() if item.timeslot.location else "",
            "calendar": reverse(
                'ietf.meeting.views.agenda_ical',
                kwargs={'num': item.schedule.meeting.number, 'session_id': item.session.id},
            ),
        }
        # "slotType": {
        #     "slug": item.slot_type.slug
        # }
    }

def agenda_extract_floorplan (item):
    try:
        item.image.width
    except FileNotFoundError:
        return {}

    return {
        "id": item.id,
        "image": item.image.url,
        "name": item.name,
        "short": item.short,
        "width": item.image.width,
        "height": item.image.height,
        "rooms": list(map(agenda_extract_room, item.room_set.all()))
    }

def agenda_extract_room (item):
    return {
        "id": item.id,
        "name": item.name,
        "functionalName": item.functional_name,
        "slug": xslugify(item.name),
        "left": item.left(),
        "right": item.right(),
        "top": item.top(),
        "bottom": item.bottom()
    }

def agenda_extract_recording (item):
    return {
        "id": item.id,
        "name": item.name,
        "title": item.title,
        "url": item.external_url
    }

def agenda_extract_slide (item):
    return {
        "id": item.id,
        "title": item.title,
        "url": item.get_versionless_href(),
        "ext": item.file_extension()
    }

<<<<<<< HEAD
def agenda_csv(schedule, filtered_assignments, utc=False):
=======
def agenda_csv(schedule, filtered_assignments):
>>>>>>> 1eb16c90
    encoding = 'utf-8'
    response = HttpResponse(content_type=f"text/csv; charset={encoding}")
    writer = csv.writer(response, delimiter=str(','), quoting=csv.QUOTE_ALL)

    headings = ["Date", "Start", "End", "Session", "Room", "Area", "Acronym", "Type", "Description", "Session ID", "Agenda", "Slides"]

    def write_row(row):
        if len(row) < len(headings):
            padding = [None] * (len(headings) - len(row))  # produce empty entries at the end as necessary
        else:
            padding = []
        writer.writerow(row + padding)

    def agenda_field(item):
        agenda_doc = item.session.agenda()
        if agenda_doc:
            return "http://www.ietf.org/proceedings/{schedule.meeting.number}/agenda/{agenda.uploaded_filename}".format(schedule=schedule, agenda=agenda_doc)
        else:
            return ""

    def slides_field(item):
        return "|".join("http://www.ietf.org/proceedings/{schedule.meeting.number}/slides/{slide.uploaded_filename}".format(schedule=schedule, slide=slide) for slide in item.session.slides())

    write_row(headings)

    tz = datetime.timezone.utc if utc else schedule.meeting.tz()
    for item in filtered_assignments:
        row = []
        row.append(item.timeslot.time.astimezone(tz).strftime("%Y-%m-%d"))
        row.append(item.timeslot.time.astimezone(tz).strftime("%H%M"))
        row.append(item.timeslot.end_time().astimezone(tz).strftime("%H%M"))

        if item.slot_type().slug == "break":
            row.append(item.slot_type().name)
            row.append(schedule.meeting.break_area)
            row.append("")
            row.append("")
            row.append("")
            row.append(item.timeslot.name)
            row.append("b{}".format(item.timeslot.pk))
        elif item.slot_type().slug == "reg":
            row.append(item.slot_type().name)
            row.append(schedule.meeting.reg_area)
            row.append("")
            row.append("")
            row.append("")
            row.append(item.timeslot.name)
            row.append("r{}".format(item.timeslot.pk))
        elif item.slot_type().slug == "other":
            row.append("None")
            row.append(item.timeslot.location.name if item.timeslot.location else "")
            row.append("")
            row.append(item.session.group_at_the_time().acronym)
            row.append(item.session.group_parent_at_the_time().acronym.upper() if item.session.group_parent_at_the_time() else "")
            row.append(item.session.name)
            row.append(item.session.pk)
        elif item.slot_type().slug == "plenary":
            row.append(item.session.name)
            row.append(item.timeslot.location.name if item.timeslot.location else "")
            row.append("")
            row.append(item.session.group_at_the_time().acronym)
            row.append("")
            row.append(item.session.name)
            row.append(item.session.pk)
            row.append(agenda_field(item))
            row.append(slides_field(item))
        elif item.slot_type().slug == 'regular':
            row.append(item.timeslot.name)
            row.append(item.timeslot.location.name if item.timeslot.location else "")
            row.append(item.session.group_parent_at_the_time().acronym.upper() if item.session.group_parent_at_the_time() else "")
            row.append(item.session.group_at_the_time().acronym)
            row.append("BOF" if item.session.group_at_the_time().state_id in ("bof", "bof-conc") else item.session.group_at_the_time().type.name)
            row.append(item.session.group_at_the_time().name)
            row.append(item.session.pk)
            row.append(agenda_field(item))
            row.append(slides_field(item))

        if len(row) > 3:
            write_row(row)

    return response

@role_required('Area Director','Secretariat','IAB')
def agenda_by_type_ics(request,num=None,type=None):
    meeting = get_meeting(num) 
    schedule = get_schedule(meeting)
    assignments = SchedTimeSessAssignment.objects.filter(
        schedule__in=[schedule, schedule.base if schedule else None]
    ).prefetch_related(
        'timeslot', 'timeslot__location', 'session', 'session__group', 'session__group__parent'
    ).order_by('session__type__slug','timeslot__time')
    if type:
        assignments = assignments.filter(session__type__slug=type)
    updated = meeting.updated()
    return render(request,"meeting/agenda.ics",{"schedule":schedule,"updated":updated,"assignments":assignments},content_type="text/calendar")

def session_draft_list(num, acronym):
    try:
        agendas = Document.objects.filter(type="agenda",
                                         session__meeting__number=num,
                                         session__group__acronym=acronym,
                                         states=State.objects.get(type="agenda", slug="active")).distinct()
    except Document.DoesNotExist:
        raise Http404

    drafts = set()
    for agenda in agendas:
        content, _ = read_agenda_file(num, agenda)
        if content:
            drafts.update(re.findall(b'(draft-[-a-z0-9]*)', content))

    result = []
    for draft in drafts:
        draft = force_str(draft)
        try:
            if re.search('-[0-9]{2}$', draft):
                doc_name = draft
            else:
                doc = Document.objects.get(name=draft)
                doc_name = draft + "-" + doc.rev

            if doc_name not in result:
                result.append(doc_name)
        except Document.DoesNotExist:
            pass

    for sp in SessionPresentation.objects.filter(session__meeting__number=num, session__group__acronym=acronym, document__type='draft'):
        doc_name = sp.document.name + "-" + sp.document.rev
        if doc_name not in result:
            result.append(doc_name)

    return sorted(result)

def session_draft_tarfile(request, num, acronym):
    drafts = session_draft_list(num, acronym);

    response = HttpResponse(content_type='application/octet-stream')
    response['Content-Disposition'] = 'attachment; filename=%s-drafts.tgz'%(acronym)
    tarstream = tarfile.open('','w:gz',response)
    mfh, mfn = mkstemp()
    os.close(mfh)
    manifest = io.open(mfn, "w")

    for doc_name in drafts:
        pdf_path = os.path.join(settings.INTERNET_DRAFT_PDF_PATH, doc_name + ".pdf")

        if not os.path.exists(pdf_path):
            convert_draft_to_pdf(doc_name)

        if os.path.exists(pdf_path):
            try:
                tarstream.add(pdf_path, str(doc_name + ".pdf"))
                manifest.write("Included:  "+pdf_path+"\n")
            except Exception as e:
                manifest.write(("Failed (%s): "%e)+pdf_path+"\n")
        else:
            manifest.write("Not found: "+pdf_path+"\n")

    manifest.close()
    tarstream.add(mfn, "manifest.txt")
    tarstream.close()
    os.unlink(mfn)
    return response

def session_draft_pdf(request, num, acronym):
    drafts = session_draft_list(num, acronym);
    curr_page = 1
    pmh, pmn = mkstemp()
    os.close(pmh)
    pdfmarks = io.open(pmn, "w")
    pdf_list = ""

    for draft in drafts:
        pdf_path = os.path.join(settings.INTERNET_DRAFT_PDF_PATH, draft + ".pdf")
        if not os.path.exists(pdf_path):
            convert_draft_to_pdf(draft)

        if os.path.exists(pdf_path):
            pages = pdf_pages(pdf_path)
            pdfmarks.write("[/Page "+str(curr_page)+" /View [/XYZ 0 792 1.0] /Title (" + draft + ") /OUT pdfmark\n")
            pdf_list = pdf_list + " " + pdf_path
            curr_page = curr_page + pages

    pdfmarks.close()
    pdfh, pdfn = mkstemp()
    os.close(pdfh)
    gs = settings.GHOSTSCRIPT_COMMAND
    code, out, err = pipe(gs + " -dBATCH -dNOPAUSE -q -sDEVICE=pdfwrite -sOutputFile=" + pdfn + " " + pdf_list + " " + pmn)
    assertion('code == 0')

    pdf = io.open(pdfn,"rb")
    pdf_contents = pdf.read()
    pdf.close()

    os.unlink(pmn)
    os.unlink(pdfn)
    return HttpResponse(pdf_contents, content_type="application/pdf")

def ical_session_status(assignment):
    if assignment.session.current_status == 'canceled':
        return "CANCELLED"
    elif assignment.session.current_status == 'resched':
        t = "RESCHEDULED"
        if assignment.session.tombstone_for_id is not None:
            other_assignment = SchedTimeSessAssignment.objects.filter(schedule=assignment.schedule_id, session=assignment.session.tombstone_for_id).first()
            if other_assignment:
                t = "RESCHEDULED TO {}-{}".format(
                    other_assignment.timeslot.time.strftime("%A %H:%M").upper(),
                    other_assignment.timeslot.end_time().strftime("%H:%M")
                )
        return t
    else:
        return "CONFIRMED"

def parse_agenda_filter_params(querydict):
    """Parse agenda filter parameters from a request"""
    if len(querydict) == 0:
        return None

    # Parse group filters from GET parameters. Other params are ignored.
    filt_params = {'show': set(), 'hide': set(), 'showtypes': set(), 'hidetypes': set()}

    for key, value in querydict.items():
        if key in filt_params:
            vals = unquote(value).lower().split(',')
            vals = [v.strip() for v in vals]
            filt_params[key] = set([v for v in vals if len(v) > 0])  # remove empty strings

    return filt_params


def should_include_assignment(filter_params, assignment):
    """Decide whether to include an assignment"""
    shown = len(set(filter_params['show']).intersection(assignment.filter_keywords)) > 0
    hidden = len(set(filter_params['hide']).intersection(assignment.filter_keywords)) > 0
    return shown and not hidden

def agenda_ical(request, num=None, acronym=None, session_id=None):
    """Agenda ical view

    If num is None, looks for the next IETF meeting. Otherwise, uses the requested meeting
    regardless of its type.

    By default, all agenda items will be shown. A filter can be specified in
    the querystring. It has the format
    
      ?show=...&hide=...&showtypes=...&hidetypes=...

    where any of the parameters can be omitted. The right-hand side of each
    '=' is a comma separated list, which can be empty. If none of the filter
    parameters are specified, no filtering will be applied, even if the query
    string is not empty.

    The show and hide parameters each take a list of working group (wg) acronyms.    
    The showtypes and hidetypes parameters take a list of session types. 

    Hiding (by wg or type) takes priority over showing.
    """
    if num is None:
        meeting = get_ietf_meeting()
        if meeting is None:
            raise Http404
    else:
        meeting = get_meeting(num, type_in=None)  # get requested meeting, whatever its type
    schedule = get_schedule(meeting)
    updated = meeting.updated()

    if schedule is None and acronym is None and session_id is None:
        raise Http404

    assignments = SchedTimeSessAssignment.objects.filter(
        schedule__in=[schedule, schedule.base],
        session__on_agenda=True,
    )
    assignments = preprocess_assignments_for_agenda(assignments, meeting)
    AgendaKeywordTagger(assignments=assignments).apply()

    try:
        filt_params = parse_agenda_filter_params(request.GET)
    except ValueError as e:
        return HttpResponseBadRequest(str(e))

    if filt_params is not None:
        # Apply the filter
        assignments = [a for a in assignments if should_include_assignment(filt_params, a)]

    if acronym:
        assignments = [ a for a in assignments if a.session.group_at_the_time().acronym == acronym ]
    elif session_id:
        assignments = [ a for a in assignments if a.session_id == int(session_id) ]

    for a in assignments:
        if a.session:
            a.session.ical_status = ical_session_status(a)

    return render(request, "meeting/agenda.ics", {
        "schedule": schedule,
        "assignments": assignments,
        "updated": updated
    }, content_type="text/calendar")

@cache_page(15 * 60)
def agenda_json(request, num=None):
    if num is None:
        meeting = get_ietf_meeting()
        if meeting is None:
            raise Http404
    else:
        meeting = get_meeting(num, type_in=None)  # get requested meeting, whatever its type

    sessions = []
    locations = set()
    parent_acronyms = set()
    assignments = SchedTimeSessAssignment.objects.filter(
        schedule__in=[meeting.schedule, meeting.schedule.base if meeting.schedule else None],
        session__on_agenda=True,
    ).exclude(
        session__type__in=['break', 'reg']
    )
    # Update the assignments with historic information, i.e., valid at the
    # time of the meeting
    assignments = preprocess_assignments_for_agenda(assignments, meeting, extra_prefetches=[
        "session__materials__docevent_set",
        "session__sessionpresentation_set",
        "timeslot__meeting"
    ])
    for asgn in assignments:
        sessdict = dict()
        sessdict['objtype'] = 'session'
        sessdict['id'] = asgn.pk
        sessdict['is_bof'] = False
        if asgn.session.group_at_the_time():
            sessdict['group'] = {
                    "acronym": asgn.session.group_at_the_time().acronym,
                    "name": asgn.session.group_at_the_time().name,
                    "type": asgn.session.group_at_the_time().type_id,
                    "state": asgn.session.group_at_the_time().state_id,
                }
            if asgn.session.group_at_the_time().is_bof():
                sessdict['is_bof'] = True
            if asgn.session.group_at_the_time().type_id in ['wg','rg', 'ag', 'rag'] or asgn.session.group_at_the_time().acronym in ['iesg',]: # TODO: should that first list be groupfeatures driven?
                if asgn.session.group_parent_at_the_time():
                    sessdict['group']['parent'] = asgn.session.group_parent_at_the_time().acronym
                    parent_acronyms.add(asgn.session.group_parent_at_the_time().acronym)
        if asgn.session.name:
            sessdict['name'] = asgn.session.name
        else:
            sessdict['name'] = asgn.session.group_at_the_time().name
        if asgn.session.short:
            sessdict['short'] = asgn.session.short
        if asgn.session.agenda_note:
            sessdict['agenda_note'] = asgn.session.agenda_note
        if asgn.session.remote_instructions:
            sessdict['remote_instructions'] = asgn.session.remote_instructions
        utc_start = asgn.timeslot.utc_start_time()
        if utc_start:
            sessdict['start'] = utc_start.strftime("%Y-%m-%dT%H:%M:%SZ")
        sessdict['duration'] = str(asgn.timeslot.duration)
        sessdict['location'] = asgn.room_name
        if asgn.timeslot.location:      # Some socials have an assignment but no location
            locations.add(asgn.timeslot.location)
        if asgn.session.agenda():
            sessdict['agenda'] = asgn.session.agenda().get_href()

        if asgn.session.minutes():
            sessdict['minutes'] = asgn.session.minutes().get_href()
        if asgn.session.slides():
            sessdict['presentations'] = []
            presentations = SessionPresentation.objects.filter(session=asgn.session, document__type__slug='slides')
            for pres in presentations:
                sessdict['presentations'].append(
                    {
                        'name':     pres.document.name,
                        'title':    pres.document.title,
                        'order':    pres.order,
                        'rev':      pres.rev,
                        'resource_uri': '/api/v1/meeting/sessionpresentation/%s/'%pres.id,
                    })
        sessdict['session_res_uri'] = '/api/v1/meeting/session/%s/'%asgn.session.id
        sessdict['session_id'] = asgn.session.id
        modified = asgn.session.modified
        for doc in asgn.session.materials.all():
            rev_docevent = doc.latest_event(NewRevisionDocEvent,'new_revision')
            modified = max(modified, (rev_docevent and rev_docevent.time) or modified)
        sessdict['modified'] = modified
        sessdict['status'] = asgn.session.current_status
        sessions.append(sessdict)

    rooms = []
    for room in locations:
        roomdict = dict()
        roomdict['id'] = room.pk
        roomdict['objtype'] = 'location'
        roomdict['name'] = room.name
        if room.floorplan:
            roomdict['level_name'] = room.floorplan.name
            roomdict['level_sort'] = room.floorplan.order
        if room.x1 is not None:
            roomdict['x'] = (room.x1+room.x2)/2.0
            roomdict['y'] = (room.y1+room.y2)/2.0
        roomdict['modified'] = room.modified
        if room.floorplan and room.floorplan.image:
            roomdict['map'] = room.floorplan.image.url
            roomdict['modified'] = max(room.modified, room.floorplan.modified)
        rooms.append(roomdict)

    parents = []
    for parent in Group.objects.filter(acronym__in=parent_acronyms):
        parentdict = dict()
        parentdict['id'] = parent.pk
        parentdict['objtype'] = 'parent'
        parentdict['name'] = parent.acronym
        parentdict['description'] = parent.name
        parentdict['modified'] = parent.time
        parents.append(parentdict)

    meetinfo = []
    meetinfo.extend(sessions)
    meetinfo.extend(rooms)
    meetinfo.extend(parents)
    meetinfo.sort(key=lambda x: x['modified'],reverse=True)
    last_modified = meetinfo and meetinfo[0]['modified']

    for obj in meetinfo:
        obj['modified'] = obj['modified'].astimezone(pytz.utc).strftime('%Y-%m-%dT%H:%M:%SZ')

    data = {"%s"%num: meetinfo}

    response = HttpResponse(json.dumps(data, indent=2, sort_keys=True), content_type='application/json;charset=%s'%settings.DEFAULT_CHARSET)
    if last_modified:
        last_modified = last_modified.astimezone(pytz.utc)
        response['Last-Modified'] = format_date_time(timegm(last_modified.timetuple()))
    return response

def meeting_requests(request, num=None):
    meeting = get_meeting(num)
    groups_to_show = Group.objects.filter(
        state_id__in=('active', 'bof', 'proposed'),
        type__features__has_meetings=True,
    )
    sessions = list(
        Session.objects.requests().filter(
            meeting__number=meeting.number,
            group__in=groups_to_show,
        ).exclude(
            purpose__in=('admin', 'social'),
        ).with_current_status().with_requested_by().exclude(
            requested_by=0
        ).prefetch_related(
            "group","group__ad_role__person"
        )
    )

    status_names = {n.slug: n.name for n in SessionStatusName.objects.all()}
    session_requesters = {p.pk: p for p in Person.objects.filter(pk__in=[s.requested_by for s in sessions if s.requested_by is not None])}

    for s in sessions:
        s.current_status_name = status_names.get(s.current_status, s.current_status)
        s.requested_by_person = session_requesters.get(s.requested_by)
        if s.group.parent and s.group.parent.type.slug in ('area', 'irtf'):
            s.display_area = s.group.parent
        else:
            s.display_area = None
    sessions.sort(
        key=lambda s: (
            s.display_area.acronym if s.display_area is not None else 'zzzz',
            s.current_status,
            s.group.acronym,
        ),
    )

    groups_not_meeting = groups_to_show.exclude(
        acronym__in = [session.group.acronym for session in sessions]
    ).order_by(
        "parent__acronym",
        "acronym",
    ).prefetch_related("parent")

    return render(
        request,
        "meeting/requests.html",
        {
            "meeting": meeting,
            "sessions": sessions,
            "groups_not_meeting": groups_not_meeting,
        },
    )


def get_sessions(num, acronym):
    return sorted(
        get_meeting_sessions(num, acronym).with_current_status(),
        key=lambda s: session_time_for_sorting(s, use_meeting_date=False)
    )


def session_details(request, num, acronym):
    meeting = get_meeting(num=num,type_in=None)
    sessions = get_sessions(num, acronym)

    if not sessions:
        raise Http404

    status_names = {n.slug: n.name for n in SessionStatusName.objects.all()}
    for session in sessions:

        session.type_counter = Counter()
        ss = session.timeslotassignments.filter(schedule__in=[meeting.schedule, meeting.schedule.base if meeting.schedule else None]).order_by('timeslot__time')
        if ss:
            if meeting.type_id == 'interim' and not (meeting.city or meeting.country):
                session.times = [ x.timeslot.utc_start_time() for x in ss ]                
            else:
                session.times = [ x.timeslot.local_start_time() for x in ss ]
            session.cancelled = session.current_status in Session.CANCELED_STATUSES
            session.status = ''
        elif meeting.type_id=='interim':
            session.times = [ meeting.date ]
            session.cancelled = session.current_status in Session.CANCELED_STATUSES
            session.status = ''
        else:
            session.times = []
            session.cancelled = session.current_status in Session.CANCELED_STATUSES
            session.status = status_names.get(session.current_status, session.current_status)

        session.filtered_artifacts = list(session.sessionpresentation_set.filter(document__type__slug__in=['agenda','minutes','bluesheets']))
        session.filtered_artifacts.sort(key=lambda d:['agenda','minutes','bluesheets'].index(d.document.type.slug))
        session.filtered_slides    = session.sessionpresentation_set.filter(document__type__slug='slides').order_by('order')
        session.filtered_drafts    = session.sessionpresentation_set.filter(document__type__slug='draft')
        session.filtered_chatlog_and_polls = session.sessionpresentation_set.filter(document__type__slug__in=('chatlog', 'polls')).order_by('document__type__slug')
        # TODO FIXME Deleted materials shouldn't be in the sessionpresentation_set
        for qs in [session.filtered_artifacts,session.filtered_slides,session.filtered_drafts]:
            qs = [p for p in qs if p.document.get_state_slug(p.document.type_id)!='deleted']
            session.type_counter.update([p.document.type.slug for p in qs])

        session.order_number = session.order_in_meeting()

    # we somewhat arbitrarily use the group of the last session we get from
    # get_sessions() above when checking can_manage_session_materials()
    can_manage = can_manage_session_materials(request.user, session.group, session)
    can_view_request = can_view_interim_request(meeting, request.user)

    scheduled_sessions = [s for s in sessions if s.current_status == 'sched']
    unscheduled_sessions = [s for s in sessions if s.current_status != 'sched']

    pending_suggestions = None
    if request.user.is_authenticated:
        if can_manage:
            pending_suggestions = session.slidesubmission_set.filter(status__slug='pending')
        else:
            pending_suggestions = session.slidesubmission_set.filter(status__slug='pending', submitter=request.user.person)

    return render(request, "meeting/session_details.html",
                  { 'scheduled_sessions':scheduled_sessions ,
                    'unscheduled_sessions':unscheduled_sessions , 
                    'pending_suggestions' : pending_suggestions,
                    'meeting' :meeting ,
                    'acronym' :acronym,
                    'is_materials_manager' : session.group.has_role(request.user, session.group.features.matman_roles),
                    'can_manage_materials' : can_manage,
                    'can_view_request': can_view_request,
                    'thisweek': datetime_today()-datetime.timedelta(days=7),
                    'use_notes': meeting.uses_notes(),
                  })

class SessionDraftsForm(forms.Form):
    drafts = SearchableDocumentsField(required=False)

    def __init__(self, *args, **kwargs):
        self.already_linked = kwargs.pop('already_linked')
        super(self.__class__, self).__init__(*args, **kwargs)

    def clean(self):
        selected = self.cleaned_data['drafts']
        problems = set(selected).intersection(set(self.already_linked)) 
        if problems:
           raise forms.ValidationError("Already linked: %s" % ', '.join([d.name for d in problems]))
        return self.cleaned_data

def add_session_drafts(request, session_id, num):
    # num is redundant, but we're dragging it along an artifact of where we are in the current URL structure
    session = get_object_or_404(Session,pk=session_id)
    if not session.can_manage_materials(request.user):
        raise Http404
    if session.is_material_submission_cutoff() and not has_role(request.user, "Secretariat"):
        raise Http404

    already_linked = [sp.document for sp in session.sessionpresentation_set.filter(document__type_id='draft')]

    session_number = None
    sessions = get_sessions(session.meeting.number,session.group.acronym)
    if len(sessions) > 1:
       session_number = 1 + sessions.index(session)

    if request.method == 'POST':
        form = SessionDraftsForm(request.POST,already_linked=already_linked)
        if form.is_valid():
            for draft in form.cleaned_data['drafts']:
                session.sessionpresentation_set.create(document=draft,rev=None)
                c = DocEvent(type="added_comment", doc=draft, rev=draft.rev, by=request.user.person)
                c.desc = "Added to session: %s" % session
                c.save()
            return redirect('ietf.meeting.views.session_details', num=session.meeting.number, acronym=session.group.acronym)
    else:
        form = SessionDraftsForm(already_linked=already_linked)

    return render(request, "meeting/add_session_drafts.html",
                  { 'session': session,
                    'session_number': session_number,
                    'already_linked': session.sessionpresentation_set.filter(document__type_id='draft'),
                    'form': form,
                  })


def upload_session_bluesheets(request, session_id, num):
    # num is redundant, but we're dragging it along an artifact of where we are in the current URL structure
    session = get_object_or_404(Session,pk=session_id)

    if not session.can_manage_materials(request.user):
        permission_denied(request, "You don't have permission to upload bluesheets for this session.")
    if session.is_material_submission_cutoff() and not has_role(request.user, "Secretariat"):
        permission_denied(request, "The materials cutoff for this session has passed. Contact the secretariat for further action.")

    if session.meeting.type.slug == 'ietf' and not has_role(request.user, 'Secretariat'):
        permission_denied(request, 'Restricted to role Secretariat')
        
    session_number = None
    sessions = get_sessions(session.meeting.number,session.group.acronym)
    if len(sessions) > 1:
       session_number = 1 + sessions.index(session)

    if request.method == 'POST':
        form = UploadBlueSheetForm(request.POST,request.FILES)
        if form.is_valid():
            file = request.FILES['file']

            ota = session.official_timeslotassignment()
            sess_time = ota and ota.timeslot.time
            if not sess_time:
                return HttpResponseGone("Cannot receive uploads for an unscheduled session.  Please check the session ID.", content_type="text/plain")


            save_error = save_bluesheet(request, session, file, encoding=form.file_encoding[file.name])
            if save_error:
                form.add_error(None, save_error)
            else:
                messages.success(request, 'Successfully uploaded bluesheets.')
                return redirect('ietf.meeting.views.session_details',num=num,acronym=session.group.acronym)
    else: 
        form = UploadBlueSheetForm()

    bluesheet_sp = session.sessionpresentation_set.filter(document__type='bluesheets').first()

    return render(request, "meeting/upload_session_bluesheets.html", 
                  {'session': session,
                   'session_number': session_number,
                   'bluesheet_sp' : bluesheet_sp,
                   'form': form,
                  })


def save_bluesheet(request, session, file, encoding='utf-8'):
    bluesheet_sp = session.sessionpresentation_set.filter(document__type='bluesheets').first()
    _, ext = os.path.splitext(file.name)

    if bluesheet_sp:
        doc = bluesheet_sp.document
        doc.rev = '%02d' % (int(doc.rev)+1)
        bluesheet_sp.rev = doc.rev
        bluesheet_sp.save()
    else:
        ota = session.official_timeslotassignment()
        sess_time = ota and ota.timeslot.time

        if session.meeting.type_id=='ietf':
            name = 'bluesheets-%s-%s-%s' % (session.meeting.number, 
                                            session.group.acronym, 
                                            sess_time.strftime("%Y%m%d%H%M"))
            title = 'Bluesheets IETF%s: %s : %s' % (session.meeting.number, 
                                                    session.group.acronym, 
                                                    sess_time.strftime("%a %H:%M"))
        else:
            name = 'bluesheets-%s-%s' % (session.meeting.number, sess_time.strftime("%Y%m%d%H%M"))
            title = 'Bluesheets %s: %s' % (session.meeting.number, sess_time.strftime("%a %H:%M"))
        doc = Document.objects.create(
                  name = name,
                  type_id = 'bluesheets',
                  title = title,
                  group = session.group,
                  rev = '00',
              )
        doc.states.add(State.objects.get(type_id='bluesheets',slug='active'))
        DocAlias.objects.create(name=doc.name).docs.add(doc)
        session.sessionpresentation_set.create(document=doc,rev='00')
    filename = '%s-%s%s'% ( doc.name, doc.rev, ext)
    doc.uploaded_filename = filename
    e = NewRevisionDocEvent.objects.create(doc=doc, rev=doc.rev, by=request.user.person, type='new_revision', desc='New revision available: %s'%doc.rev)
    save_error = handle_upload_file(file, filename, session.meeting, 'bluesheets', request=request, encoding=encoding)
    if not save_error:
        doc.save_with_history([e])
    return save_error


def upload_session_minutes(request, session_id, num):
    # num is redundant, but we're dragging it along an artifact of where we are in the current URL structure
    session = get_object_or_404(Session,pk=session_id)

    if not session.can_manage_materials(request.user):
        permission_denied(request, "You don't have permission to upload minutes for this session.")
    if session.is_material_submission_cutoff() and not has_role(request.user, "Secretariat"):
        permission_denied(request, "The materials cutoff for this session has passed. Contact the secretariat for further action.")

    session_number = None
    sessions = get_sessions(session.meeting.number,session.group.acronym)
    show_apply_to_all_checkbox = len(sessions) > 1 if session.type_id == 'regular' else False
    if len(sessions) > 1:
       session_number = 1 + sessions.index(session)

    minutes_sp = session.sessionpresentation_set.filter(document__type='minutes').first()
    
    if request.method == 'POST':
        form = UploadMinutesForm(show_apply_to_all_checkbox,request.POST,request.FILES)
        if form.is_valid():
            file = request.FILES['file']
            _, ext = os.path.splitext(file.name)
            apply_to_all = session.type_id == 'regular'
            if show_apply_to_all_checkbox:
                apply_to_all = form.cleaned_data['apply_to_all']

            # Set up the new revision
            try:
                save_session_minutes_revision(
                    session=session,
                    apply_to_all=apply_to_all,
                    file=file,
                    ext=ext,
                    encoding=form.file_encoding[file.name],
                    request=request,
                )
            except SessionNotScheduledError:
                return HttpResponseGone(
                    "Cannot receive uploads for an unscheduled session. Please check the session ID.",
                    content_type="text/plain",
                )
            except SaveMaterialsError as err:
                form.add_error(None, str(err))
            else:
                # no exception -- success!
                messages.success(request, f'Successfully uploaded minutes as revision {session.minutes().rev}.')
                return redirect('ietf.meeting.views.session_details', num=num, acronym=session.group.acronym)
    else:
        form = UploadMinutesForm(show_apply_to_all_checkbox)

    return render(request, "meeting/upload_session_minutes.html", 
                  {'session': session,
                   'session_number': session_number,
                   'minutes_sp' : minutes_sp,
                   'form': form,
                  })


def upload_session_agenda(request, session_id, num):
    # num is redundant, but we're dragging it along an artifact of where we are in the current URL structure
    session = get_object_or_404(Session,pk=session_id)

    if not session.can_manage_materials(request.user):
        permission_denied(request, "You don't have permission to upload an agenda for this session.")
    if session.is_material_submission_cutoff() and not has_role(request.user, "Secretariat"):
        permission_denied(request, "The materials cutoff for this session has passed. Contact the secretariat for further action.")

    session_number = None
    sessions = get_sessions(session.meeting.number,session.group.acronym)
    show_apply_to_all_checkbox = len(sessions) > 1 if session.type.slug == 'regular' else False
    if len(sessions) > 1:
       session_number = 1 + sessions.index(session)

    agenda_sp = session.sessionpresentation_set.filter(document__type='agenda').first()
    
    if request.method == 'POST':
        form = UploadAgendaForm(show_apply_to_all_checkbox,request.POST,request.FILES)
        if form.is_valid():
            file = request.FILES['file']
            _, ext = os.path.splitext(file.name)
            apply_to_all = session.type.slug == 'regular'
            if show_apply_to_all_checkbox:
                apply_to_all = form.cleaned_data['apply_to_all']
            if agenda_sp:
                doc = agenda_sp.document
                doc.rev = '%02d' % (int(doc.rev)+1)
                agenda_sp.rev = doc.rev
                agenda_sp.save()
            else:
                ota = session.official_timeslotassignment()
                sess_time = ota and ota.timeslot.time
                if not sess_time:
                    return HttpResponseGone("Cannot receive uploads for an unscheduled session.  Please check the session ID.", content_type="text/plain")
                if session.meeting.type_id=='ietf':
                    name = 'agenda-%s-%s' % (session.meeting.number, 
                                                 session.group.acronym) 
                    title = 'Agenda IETF%s: %s' % (session.meeting.number, 
                                                         session.group.acronym) 
                    if not apply_to_all:
                        name += '-%s' % (session.docname_token(),)
                        if sess_time:
                            title += ': %s' % (sess_time.strftime("%a %H:%M"),)
                else:
                    name = 'agenda-%s-%s' % (session.meeting.number, session.docname_token())
                    title = 'Agenda %s' % (session.meeting.number, )
                    if sess_time:
                        title += ': %s' % (sess_time.strftime("%a %H:%M"),)
                if Document.objects.filter(name=name).exists():
                    doc = Document.objects.get(name=name)
                    doc.rev = '%02d' % (int(doc.rev)+1)
                else:
                    doc = Document.objects.create(
                              name = name,
                              type_id = 'agenda',
                              title = title,
                              group = session.group,
                              rev = '00',
                          )
                    DocAlias.objects.create(name=doc.name).docs.add(doc)
                doc.states.add(State.objects.get(type_id='agenda',slug='active'))
            if session.sessionpresentation_set.filter(document=doc).exists():
                sp = session.sessionpresentation_set.get(document=doc)
                sp.rev = doc.rev
                sp.save()
            else:
                session.sessionpresentation_set.create(document=doc,rev=doc.rev)
            if apply_to_all:
                for other_session in sessions:
                    if other_session != session:
                        other_session.sessionpresentation_set.filter(document__type='agenda').delete()
                        other_session.sessionpresentation_set.create(document=doc,rev=doc.rev)
            filename = '%s-%s%s'% ( doc.name, doc.rev, ext)
            doc.uploaded_filename = filename
            e = NewRevisionDocEvent.objects.create(doc=doc,by=request.user.person,type='new_revision',desc='New revision available: %s'%doc.rev,rev=doc.rev)
            # The way this function builds the filename it will never trigger the file delete in handle_file_upload.
            save_error = handle_upload_file(file, filename, session.meeting, 'agenda', request=request, encoding=form.file_encoding[file.name])
            if save_error:
                form.add_error(None, save_error)
            else:
                doc.save_with_history([e])
                messages.success(request, f'Successfully uploaded agenda as revision {doc.rev}.')
                return redirect('ietf.meeting.views.session_details',num=num,acronym=session.group.acronym)
    else: 
        form = UploadAgendaForm(show_apply_to_all_checkbox, initial={'apply_to_all':session.type_id=='regular'})

    return render(request, "meeting/upload_session_agenda.html", 
                  {'session': session,
                   'session_number': session_number,
                   'agenda_sp' : agenda_sp,
                   'form': form,
                  })


def upload_session_slides(request, session_id, num, name):
    # num is redundant, but we're dragging it along an artifact of where we are in the current URL structure
    session = get_object_or_404(Session,pk=session_id)
    if not session.can_manage_materials(request.user):
        permission_denied(request, "You don't have permission to upload slides for this session.")
    if session.is_material_submission_cutoff() and not has_role(request.user, "Secretariat"):
        permission_denied(request, "The materials cutoff for this session has passed. Contact the secretariat for further action.")

    session_number = None
    sessions = get_sessions(session.meeting.number,session.group.acronym)
    show_apply_to_all_checkbox = len(sessions) > 1 if session.type_id == 'regular' else False
    if len(sessions) > 1:
       session_number = 1 + sessions.index(session)

    slides = None
    slides_sp = None
    if name:
        slides = Document.objects.filter(name=name).first()
        if not (slides and slides.type_id=='slides'):
            raise Http404
        slides_sp = session.sessionpresentation_set.filter(document=slides).first()
    
    if request.method == 'POST':
        form = UploadSlidesForm(session, show_apply_to_all_checkbox,request.POST,request.FILES)
        if form.is_valid():
            file = request.FILES['file']
            _, ext = os.path.splitext(file.name)
            apply_to_all = session.type_id == 'regular'
            if show_apply_to_all_checkbox:
                apply_to_all = form.cleaned_data['apply_to_all']
            if slides_sp:
                doc = slides_sp.document
                doc.rev = '%02d' % (int(doc.rev)+1)
                doc.title = form.cleaned_data['title']
                slides_sp.rev = doc.rev
                slides_sp.save()
            else:
                title = form.cleaned_data['title']
                if session.meeting.type_id=='ietf':
                    name = 'slides-%s-%s' % (session.meeting.number, 
                                             session.group.acronym) 
                    if not apply_to_all:
                        name += '-%s' % (session.docname_token(),)
                else:
                    name = 'slides-%s-%s' % (session.meeting.number, session.docname_token())
                name = name + '-' + slugify(title).replace('_', '-')[:128]
                if Document.objects.filter(name=name).exists():
                   doc = Document.objects.get(name=name)
                   doc.rev = '%02d' % (int(doc.rev)+1)
                   doc.title = form.cleaned_data['title']
                else:
                    doc = Document.objects.create(
                              name = name,
                              type_id = 'slides',
                              title = title,
                              group = session.group,
                              rev = '00',
                          )
                    DocAlias.objects.create(name=doc.name).docs.add(doc)
                doc.states.add(State.objects.get(type_id='slides',slug='active'))
                doc.states.add(State.objects.get(type_id='reuse_policy',slug='single'))
            if session.sessionpresentation_set.filter(document=doc).exists():
                sp = session.sessionpresentation_set.get(document=doc)
                sp.rev = doc.rev
                sp.save()
            else:
                max_order = session.sessionpresentation_set.filter(document__type='slides').aggregate(Max('order'))['order__max'] or 0
                session.sessionpresentation_set.create(document=doc,rev=doc.rev,order=max_order+1)
            if apply_to_all:
                for other_session in sessions:
                    if other_session != session and not other_session.sessionpresentation_set.filter(document=doc).exists():
                        max_order = other_session.sessionpresentation_set.filter(document__type='slides').aggregate(Max('order'))['order__max'] or 0
                        other_session.sessionpresentation_set.create(document=doc,rev=doc.rev,order=max_order+1)
            filename = '%s-%s%s'% ( doc.name, doc.rev, ext)
            doc.uploaded_filename = filename
            e = NewRevisionDocEvent.objects.create(doc=doc,by=request.user.person,type='new_revision',desc='New revision available: %s'%doc.rev,rev=doc.rev)
            # The way this function builds the filename it will never trigger the file delete in handle_file_upload.
            save_error = handle_upload_file(file, filename, session.meeting, 'slides', request=request, encoding=form.file_encoding[file.name])
            if save_error:
                form.add_error(None, save_error)
            else:
                doc.save_with_history([e])
                post_process(doc)
                messages.success(
                    request,
                    f'Successfully uploaded slides as revision {doc.rev} of {doc.name}.')
                return redirect('ietf.meeting.views.session_details',num=num,acronym=session.group.acronym)
    else: 
        initial = {}
        if slides:
            initial = {'title':slides.title}
        form = UploadSlidesForm(session, show_apply_to_all_checkbox, initial=initial)

    return render(request, "meeting/upload_session_slides.html", 
                  {'session': session,
                   'session_number': session_number,
                   'slides_sp' : slides_sp,
                   'form': form,
                  })
@login_required
def propose_session_slides(request, session_id, num):
    session = get_object_or_404(Session,pk=session_id)
    if session.is_material_submission_cutoff() and not has_role(request.user, "Secretariat"):
        permission_denied(request, "The materials cutoff for this session has passed. Contact the secretariat for further action.")

    session_number = None
    sessions = get_sessions(session.meeting.number,session.group.acronym)
    show_apply_to_all_checkbox = len(sessions) > 1 if session.type_id == 'regular' else False
    if len(sessions) > 1:
       session_number = 1 + sessions.index(session)

    
    if request.method == 'POST':
        form = UploadSlidesForm(session, show_apply_to_all_checkbox,request.POST,request.FILES)
        if form.is_valid():
            file = request.FILES['file']
            _, ext = os.path.splitext(file.name)
            apply_to_all = session.type_id == 'regular'
            if show_apply_to_all_checkbox:
                apply_to_all = form.cleaned_data['apply_to_all']
            title = form.cleaned_data['title']

            submission = SlideSubmission.objects.create(session = session, title = title, filename = '', apply_to_all = apply_to_all, submitter=request.user.person)

            if session.meeting.type_id=='ietf':
                name = 'slides-%s-%s' % (session.meeting.number, 
                                         session.group.acronym) 
                if not apply_to_all:
                    name += '-%s' % (session.docname_token(),)
            else:
                name = 'slides-%s-%s' % (session.meeting.number, session.docname_token())
            name = name + '-' + slugify(title).replace('_', '-')[:128]
            filename = '%s-ss%d%s'% (name, submission.id, ext)
            destination = io.open(os.path.join(settings.SLIDE_STAGING_PATH, filename),'wb+')
            for chunk in file.chunks():
                destination.write(chunk)
            destination.close()

            submission.filename = filename
            submission.save()

            (to, cc) = gather_address_lists('slides_proposed', group=session.group).as_strings() 
            msg_txt = render_to_string("meeting/slides_proposed.txt", {
                    "to": to,
                    "cc": cc,
                    "submission": submission,
                    "settings": settings,
                 })
            msg = infer_message(msg_txt)
            msg.by = request.user.person
            msg.save()
            send_mail_message(request, msg)
            messages.success(request, 'Successfully submitted proposed slides.')
            return redirect('ietf.meeting.views.session_details',num=num,acronym=session.group.acronym)
    else: 
        initial = {}
        form = UploadSlidesForm(session, show_apply_to_all_checkbox, initial=initial)

    return render(request, "meeting/propose_session_slides.html", 
                  {'session': session,
                   'session_number': session_number,
                   'form': form,
                  })

def remove_sessionpresentation(request, session_id, num, name):
    sp = get_object_or_404(SessionPresentation,session_id=session_id,document__name=name)
    session = sp.session
    if not session.can_manage_materials(request.user):
        permission_denied(request, "You don't have permission to manage materials for this session.")
    if session.is_material_submission_cutoff() and not has_role(request.user, "Secretariat"):
        permission_denied(request, "The materials cutoff for this session has passed. Contact the secretariat for further action.")
    if request.method == 'POST':
        session.sessionpresentation_set.filter(pk=sp.pk).delete()
        c = DocEvent(type="added_comment", doc=sp.document, rev=sp.document.rev, by=request.user.person)
        c.desc = "Removed from session: %s" % (session)
        c.save()
        messages.success(request, f'Successfully removed {name}.')
        return redirect('ietf.meeting.views.session_details', num=session.meeting.number, acronym=session.group.acronym)

    return render(request,'meeting/remove_sessionpresentation.html', {'sp': sp })

def ajax_add_slides_to_session(request, session_id, num):
    session = get_object_or_404(Session,pk=session_id)

    if not session.can_manage_materials(request.user):
        permission_denied(request, "You don't have permission to upload slides for this session.")
    if session.is_material_submission_cutoff() and not has_role(request.user, "Secretariat"):
        permission_denied(request, "The materials cutoff for this session has passed. Contact the secretariat for further action.")

    if request.method != 'POST' or not request.POST:
        return HttpResponse(json.dumps({ 'success' : False, 'error' : 'No data submitted or not POST' }),content_type='application/json')

    order_str = request.POST.get('order', None)    
    try:
        order = int(order_str)
    except (ValueError, TypeError):
        return HttpResponse(json.dumps({ 'success' : False, 'error' : 'Supplied order is not valid' }),content_type='application/json')
    if order < 1 or order > session.sessionpresentation_set.filter(document__type_id='slides').count() + 1 :
        return HttpResponse(json.dumps({ 'success' : False, 'error' : 'Supplied order is not valid' }),content_type='application/json')

    name = request.POST.get('name', None)
    doc = Document.objects.filter(name=name).first()
    if not doc:
        return HttpResponse(json.dumps({ 'success' : False, 'error' : 'Supplied name is not valid' }),content_type='application/json')

    if not session.sessionpresentation_set.filter(document=doc).exists():
        condition_slide_order(session)
        session.sessionpresentation_set.filter(document__type_id='slides', order__gte=order).update(order=F('order')+1)
        session.sessionpresentation_set.create(document=doc,rev=doc.rev,order=order)
        DocEvent.objects.create(type="added_comment", doc=doc, rev=doc.rev, by=request.user.person, desc="Added to session: %s" % session)

    return HttpResponse(json.dumps({'success':True}), content_type='application/json')


def ajax_remove_slides_from_session(request, session_id, num):
    session = get_object_or_404(Session,pk=session_id)

    if not session.can_manage_materials(request.user):
        permission_denied(request, "You don't have permission to upload slides for this session.")
    if session.is_material_submission_cutoff() and not has_role(request.user, "Secretariat"):
        permission_denied(request, "The materials cutoff for this session has passed. Contact the secretariat for further action.")

    if request.method != 'POST' or not request.POST:
        return HttpResponse(json.dumps({ 'success' : False, 'error' : 'No data submitted or not POST' }),content_type='application/json')  

    oldIndex_str = request.POST.get('oldIndex', None)
    try:
        oldIndex = int(oldIndex_str)
    except (ValueError, TypeError):
        return HttpResponse(json.dumps({ 'success' : False, 'error' : 'Supplied index is not valid' }),content_type='application/json')
    if oldIndex < 1 or oldIndex > session.sessionpresentation_set.filter(document__type_id='slides').count() :
        return HttpResponse(json.dumps({ 'success' : False, 'error' : 'Supplied index is not valid' }),content_type='application/json')

    name = request.POST.get('name', None)
    doc = Document.objects.filter(name=name).first()
    if not doc:
        return HttpResponse(json.dumps({ 'success' : False, 'error' : 'Supplied name is not valid' }),content_type='application/json')

    condition_slide_order(session)
    affected_presentations = session.sessionpresentation_set.filter(document=doc).first()
    if affected_presentations:
        if affected_presentations.order == oldIndex:
            affected_presentations.delete()
            session.sessionpresentation_set.filter(document__type_id='slides', order__gt=oldIndex).update(order=F('order')-1)    
            DocEvent.objects.create(type="added_comment", doc=doc, rev=doc.rev, by=request.user.person, desc="Removed from session: %s" % session)
            return HttpResponse(json.dumps({'success':True}), content_type='application/json')
        else:
            return HttpResponse(json.dumps({ 'success' : False, 'error' : 'Name does not match index' }),content_type='application/json')
    else:
        return HttpResponse(json.dumps({ 'success' : False, 'error' : 'SessionPresentation not found' }),content_type='application/json')


def ajax_reorder_slides_in_session(request, session_id, num):
    session = get_object_or_404(Session,pk=session_id)

    if not session.can_manage_materials(request.user):
        permission_denied(request, "You don't have permission to upload slides for this session.")
    if session.is_material_submission_cutoff() and not has_role(request.user, "Secretariat"):
        permission_denied(request, "The materials cutoff for this session has passed. Contact the secretariat for further action.")

    if request.method != 'POST' or not request.POST:
        return HttpResponse(json.dumps({ 'success' : False, 'error' : 'No data submitted or not POST' }),content_type='application/json')  

    num_slides_in_session = session.sessionpresentation_set.filter(document__type_id='slides').count()
    oldIndex_str = request.POST.get('oldIndex', None)
    try:
        oldIndex = int(oldIndex_str)
    except (ValueError, TypeError):
        return HttpResponse(json.dumps({ 'success' : False, 'error' : 'Supplied index is not valid' }),content_type='application/json')
    if oldIndex < 1 or oldIndex > num_slides_in_session :
        return HttpResponse(json.dumps({ 'success' : False, 'error' : 'Supplied index is not valid' }),content_type='application/json')

    newIndex_str = request.POST.get('newIndex', None)
    try:
        newIndex = int(newIndex_str)
    except (ValueError, TypeError):
        return HttpResponse(json.dumps({ 'success' : False, 'error' : 'Supplied index is not valid' }),content_type='application/json')
    if newIndex < 1 or newIndex > num_slides_in_session :
        return HttpResponse(json.dumps({ 'success' : False, 'error' : 'Supplied index is not valid' }),content_type='application/json')

    if newIndex == oldIndex:
        return HttpResponse(json.dumps({ 'success' : False, 'error' : 'Supplied index is not valid' }),content_type='application/json')

    condition_slide_order(session)
    sp = session.sessionpresentation_set.get(order=oldIndex)
    if oldIndex < newIndex:
        session.sessionpresentation_set.filter(order__gt=oldIndex, order__lte=newIndex).update(order=F('order')-1)
    else:
        session.sessionpresentation_set.filter(order__gte=newIndex, order__lt=oldIndex).update(order=F('order')+1)
    sp.order = newIndex
    sp.save()

    return HttpResponse(json.dumps({'success':True}), content_type='application/json')


@role_required('Secretariat')
def make_schedule_official(request, num, owner, name):

    meeting  = get_meeting(num)
    person   = get_person_by_email(owner)
    schedule = get_schedule_by_name(meeting, person, name)

    if schedule is None:
        raise Http404

    if request.method == 'POST':
        if not (schedule.public and schedule.visible):
            schedule.public = True
            schedule.visible = True
            schedule.save()
        if schedule.base and not (schedule.base.public and schedule.base.visible):
            schedule.base.public = True
            schedule.base.visible = True
            schedule.base.save()
        meeting.schedule = schedule
        meeting.save()
        return HttpResponseRedirect(reverse('ietf.meeting.views.list_schedules',kwargs={'num':num}))

    if not schedule.public:
        messages.warning(request,"This schedule will be made public as it is made official.")
    if not schedule.visible:
        messages.warning(request,"This schedule will be made visible as it is made official.")
    if schedule.base:
        if not schedule.base.public:
            messages.warning(request,"The base schedule will be made public as it is made official.")
        if not schedule.base.visible:
            messages.warning(request,"The base schedule will be made visible as it is made official.")

    return render(request, "meeting/make_schedule_official.html",
                  { 'schedule' : schedule,
                    'meeting' : meeting,
                  }
                 )
    

@role_required('Secretariat','Area Director')
def delete_schedule(request, num, owner, name):

    meeting  = get_meeting(num)
    person   = get_person_by_email(owner)
    schedule = get_schedule_by_name(meeting, person, name)

    # FIXME: we ought to put these checks in a function and only show
    # the delete button if the checks pass
    if schedule == meeting.schedule:
        permission_denied(request, 'You may not delete the official schedule for %s'%meeting)

    if Schedule.objects.filter(base=schedule).exists():
        return HttpResponseForbidden('You may not delete a schedule serving as the base for other schedules')

    if not ( has_role(request.user, 'Secretariat') or person.user == request.user ):
        permission_denied(request, "You may not delete other user's schedules")

    if request.method == 'POST':
        # remove schedule from origin tree
        replacement_origin = schedule.origin
        Schedule.objects.filter(origin=schedule).update(origin=replacement_origin)

        schedule.delete()
        return HttpResponseRedirect(reverse('ietf.meeting.views.list_schedules',kwargs={'num':num}))

    return render(request, "meeting/delete_schedule.html",
                  { 'schedule' : schedule,
                    'meeting' : meeting,
                  }
                 )
  
# -------------------------------------------------
# Interim Views
# -------------------------------------------------


def ajax_get_utc(request):
    '''Ajax view that takes arguments time, timezone, date and returns UTC data'''
    time = request.GET.get('time')
    timezone = request.GET.get('timezone')
    date = request.GET.get('date')
    time_re = re.compile(r'^\d{2}:\d{2}$')
    # validate input
    if not time_re.match(time) or not date:
        return HttpResponse(json.dumps({'error': True}),
                            content_type='application/json')
    hour, minute = time.split(':')
    if not (int(hour) <= 23 and int(minute) <= 59):
        return HttpResponse(json.dumps({'error': True}),
                            content_type='application/json')
    year, month, day = date.split('-')
    dt = datetime.datetime(int(year), int(month), int(day), int(hour), int(minute))
    tz = pytz.timezone(timezone)
    aware_dt = tz.localize(dt, is_dst=None)
    utc_dt = aware_dt.astimezone(pytz.utc)
    utc = utc_dt.strftime('%H:%M')
    # calculate utc day offset
    naive_utc_dt = utc_dt.replace(tzinfo=None)
    utc_day_offset = (naive_utc_dt.date() - dt.date()).days
    html = "<span>{utc} UTC</span>".format(utc=utc)
    if utc_day_offset != 0:
        html = html + '<span class="day-offset"> {0:+d} Day</span>'.format(utc_day_offset)
    context_data = {'timezone': timezone, 
                    'time': time, 
                    'utc': utc, 
                    'utc_day_offset': utc_day_offset,
                    'html': html}
    return HttpResponse(json.dumps(context_data),
                        content_type='application/json')


def interim_announce(request):
    '''View which shows interim meeting requests awaiting announcement'''
    meetings = data_for_meetings_overview(Meeting.objects.filter(type='interim').order_by('date'), interim_status='scheda')
    menu_entries = get_interim_menu_entries(request)
    selected_menu_entry = 'announce'

    return render(request, "meeting/interim_announce.html", {
        'menu_entries': menu_entries,
        'selected_menu_entry': selected_menu_entry,
        'meetings': meetings})


@role_required('Secretariat',)
def interim_send_announcement(request, number):
    '''View for sending the announcement of a new interim meeting'''
    meeting = get_object_or_404(Meeting, number=number)
    group = meeting.session_set.first().group

    if request.method == 'POST':
        form = InterimAnnounceForm(request.POST,
                                   initial=get_announcement_initial(meeting))
        if form.is_valid():
            message = form.save(user=request.user)
            message.related_groups.add(group)
            for session in meeting.session_set.not_canceled():
                
                SchedulingEvent.objects.create(
                    session=session,
                    status=SessionStatusName.objects.get(slug='sched'),
                    by=request.user.person,
                )
            send_mail_message(request, message)
            messages.success(request, 'Interim meeting announcement sent')
            return redirect(interim_announce)

    form = InterimAnnounceForm(initial=get_announcement_initial(meeting))

    return render(request, "meeting/interim_send_announcement.html", {
        'meeting': meeting,
        'form': form})


@role_required('Secretariat',)
def interim_skip_announcement(request, number):
    '''View to change status of interim meeting to Scheduled without
    first announcing.  Only applicable to IRTF groups.
    '''
    meeting = get_object_or_404(Meeting, number=number)

    if request.method == 'POST':
        for session in meeting.session_set.not_canceled():
            SchedulingEvent.objects.create(
                session=session,
                status=SessionStatusName.objects.get(slug='sched'),
                by=request.user.person,
            )
        messages.success(request, 'Interim meeting scheduled.  No announcement sent.')
        return redirect(interim_announce)

    return render(request, "meeting/interim_skip_announce.html", {
        'meeting': meeting})


def interim_pending(request):

    '''View which shows interim meeting requests pending approval'''
    meetings = data_for_meetings_overview(Meeting.objects.filter(type='interim').order_by('date'), interim_status='apprw')

    menu_entries = get_interim_menu_entries(request)
    selected_menu_entry = 'pending'

    for meeting in meetings:
        if can_approve_interim_request(meeting, request.user):
            meeting.can_approve = True

    return render(request, "meeting/interim_pending.html", {
        'menu_entries': menu_entries,
        'selected_menu_entry': selected_menu_entry,
        'meetings': meetings})


@login_required
def interim_request(request):

    if not can_manage_some_groups(request.user):
        permission_denied(request, "You don't have permission to request any interims")

    '''View for requesting an interim meeting'''
    SessionFormset = inlineformset_factory(
        Meeting,
        Session,
        form=InterimSessionModelForm,
        formset=InterimSessionInlineFormSet,
        can_delete=False, extra=2)

    if request.method == 'POST':
        form = InterimMeetingModelForm(request, data=request.POST)
        formset = SessionFormset(instance=Meeting(), data=request.POST)
        if form.is_valid() and formset.is_valid():
            group = form.cleaned_data.get('group')
            is_approved = form.cleaned_data.get('approved', False)
            is_virtual = form.is_virtual()
            meeting_type = form.cleaned_data.get('meeting_type')

            requires_approval = not ( is_approved or ( is_virtual and not settings.VIRTUAL_INTERIMS_REQUIRE_APPROVAL ))

            # pre create meeting
            if meeting_type in ('single', 'multi-day'):
                meeting = form.save(date=get_earliest_session_date(formset))

                # need to use curry here to pass custom variable to form init
                SessionFormset.form.__init__ = curry(
                    InterimSessionModelForm.__init__,
                    user=request.user,
                    group=group,
                    requires_approval=requires_approval)
                formset = SessionFormset(instance=meeting, data=request.POST)
                formset.is_valid()
                formset.save()
                sessions_post_save(request, formset)

                if requires_approval:
                    send_interim_approval_request(meetings=[meeting])
                else:
                    send_interim_approval(request.user, meeting=meeting)
                    if not has_role(request.user, 'Secretariat'):
                        send_interim_announcement_request(meeting=meeting)

            # series require special handling, each session gets it's own
            # meeting object we won't see this on edit because series are
            # subsequently dealt with individually
            elif meeting_type == 'series':
                series = []
                SessionFormset.form.__init__ = curry(
                    InterimSessionModelForm.__init__,
                    user=request.user,
                    group=group,
                    requires_approval=requires_approval)
                formset = SessionFormset(instance=Meeting(), data=request.POST)
                formset.is_valid()  # re-validate
                for session_form in formset.forms:
                    if not session_form.has_changed():
                        continue
                    # create meeting
                    form = InterimMeetingModelForm(request, data=request.POST)
                    form.is_valid()
                    meeting = form.save(date=session_form.cleaned_data['date'])
                    # create save session
                    session = session_form.save(commit=False)
                    session.meeting = meeting
                    session.save()
                    series.append(meeting)
                    sessions_post_save(request, [session_form])

                if requires_approval:
                    send_interim_approval_request(meetings=series)
                else:
                    send_interim_approval(request.user, meeting=meeting)
                    if not has_role(request.user, 'Secretariat'):
                        send_interim_announcement_request(meeting=meeting)

            messages.success(request, 'Interim meeting request submitted')
            return redirect(upcoming)

    else:
        initial = {'meeting_type': 'single', 'group': request.GET.get('group', '')}
        form = InterimMeetingModelForm(request=request, 
                                       initial=initial)
        formset = SessionFormset()

    return render(request, "meeting/interim_request.html", {
        "form": form,
        "formset": formset})


@login_required
def interim_request_cancel(request, number):
    '''View for cancelling an interim meeting request'''
    meeting = get_object_or_404(Meeting, number=number)
    first_session = meeting.session_set.first()
    group = first_session.group
    if not can_manage_group(request.user, group):
        permission_denied(request, "You do not have permissions to cancel this meeting request")
    session_status = current_session_status(first_session)

    if request.method == 'POST':
        form = InterimCancelForm(request.POST)
        if form.is_valid():
            if 'comments' in form.changed_data:
                meeting.session_set.update(agenda_note=form.cleaned_data.get('comments'))

            was_scheduled = session_status.slug == 'sched'

            result_status = SessionStatusName.objects.get(slug='canceled' if was_scheduled else 'canceledpa')
            sessions_to_cancel = meeting.session_set.not_canceled()
            for session in sessions_to_cancel:

                SchedulingEvent.objects.create(
                    session=session,
                    status=result_status,
                    by=request.user.person,
                )

            if was_scheduled:
                send_interim_meeting_cancellation_notice(meeting)

            sessions_post_cancel(request, sessions_to_cancel)

            messages.success(request, 'Interim meeting cancelled')
            return redirect(upcoming)
    else:
        form = InterimCancelForm(initial={'group': group.acronym, 'date': meeting.date})

    return render(request, "meeting/interim_request_cancel.html", {
        "form": form,
        "meeting": meeting,
        "session_status": session_status,
    })


@login_required
def interim_request_session_cancel(request, sessionid):
    '''View for cancelling an interim meeting request'''
    session = get_object_or_404(Session, pk=sessionid)
    group = session.group
    if not can_manage_group(request.user, group):
        permission_denied(request, "You do not have permissions to cancel this session")
    session_status = current_session_status(session)

    if request.method == 'POST':
        form = InterimCancelForm(request.POST)
        if form.is_valid():
            remaining_sessions = session.meeting.session_set.with_current_status().exclude(
                current_status__in=['canceled', 'canceledpa']
            )
            if remaining_sessions.count() <= 1:
                return HttpResponse('Cannot cancel only remaining session. Cancel the request instead.',
                                    status=409)

            if 'comments' in form.changed_data:
                session.agenda_note=form.cleaned_data.get('comments')
                session.save()

            was_scheduled = session_status.slug == 'sched'

            result_status = SessionStatusName.objects.get(slug='canceled' if was_scheduled else 'canceledpa')
            SchedulingEvent.objects.create(
                session=session,
                status=result_status,
                by=request.user.person,
            )

            if was_scheduled:
                send_interim_session_cancellation_notice(session)

            sessions_post_cancel(request, [session])

            messages.success(request, 'Interim meeting session cancelled')
            return redirect(interim_request_details, number=session.meeting.number)
    else:
        session_time = session.official_timeslotassignment().timeslot.time
        form = InterimCancelForm(initial={'group': group.acronym, 'date': session_time.date()})

    return render(request, "meeting/interim_request_cancel.html", {
        "form": form,
        "session": session,
        "session_status": session_status,
    })


@login_required
def interim_request_details(request, number):
    '''View details of an interim meeting request'''
    meeting = get_object_or_404(Meeting, number=number)
    sessions_not_canceled = meeting.session_set.not_canceled()
    first_session = meeting.session_set.first()  # first, whether or not canceled
    group = first_session.group

    if not can_manage_group(request.user, group):
        permission_denied(request, "You do not have permissions to manage this meeting request")
    can_edit = can_edit_interim_request(meeting, request.user)
    can_approve = can_approve_interim_request(meeting, request.user)

    if request.method == 'POST':
        if request.POST.get('approve') and can_approve_interim_request(meeting, request.user):
            for session in sessions_not_canceled:
                SchedulingEvent.objects.create(
                    session=session,
                    status=SessionStatusName.objects.get(slug='scheda'),
                    by=request.user.person,
                )
            messages.success(request, 'Interim meeting approved')
            if has_role(request.user, 'Secretariat'):
                return redirect(interim_send_announcement, number=number)
            else:
                send_interim_announcement_request(meeting)
                return redirect(interim_pending)
        if request.POST.get('disapprove') and can_approve_interim_request(meeting, request.user):
            for session in sessions_not_canceled:
                SchedulingEvent.objects.create(
                    session=session,
                    status=SessionStatusName.objects.get(slug='disappr'),
                    by=request.user.person,
                )
            messages.success(request, 'Interim meeting disapproved')
            return redirect(interim_pending)

    # Determine meeting status from non-canceled sessions, if any.
    # N.b., meeting_status may be None after either of these code paths,
    # though I am not sure what circumstances would cause this.
    if sessions_not_canceled.count() > 0:
        meeting_status = current_session_status(sessions_not_canceled.first())
    else:
        meeting_status = current_session_status(first_session)

    meeting_assignments = SchedTimeSessAssignment.objects.filter(
        schedule__in=[meeting.schedule, meeting.schedule.base if meeting.schedule else None]
    ).select_related(
        'session', 'timeslot'
    )
    for ma in meeting_assignments:
        ma.status = current_session_status(ma.session)
        ma.can_be_canceled = ma.status.slug in ('sched', 'scheda', 'apprw')

    return render(request, "meeting/interim_request_details.html", {
        "meeting": meeting,
        "meeting_assignments": meeting_assignments,
        "group": group,
        "requester": session_requested_by(first_session),
        "meeting_status": meeting_status or SessionStatusName.objects.get(slug='canceled'),
        "can_edit": can_edit,
        "can_approve": can_approve})

@login_required
def interim_request_edit(request, number):
    '''Edit details of an interim meeting reqeust'''
    meeting = get_object_or_404(Meeting, number=number)
    if not can_edit_interim_request(meeting, request.user):
        permission_denied(request, "You do not have permissions to edit this meeting request")

    SessionFormset = inlineformset_factory(
        Meeting,
        Session,
        form=InterimSessionModelForm,
        can_delete=False,
        extra=1)

    if request.method == 'POST':
        form = InterimMeetingModelForm(request=request, instance=meeting,
                                       data=request.POST)
        group = Group.objects.get(pk=form.data['group'])
        is_approved = is_interim_meeting_approved(meeting)

        SessionFormset.form.__init__ = curry(
            InterimSessionModelForm.__init__,
            user=request.user,
            group=group,
            requires_approval= not is_approved)

        formset = SessionFormset(instance=meeting, data=request.POST)

        if form.is_valid() and formset.is_valid():
            meeting = form.save(date=get_earliest_session_date(formset))
            formset.save()
            sessions_post_save(request, formset)

            message = 'Interim meeting request saved'
            meeting_is_scheduled = add_event_info_to_session_qs(meeting.session_set).filter(current_status='sched').exists()
            if (form.has_changed() or formset.has_changed()) and meeting_is_scheduled:
                send_interim_change_notice(request, meeting)
                message = message + ' and change announcement sent'
            messages.success(request, message)
            return redirect(interim_request_details, number=number)

    else:
        form = InterimMeetingModelForm(request=request, instance=meeting)
        formset = SessionFormset(instance=meeting)

    return render(request, "meeting/interim_request_edit.html", {
        "meeting": meeting,
        "form": form,
        "formset": formset})

def past(request):
    '''List of past meetings'''
    today = timezone.now()

    meetings = data_for_meetings_overview(Meeting.objects.filter(date__lte=today).order_by('-date'))

    return render(request, 'meeting/past.html', {
                  'meetings': meetings,
                  })

def upcoming(request):
    '''List of upcoming meetings'''
    today = datetime_today()

    # Get ietf meetings starting 7 days ago, and interim meetings starting today
    ietf_meetings = Meeting.objects.filter(type_id='ietf', date__gte=today-datetime.timedelta(days=7))

    interim_sessions = add_event_info_to_session_qs(
        Session.objects.filter(
            meeting__type_id='interim', 
            timeslotassignments__schedule=F('meeting__schedule'),
            timeslotassignments__timeslot__time__gte=today
        )
    ).filter(current_status__in=('sched','canceled'))

    # Set up for agenda filtering - only one filter_category here
    AgendaKeywordTagger(sessions=interim_sessions).apply()
    filter_organizer = AgendaFilterOrganizer(sessions=interim_sessions, single_category=True)
    # Allow filtering to show only IETF Meetings. This adds a button labeled "IETF Meetings" to the
    # "Other" column of the filter UI. When enabled, this adds the keyword "ietf-meetings" to the "show"
    # filter list. The IETF meetings are explicitly labeled with this keyword in upcoming.html.
    filter_organizer.add_extra_filter('IETF Meetings')

    entries = list(ietf_meetings)
    entries.extend(list(interim_sessions))
    entries.sort(
        key=lambda o: (
            pytz.utc.localize(datetime.datetime.combine(o.date, datetime.datetime.min.time())) if isinstance(o, Meeting) else o.official_timeslotassignment().timeslot.utc_start_time(),
            o.number if isinstance(o, Meeting) else o.meeting.number,
        )
    )
    for o in entries:
        if isinstance(o, Meeting):
            o.start_timestamp = int(pytz.utc.localize(datetime.datetime.combine(o.date, datetime.time.min)).timestamp())
            o.end_timestamp = int(pytz.utc.localize(datetime.datetime.combine(o.end_date(), datetime.time.max)).timestamp())
        else:
            o.start_timestamp = int(o.official_timeslotassignment().timeslot.utc_start_time().timestamp())
            o.end_timestamp = int(o.official_timeslotassignment().timeslot.utc_end_time().timestamp())

    # add menu entries
    menu_entries = get_interim_menu_entries(request)
    selected_menu_entry = 'upcoming'

    # add menu actions
    actions = []
    if can_request_interim_meeting(request.user):
        actions.append(dict(
            label='Request new interim meeting',
            url=reverse('ietf.meeting.views.interim_request'),
            append_filter=False)
        )
    actions.append(dict(
        label='Download as .ics',
        url=reverse('ietf.meeting.views.upcoming_ical'),
        append_filter=True)
    )
    actions.append(dict(
        label='Subscribe with webcal',
        url='webcal://'+request.get_host()+reverse('ietf.meeting.views.upcoming_ical'),
        append_filter=True)
    )

    return render(request, 'meeting/upcoming.html', {
                  'entries': entries,
                  'filter_categories': filter_organizer.get_filter_categories(),
                  'menu_actions': actions,
                  'menu_entries': menu_entries,
                  'selected_menu_entry': selected_menu_entry,
                  'now': timezone.now(),
                  })


def upcoming_ical(request):
    """Return Upcoming meetings in iCalendar file

    Filters by wg name and session type.
    """
    try:
        filter_params = parse_agenda_filter_params(request.GET)
    except ValueError as e:
        return HttpResponseBadRequest(str(e))
        
    today = datetime_today()

    # get meetings starting 7 days ago -- we'll filter out sessions in the past further down
    meetings = data_for_meetings_overview(Meeting.objects.filter(date__gte=today-datetime.timedelta(days=7)).prefetch_related('schedule').order_by('date'))

    assignments = list(SchedTimeSessAssignment.objects.filter(
        schedule__in=[m.schedule_id for m in meetings] + [m.schedule.base_id for m in meetings if m.schedule],
        session__in=[s.pk for m in meetings for s in m.sessions if m.type_id != 'ietf'],
        timeslot__time__gte=today,
    ).order_by(
        'schedule__meeting__date', 'session__type', 'timeslot__time', 'schedule__meeting__number',
    ).select_related(
        'session__group', 'session__group__parent', 'timeslot', 'schedule', 'schedule__meeting'
    ).distinct())

    AgendaKeywordTagger(assignments=assignments).apply()

    # apply filters
    if filter_params is not None:
        assignments = [a for a in assignments if should_include_assignment(filter_params, a)]

    # we already collected sessions with current_status, so reuse those
    sessions = {s.pk: s for m in meetings for s in m.sessions}
    for a in assignments:
        if a.session_id is not None:
            a.session = sessions.get(a.session_id) or a.session
            a.session.ical_status = ical_session_status(a)

    # Handle IETFs separately. Manually apply the 'ietf-meetings' filter.
    if filter_params is None or (
            'ietf-meetings' in filter_params['show'] and 'ietf-meetings' not in filter_params['hide']
    ):
        ietfs = [m for m in meetings if m.type_id == 'ietf']
        preprocess_meeting_important_dates(ietfs)
    else:
        ietfs = []

    meeting_vtz = {meeting.vtimezone() for meeting in meetings}
    meeting_vtz.discard(None)

    # icalendar response file should have '\r\n' line endings per RFC5545
    response = render_to_string('meeting/upcoming.ics', {
        'vtimezones': ''.join(sorted(meeting_vtz)),
        'assignments': assignments,
        'ietfs': ietfs,
    }, request=request)
    response = re.sub("\r(?!\n)|(?<!\r)\n", "\r\n", response)

    response = HttpResponse(response, content_type='text/calendar')
    response['Content-Disposition'] = 'attachment; filename="upcoming.ics"'
    return response
    

def upcoming_json(request):
    '''Return Upcoming meetings in json format'''
    today = date_today()

    # get meetings starting 7 days ago -- we'll filter out sessions in the past further down
    meetings = data_for_meetings_overview(Meeting.objects.filter(date__gte=today-datetime.timedelta(days=7)).order_by('date'))

    data = {}
    for m in meetings:
        data[m.number] = {
            'date':  m.date.strftime("%Y-%m-%d"),
        }

    response = HttpResponse(json.dumps(data, indent=2, sort_keys=False), content_type='application/json;charset=%s'%settings.DEFAULT_CHARSET)
    return response

def organize_proceedings_sessions(sessions):
    # Collect sessions by Group, then bin by session name (including sessions with blank names).
    # If all of a group's sessions are 'notmeet', the processed data goes in not_meeting_sessions.
    # Otherwise, the data goes in meeting_sessions.
    meeting_groups = []
    not_meeting_groups = []
    for group_acronym, group_sessions in itertools.groupby(sessions, key=lambda s: s.group.acronym):
        by_name = {}
        is_meeting = False
        all_canceled = True
        group = None
        for s in sorted(
                group_sessions,
                key=lambda gs: (
                        gs.official_timeslotassignment().timeslot.time
                        if gs.official_timeslotassignment() else datetime.datetime(datetime.MAXYEAR, 1, 1)
                ),
        ):
            group = s.group
            if s.current_status != 'notmeet':
                is_meeting = True
            if s.current_status != 'canceled':
                all_canceled = False
            by_name.setdefault(s.name, [])
            if s.current_status != 'notmeet' or s.sessionpresentation_set.exists():
                by_name[s.name].append(s)  # for notmeet, only include sessions with materials
        for sess_name, ss in by_name.items():
            def _format_materials(items):
                """Format session/material for template

                Input is a list of (session, materials) pairs. The materials value can be a single value or a list.
                """
                material_times = {}  # key is material, value is first timestamp it appeared
                for s, mats in items:
                    tsa = s.official_timeslotassignment()
                    timestamp = tsa.timeslot.time if tsa else None
                    if not isinstance(mats, list):
                        mats = [mats]
                    for mat in mats:
                        if mat and mat not in material_times:
                            material_times[mat] = timestamp
                n_mats = len(material_times)
                result = []
                if n_mats == 1:
                    result.append({'material': list(material_times)[0]})  # no 'time' when only a single material
                elif n_mats > 1:
                    for mat, timestamp in material_times.items():
                        result.append({'material': mat, 'time': timestamp})
                return result

            entry = {
                'group': group,
                'name': sess_name,
                'canceled': all_canceled,
                'has_materials': s.sessionpresentation_set.exists(),
                'agendas': _format_materials((s, s.agenda()) for s in ss),
                'minutes': _format_materials((s, s.minutes()) for s in ss),
                'bluesheets': _format_materials((s, s.bluesheets()) for s in ss),
                'recordings': _format_materials((s, s.recordings()) for s in ss),
                'slides': _format_materials((s, s.slides()) for s in ss),
                'drafts': _format_materials((s, s.drafts()) for s in ss),
            }
            if is_meeting:
                meeting_groups.append(entry)
            else:
                not_meeting_groups.append(entry)
    return meeting_groups, not_meeting_groups


def proceedings(request, num=None):

    meeting = get_meeting(num)

    # Early proceedings were hosted on www.ietf.org rather than the datatracker
    if meeting.proceedings_format_version == 1:
        return HttpResponseRedirect(settings.PROCEEDINGS_V1_BASE_URL.format(meeting=meeting))

    if not meeting.schedule or not meeting.schedule.assignments.exists():
        kwargs = dict()
        if num:
            kwargs['num'] = num
        return redirect('ietf.meeting.views.materials', **kwargs)

    begin_date = meeting.get_submission_start_date()
    cut_off_date = meeting.get_submission_cut_off_date()
    cor_cut_off_date = meeting.get_submission_correction_date()
    today_utc = date_today(datetime.timezone.utc)

    schedule = get_schedule(meeting, None)
    sessions  = (
        meeting.session_set.with_current_status()
        .filter(Q(timeslotassignments__schedule__in=[schedule, schedule.base if schedule else None])
                | Q(current_status='notmeet'))
        .select_related()
        .order_by('-current_status')
    )

    plenaries, _ = organize_proceedings_sessions(
        sessions.filter(name__icontains='plenary')
        .exclude(current_status='notmeet')
    )
    irtf_meeting, irtf_not_meeting = organize_proceedings_sessions(
        sessions.filter(group__parent__acronym = 'irtf').order_by('group__acronym')
    )
    # per Colin (datatracker #5010) - don't report not meeting rags
    irtf_not_meeting = [item for item in irtf_not_meeting if item["group"].type_id != "rag"]
    irtf = {"meeting_groups":irtf_meeting, "not_meeting_groups":irtf_not_meeting}

    training, _ = organize_proceedings_sessions(
        sessions.filter(group__acronym__in=['edu','iaoc'], type_id__in=['regular', 'other',])
        .exclude(current_status='notmeet')
    )
    iab, _ = organize_proceedings_sessions(
        sessions.filter(group__parent__acronym = 'iab')
        .exclude(current_status='notmeet')
    )

    ietf = sessions.filter(group__parent__type__slug = 'area').exclude(group__acronym='edu').order_by('group__parent__acronym', 'group__acronym')
    ietf_areas = []
    for area, area_sessions in itertools.groupby(
            ietf,
            key=lambda s: s.group.parent
    ):
        meeting_groups, not_meeting_groups = organize_proceedings_sessions(area_sessions)
        ietf_areas.append((area, meeting_groups, not_meeting_groups))

    cache_version = Document.objects.filter(session__meeting__number=meeting.number).aggregate(Max('time'))["time__max"]

    with timezone.override(meeting.tz()):
        return render(request, "meeting/proceedings.html", {
            'meeting': meeting,
            'plenaries': plenaries,
            'training': training,
            'irtf': irtf,
            'iab': iab,
            'ietf_areas': ietf_areas,
            'cut_off_date': cut_off_date,
            'cor_cut_off_date': cor_cut_off_date,
            'submission_started': today_utc > begin_date,
            'cache_version': cache_version,
            'attendance': meeting.get_attendance(),
            'meetinghost_logo': {
                'max_height': settings.MEETINGHOST_LOGO_MAX_DISPLAY_HEIGHT,
                'max_width': settings.MEETINGHOST_LOGO_MAX_DISPLAY_WIDTH,
            }
        })

@role_required('Secretariat')
def finalize_proceedings(request, num=None):

    meeting = get_meeting(num)

    if (meeting.number.isdigit() and int(meeting.number) <= 64) or not meeting.schedule or not meeting.schedule.assignments.exists() or meeting.proceedings_final:
        raise Http404

    if request.method=='POST':
        finalize(meeting)
        return HttpResponseRedirect(reverse('ietf.meeting.views.proceedings',kwargs={'num':meeting.number}))
    
    return render(request, "meeting/finalize.html", {'meeting':meeting,})

def proceedings_acknowledgements(request, num=None):
    '''Display Acknowledgements for meeting'''
    if not (num and num.isdigit()):
        raise Http404
    meeting = get_meeting(num)
    if meeting.proceedings_format_version == 1:
        return HttpResponseRedirect( f'{settings.PROCEEDINGS_V1_BASE_URL.format(meeting=meeting)}/acknowledgement.html')
    return render(request, "meeting/proceedings_acknowledgements.html", {
        'meeting': meeting,
    })

def proceedings_attendees(request, num=None):
    '''Display list of meeting attendees'''
    if not (num and num.isdigit()):
        raise Http404
    meeting = get_meeting(num)
    if meeting.proceedings_format_version == 1:
        return HttpResponseRedirect(f'{settings.PROCEEDINGS_V1_BASE_URL.format(meeting=meeting)}/attendee.html')
    overview_template = '/meeting/proceedings/%s/attendees.html' % meeting.number
    try:
        template = render_to_string(overview_template, {})
    except TemplateDoesNotExist:
        raise Http404
    return render(request, "meeting/proceedings_attendees.html", {
        'meeting': meeting,
        'template': template,
    })

def proceedings_overview(request, num=None):
    '''Display Overview for given meeting'''
    if not (num and num.isdigit()):
        raise Http404
    meeting = get_meeting(num)
    if meeting.proceedings_format_version == 1:
        return HttpResponseRedirect(f'{settings.PROCEEDINGS_V1_BASE_URL.format(meeting=meeting)}/overview.html')
    overview_template = '/meeting/proceedings/%s/overview.rst' % meeting.number
    try:
        template = render_to_string(overview_template, {})
    except TemplateDoesNotExist:
        raise Http404
    return render(request, "meeting/proceedings_overview.html", {
        'meeting': meeting,
        'template': template,
    })

def proceedings_activity_report(request, num=None):
    '''Display Activity Report (stats since last meeting)'''
    if not (num and num.isdigit()):
        raise Http404
    meeting = get_meeting(num)
    if meeting.proceedings_format_version == 1:
        return HttpResponseRedirect(f'{settings.PROCEEDINGS_V1_BASE_URL.format(meeting=meeting)}/progress-report.html')
    sdate = meeting.previous_meeting().date
    edate = meeting.date
    context = get_activity_stats(sdate,edate)
    context['meeting'] = meeting
    context['is_meeting_report'] = True
    return render(request, "meeting/proceedings_activity_report.html", context)
    
class OldUploadRedirect(RedirectView):
    def get_redirect_url(self, **kwargs):
        return reverse_lazy('ietf.meeting.views.session_details',kwargs=self.kwargs)

@csrf_exempt
def api_import_recordings(request, number):
    '''REST API to check for recording files and import'''
    if request.method == 'POST':
        meeting = get_meeting(number)
        import_audio_files(meeting)
        return HttpResponse(status=201)
    else:
        return HttpResponse(status=405)

@require_api_key
@role_required('Recording Manager')
@csrf_exempt
def api_set_session_video_url(request):
    def err(code, text):
        return HttpResponse(text, status=code, content_type='text/plain')
    if request.method == 'POST':
        # parameters:
        #   apikey: the poster's personal API key
        #   meeting: '101', or 'interim-2018-quic-02'
        #   group: 'quic' or 'plenary'
        #   item: '1', '2', '3' (the group's first, second, third etc.
        #                           session during the week)
        #   url: The recording url (on YouTube, or whatever)
        user = request.user.person
        for item in ['meeting', 'group', 'item', 'url',]:
            value = request.POST.get(item)
            if not value:
                return err(400, "Missing %s parameter" % item)
        number = request.POST.get('meeting')
        sessions = Session.objects.filter(meeting__number=number)
        if not sessions.exists():
            return err(400, "No sessions found for meeting '%s'" % (number, ))
        acronym = request.POST.get('group')
        sessions = sessions.filter(group__acronym=acronym)
        if not sessions.exists():
            return err(400, "No sessions found in meeting '%s' for group '%s'" % (number, acronym))
        session_times = [ (s.official_timeslotassignment().timeslot.time, s.id, s) for s in sessions if s.official_timeslotassignment() ]
        session_times.sort()
        item = request.POST.get('item')
        if not item.isdigit():
            return err(400, "Expected a numeric value for 'item', found '%s'" % (item, ))
        n = int(item)-1              # change 1-based to 0-based
        try:
            time, __, session = session_times[n]
        except IndexError:
            return err(400, "No item '%s' found in list of sessions for group" % (item, ))
        url = request.POST.get('url')
        try:
            URLValidator()(url)
        except ValidationError:
            return err(400, "Invalid url value: '%s'" % (url, ))
        recordings = [ (r.name, r.title, r) for r in session.recordings() if 'video' in r.title.lower() ]
        if recordings:
            r = recordings[-1][-1]
            if r.external_url != url:
                e = DocEvent.objects.create(doc=r, rev=r.rev, type="added_comment", by=request.user.person,
                    desc="External url changed from %s to %s" % (r.external_url, url))
                r.external_url = url
                r.save_with_history([e])
            else:
                return err(400, "URL is the same")
        else:
            time = session.official_timeslotassignment().timeslot.time
            title = 'Video recording for %s on %s at %s' % (acronym, time.date(), time.time())
            create_recording(session, url, title=title, user=user)
    else:
        return err(405, "Method not allowed")

    return HttpResponse("Done", status=200, content_type='text/plain')

@require_api_key
@role_required('Recording Manager') # TODO : Rework how Meetecho interacts via APIs. There may be better paths to pursue than Personal API keys as they are currently defined.
@csrf_exempt
def api_add_session_attendees(request):

    def err(code, text):
        return HttpResponse(text, status=code, content_type='text/plain')

    if request.method != 'POST':
        return err(405, "Method not allowed")
    attended_post = request.POST.get('attended')
    if not attended_post:
        return err(400, "Missing attended parameter")
    try:
        attended = json.loads(attended_post)
    except json.decoder.JSONDecodeError:
        return err(400, "Malformed post") 
    if not ( 'session_id' in attended and type(attended['session_id']) is int ):
        return err(400, "Malformed post")
    session_id = attended['session_id']
    if not ( 'attendees' in attended and type(attended['attendees']) is list and all([type(el) is int for el in attended['attendees']]) ):
        return err(400, "Malformed post")
    session = Session.objects.filter(pk=session_id).first()
    if not session:
        return err(400, "Invalid session")
    users = User.objects.filter(pk__in=attended['attendees'])
    if users.count() != len(attended['attendees']):
        return err(400, "Invalid attendee")
    for user in users:
        session.attended_set.get_or_create(person=user.person)
    return HttpResponse("Done", status=200, content_type='text/plain')  

@require_api_key
@role_required('Recording Manager')
@csrf_exempt
def api_upload_chatlog(request):
    def err(code, text):
        return HttpResponse(text, status=code, content_type='text/plain')
    if request.method != 'POST':
        return err(405, "Method not allowed")
    apidata_post = request.POST.get('apidata')
    if not apidata_post:
        return err(400, "Missing apidata parameter")
    try:
        apidata = json.loads(apidata_post)
    except json.decoder.JSONDecodeError:
        return err(400, "Malformed post")
    if not ( 'session_id' in apidata and type(apidata['session_id']) is int ):
        return err(400, "Malformed post")
    session_id = apidata['session_id']
    if not ( 'chatlog' in apidata and type(apidata['chatlog']) is list and all([type(el) is dict for el in apidata['chatlog']]) ):
        return err(400, "Malformed post")
    session = Session.objects.filter(pk=session_id).first()
    if not session:
        return err(400, "Invalid session")
    chatlog_sp = session.sessionpresentation_set.filter(document__type='chatlog').first()
    if chatlog_sp:
        doc = chatlog_sp.document
        doc.rev = f"{(int(doc.rev)+1):02d}"
        chatlog_sp.rev = doc.rev
        chatlog_sp.save()
    else:
        doc = new_doc_for_session('chatlog', session)
        if doc is None:
            return err(400, "Could not find official timeslot for session")
    filename = f"{doc.name}-{doc.rev}.json"
    doc.uploaded_filename = filename
    write_doc_for_session(session, 'chatlog', filename, json.dumps(apidata['chatlog']))
    e = NewRevisionDocEvent.objects.create(doc=doc, rev=doc.rev, by=request.user.person, type='new_revision', desc='New revision available: %s'%doc.rev)
    doc.save_with_history([e])
    return HttpResponse("Done", status=200, content_type='text/plain')

@require_api_key
@role_required('Recording Manager')
@csrf_exempt
def api_upload_polls(request):
    def err(code, text):
        return HttpResponse(text, status=code, content_type='text/plain')
    if request.method != 'POST':
        return err(405, "Method not allowed")
    apidata_post = request.POST.get('apidata')
    if not apidata_post:
        return err(400, "Missing apidata parameter")
    try:
        apidata = json.loads(apidata_post)
    except json.decoder.JSONDecodeError:
        return err(400, "Malformed post")
    if not ( 'session_id' in apidata and type(apidata['session_id']) is int ):
        return err(400, "Malformed post")
    session_id = apidata['session_id']
    if not ( 'polls' in apidata and type(apidata['polls']) is list and all([type(el) is dict for el in apidata['polls']]) ):
        return err(400, "Malformed post")
    session = Session.objects.filter(pk=session_id).first()
    if not session:
        return err(400, "Invalid session")
    polls_sp = session.sessionpresentation_set.filter(document__type='polls').first()
    if polls_sp:
        doc = polls_sp.document
        doc.rev = f"{(int(doc.rev)+1):02d}"
        polls_sp.rev = doc.rev
        polls_sp.save()
    else:
        doc = new_doc_for_session('polls', session)
        if doc is None:
            return err(400, "Could not find official timeslot for session")
    filename = f"{doc.name}-{doc.rev}.json"
    doc.uploaded_filename = filename
    write_doc_for_session(session, 'polls', filename, json.dumps(apidata['polls']))
    e = NewRevisionDocEvent.objects.create(doc=doc, rev=doc.rev, by=request.user.person, type='new_revision', desc='New revision available: %s'%doc.rev)
    doc.save_with_history([e])
    return HttpResponse("Done", status=200, content_type='text/plain')

@require_api_key
@role_required('Recording Manager', 'Secretariat')
@csrf_exempt
def api_upload_bluesheet(request):
    def err(code, text):
        return HttpResponse(text, status=code, content_type='text/plain')
    if request.method == 'POST':
        # parameters:
        #   apikey: the poster's personal API key
        #   meeting: number as string, i.e., '101', or 'interim-2018-quic-02'
        #   group: acronym or special, i.e., 'quic' or 'plenary'
        #   item: '1', '2', '3' (the group's first, second, third etc.
        #                           session during the week)
        #   bluesheet: json blob with
        #       [{'name': 'Name', 'affiliation': 'Organization', }, ...]
        for item in ['meeting', 'group', 'item', 'bluesheet',]:
            value = request.POST.get(item)
            if not value:
                return err(400, "Missing %s parameter" % item)
        number = request.POST.get('meeting')
        sessions = Session.objects.filter(meeting__number=number)
        if not sessions.exists():
            return err(400, "No sessions found for meeting '%s'" % (number, ))
        acronym = request.POST.get('group')
        sessions = sessions.filter(group__acronym=acronym)
        if not sessions.exists():
            return err(400, "No sessions found in meeting '%s' for group '%s'" % (number, acronym))
        session_times = [ (s.official_timeslotassignment().timeslot.time, s.id, s) for s in sessions if s.official_timeslotassignment() ]
        session_times.sort()
        item = request.POST.get('item')
        if not item.isdigit():
            return err(400, "Expected a numeric value for 'item', found '%s'" % (item, ))
        n = int(item)-1              # change 1-based to 0-based
        try:
            time, __, session = session_times[n]
        except IndexError:
            return err(400, "No item '%s' found in list of sessions for group" % (item, ))
        bjson = request.POST.get('bluesheet')
        try:
            data = json.loads(bjson)
        except json.decoder.JSONDecodeError:
            return err(400, "Invalid json value: '%s'" % (bjson, ))

        text = render_to_string('meeting/bluesheet.txt', {
                'data': data,
                'session': session,
            })

        fd, name = tempfile.mkstemp(suffix=".txt", text=True)
        os.close(fd)
        with open(name, "w") as file:
            file.write(text)
        with open(name, "br") as file:
            save_err = save_bluesheet(request, session, file)
        if save_err:
            return err(400, save_err)
    else:
        return err(405, "Method not allowed")

    return HttpResponse("Done", status=200, content_type='text/plain')


def important_dates(request, num=None, output_format=None):
    assert num is None or num.isdigit()
    preview_roles = ['Area Director', 'Secretariat', 'IETF Chair', 'IAD', ]

    meeting = get_ietf_meeting(num)
    if not meeting:
        raise Http404
    base_num = int(meeting.number)

    user = request.user
    today = date_today()
    meetings = []
    if meeting.show_important_dates or meeting.date < today:
        meetings.append(meeting)
    for i in range(1,3):
        future_meeting = get_ietf_meeting(base_num+i)
        if future_meeting and ( future_meeting.show_important_dates
            or (user and user.is_authenticated and has_role(user, preview_roles))):
            meetings.append(future_meeting)

    if output_format == 'ics':
        preprocess_meeting_important_dates(meetings)

        ics = render_to_string('meeting/important_dates.ics', {
            'meetings': meetings,
        }, request=request)
        # icalendar response file should have '\r\n' line endings per RFC5545
        response = HttpResponse(re.sub("\r(?!\n)|(?<!\r)\n", "\r\n", ics), content_type='text/calendar')
        response['Content-Disposition'] = 'attachment; filename="important-dates.ics"'
        return response

    return render(request, 'meeting/important-dates.html', {
        'meetings': meetings
    })

TimeSlotTypeForm = modelform_factory(TimeSlot, fields=('type',))

@role_required('Secretariat')
def edit_timeslot_type(request, num, slot_id):
    timeslot = get_object_or_404(TimeSlot,id=slot_id)
    meeting = get_object_or_404(Meeting,number=num)
    if timeslot.meeting!=meeting:
        raise Http404()
    if request.method=='POST':
        form = TimeSlotTypeForm(instance=timeslot,data=request.POST)
        if form.is_valid():
            form.save()
            return HttpResponseRedirect(reverse('ietf.meeting.views.edit_timeslots',kwargs={'num':num}))

    else:
        form = TimeSlotTypeForm(instance=timeslot)

    sessions = timeslot.sessions.filter(timeslotassignments__schedule__in=[meeting.schedule, meeting.schedule.base if meeting.schedule else None])

    return render(request, 'meeting/edit_timeslot_type.html', {'timeslot':timeslot,'form':form,'sessions':sessions})

@role_required('Secretariat')
def edit_timeslot(request, num, slot_id):
    timeslot = get_object_or_404(TimeSlot, id=slot_id)
    meeting = get_object_or_404(Meeting, number=num)
    if timeslot.meeting != meeting:
        raise Http404()
    with timezone.override(meeting.tz()):  # specifies current_timezone used for rendering and form handling
        if request.method == 'POST':
            form = TimeSlotEditForm(instance=timeslot, data=request.POST)
            if form.is_valid():
                form.save()
                redirect_to = reverse('ietf.meeting.views.edit_timeslots', kwargs={'num': num})
                if 'sched' in request.GET:
                    # Preserve 'sched' as a query parameter
                    urlparts = list(urlsplit(redirect_to))
                    query = parse_qs(urlparts[3])
                    query['sched'] = request.GET['sched']
                    urlparts[3] = urlencode(query)
                    redirect_to = urlunsplit(urlparts)
                return HttpResponseRedirect(redirect_to)
        else:
            form = TimeSlotEditForm(instance=timeslot)

        sessions = timeslot.sessions.filter(
            timeslotassignments__schedule__in=[meeting.schedule, meeting.schedule.base if meeting.schedule else None])

        return render(
            request,
            'meeting/edit_timeslot.html',
            {'timeslot': timeslot, 'form': form, 'sessions': sessions},
            status=400 if form.errors else 200,
        )


@role_required('Secretariat')
def create_timeslot(request, num):
    meeting = get_object_or_404(Meeting, number=num)
    if request.method == 'POST':
        form = TimeSlotCreateForm(meeting, data=request.POST)
        if form.is_valid():
            bulk_create_timeslots(
                meeting,
                [meeting.tz().localize(datetime.datetime.combine(day, form.cleaned_data['time']))
                 for day in form.cleaned_data.get('days', [])],
                form.cleaned_data['locations'],
                dict(
                    name=form.cleaned_data['name'],
                    type=form.cleaned_data['type'],
                    duration=form.cleaned_data['duration'],
                    show_location=form.cleaned_data['show_location'],
                )
            )
            redirect_to = reverse('ietf.meeting.views.edit_timeslots',kwargs={'num':num})
            if 'sched' in request.GET:
                # Preserve 'sched' as a query parameter
                urlparts = list(urlsplit(redirect_to))
                query = parse_qs(urlparts[3])
                query['sched'] = request.GET['sched']
                urlparts[3] = urlencode(query)
                redirect_to = urlunsplit(urlparts)
            return HttpResponseRedirect(redirect_to)
    else:
        form = TimeSlotCreateForm(meeting)

    return render(
        request,
        'meeting/create_timeslot.html',
        dict(meeting=meeting, form=form),
        status=400 if form.errors else 200,
    )


@role_required('Secretariat')
def edit_session(request, session_id):
    session = get_object_or_404(Session, pk=session_id)
    schedule = Schedule.objects.filter(pk=request.GET.get('sched', None)).first()
    editor_url = _schedule_edit_url(session.meeting, schedule)
    if request.method == 'POST':
        form = SessionEditForm(instance=session, data=request.POST)
        if form.is_valid():
            form.save()
            return HttpResponseRedirect(editor_url)
    else:
        form = SessionEditForm(instance=session)
    return render(
        request,
        'meeting/edit_session.html',
        {'session': session, 'form': form, 'editor_url': editor_url},
    )

def _schedule_edit_url(meeting, schedule):
    """Get the preferred URL to edit a schedule

    Returns a link to the official schedule if schedule is None
    """
    url_args = {'num': meeting.number}
    if schedule and not schedule.is_official:
        url_args.update({
            'name': schedule.name if schedule and not schedule.is_official else None,
            'owner': schedule.owner_email() if schedule and not schedule.is_official else None,
        })
    return reverse('ietf.meeting.views.edit_meeting_schedule', kwargs=url_args)

@role_required('Secretariat')
def cancel_session(request, session_id):
    session = get_object_or_404(Session.objects.with_current_status(), pk=session_id)
    schedule = Schedule.objects.filter(pk=request.GET.get('sched', None)).first()
    editor_url = _schedule_edit_url(session.meeting, schedule)
    if session.current_status in Session.CANCELED_STATUSES:
        messages.info(request, 'Session is already canceled.')
        return HttpResponseRedirect(editor_url)
    if request.method == 'POST':
        form = SessionCancelForm(data=request.POST)
        if form.is_valid():
            SchedulingEvent.objects.create(
                session=session,
                status_id='canceled',
                by=request.user.person,
            )
            messages.success(request, 'Session canceled.')
            return HttpResponseRedirect(editor_url)
    else:
        form = SessionCancelForm()
    return render(
        request,
        'meeting/cancel_session.html',
        {'session': session, 'form': form, 'editor_url': editor_url},
    )


@role_required('Secretariat')
def request_minutes(request, num=None):
    meeting = get_ietf_meeting(num)
    if request.method=='POST':
        form = RequestMinutesForm(data=request.POST)
        if form.is_valid():
            send_mail_text(request,
                           to=form.cleaned_data.get('to'),
                           frm=request.user.person.email_address(),
                           subject=form.cleaned_data.get('subject'),
                           txt=form.cleaned_data.get('body'),
                           cc=form.cleaned_data.get('cc'),
                          )
            return HttpResponseRedirect(reverse('ietf.meeting.views.materials',kwargs={'num':num}))
    else:
        needs_minutes = set()
        session_qs = add_event_info_to_session_qs(
            Session.objects.filter(
                timeslotassignments__schedule__meeting=meeting,
                timeslotassignments__schedule__meeting__schedule=F('timeslotassignments__schedule'),
                group__type__in=['wg','rg','ag','rag','program'],
            )
        ).filter(~Q(current_status='canceled')).select_related('group', 'group__parent')
        for session in session_qs:
            if not session.all_meeting_minutes():
                group = session.group
                if group.parent and group.parent.type_id in ('area','irtf'):
                    needs_minutes.add(group)
        needs_minutes = list(needs_minutes)
        needs_minutes.sort(key=lambda g: ('zzz' if g.parent.acronym == 'irtf' else g.parent.acronym)+":"+g.acronym)
        body_context = {'meeting':meeting, 
                        'needs_minutes':needs_minutes,
                        'settings':settings,
                       }
        body = render_to_string('meeting/request_minutes.txt', body_context)
        initial = {'to': 'wgchairs@ietf.org',
                   'cc': 'irsg@irtf.org',
                   'subject': 'Request for IETF WG and BOF Session Minutes',
                   'body': body,
                  }
        form = RequestMinutesForm(initial=initial)
    context = {'meeting':meeting, 'form': form}
    return render(request, 'meeting/request_minutes.html', context)

class ApproveSlidesForm(forms.Form):
    title = forms.CharField(max_length=255)
    apply_to_all = forms.BooleanField(label='Apply to all group sessions at this meeting',initial=False,required=False)

    def __init__(self, show_apply_to_all_checkbox, *args, **kwargs):
        super(ApproveSlidesForm, self).__init__(*args, **kwargs )
        if not show_apply_to_all_checkbox:
            self.fields.pop('apply_to_all')
            
@login_required
def approve_proposed_slides(request, slidesubmission_id, num):
    submission = get_object_or_404(SlideSubmission,pk=slidesubmission_id)
    if not submission.session.can_manage_materials(request.user):
        permission_denied(request, "You don't have permission to manage slides for this session.")
    if submission.session.is_material_submission_cutoff() and not has_role(request.user, "Secretariat"):
        permission_denied(request, "The materials cutoff for this session has passed. Contact the secretariat for further action.")   
    
    session_number = None
    sessions = get_sessions(submission.session.meeting.number,submission.session.group.acronym)
    show_apply_to_all_checkbox = len(sessions) > 1 if submission.session.type_id == 'regular' else False
    if len(sessions) > 1:
       session_number = 1 + sessions.index(submission.session)
    name, _ = os.path.splitext(submission.filename)
    name = name[:name.rfind('-ss')]
    existing_doc = Document.objects.filter(name=name).first()
    if request.method == 'POST' and submission.status.slug == 'pending':
        form = ApproveSlidesForm(show_apply_to_all_checkbox, request.POST)
        if form.is_valid():
            apply_to_all = submission.session.type_id == 'regular'
            if show_apply_to_all_checkbox:
                apply_to_all = form.cleaned_data['apply_to_all']
            if request.POST.get('approve'):
                # Ensure that we have a file to approve.  The system gets cranky otherwise.
                if submission.filename is None or submission.filename == '' or not os.path.isfile(submission.staged_filepath()):
                    return HttpResponseNotFound("The slides you attempted to approve could not be found.  Please disapprove and delete them instead.")
                title = form.cleaned_data['title']
                if existing_doc:
                   doc = Document.objects.get(name=name)
                   doc.rev = '%02d' % (int(doc.rev)+1)
                   doc.title = form.cleaned_data['title']
                else:
                    doc = Document.objects.create(
                              name = name,
                              type_id = 'slides',
                              title = title,
                              group = submission.session.group,
                              rev = '00',
                          )
                    DocAlias.objects.create(name=doc.name).docs.add(doc)
                doc.states.add(State.objects.get(type_id='slides',slug='active'))
                doc.states.add(State.objects.get(type_id='reuse_policy',slug='single'))
                if submission.session.sessionpresentation_set.filter(document=doc).exists():
                    sp = submission.session.sessionpresentation_set.get(document=doc)
                    sp.rev = doc.rev
                    sp.save()
                else:
                    max_order = submission.session.sessionpresentation_set.filter(document__type='slides').aggregate(Max('order'))['order__max'] or 0
                    submission.session.sessionpresentation_set.create(document=doc,rev=doc.rev,order=max_order+1)
                if apply_to_all:
                    for other_session in sessions:
                        if other_session != submission.session and not other_session.sessionpresentation_set.filter(document=doc).exists():
                            max_order = other_session.sessionpresentation_set.filter(document__type='slides').aggregate(Max('order'))['order__max'] or 0
                            other_session.sessionpresentation_set.create(document=doc,rev=doc.rev,order=max_order+1)
                sub_name, sub_ext = os.path.splitext(submission.filename)
                target_filename = '%s-%s%s' % (sub_name[:sub_name.rfind('-ss')],doc.rev,sub_ext)
                doc.uploaded_filename = target_filename
                e = NewRevisionDocEvent.objects.create(doc=doc,by=submission.submitter,type='new_revision',desc='New revision available: %s'%doc.rev,rev=doc.rev)
                doc.save_with_history([e])
                path = os.path.join(submission.session.meeting.get_materials_path(),'slides')
                if not os.path.exists(path):
                    os.makedirs(path)
                os.rename(submission.staged_filepath(), os.path.join(path, target_filename))
                post_process(doc)
                acronym = submission.session.group.acronym
                submission.status = SlideSubmissionStatusName.objects.get(slug='approved')
                submission.doc = doc
                submission.save()
                return redirect('ietf.meeting.views.session_details',num=num,acronym=acronym)
            elif request.POST.get('disapprove'):
                # Errors in processing a submit request sometimes result
                # in a SlideSubmission object without a file.  Handle
                # this case and keep processing the 'disapprove' even if
                # the filename doesn't exist.
                try:
                    if submission.filename != None and submission.filename != '':
                        os.unlink(submission.staged_filepath())
                except (FileNotFoundError, IsADirectoryError):
                    pass
                acronym = submission.session.group.acronym
                submission.status = SlideSubmissionStatusName.objects.get(slug='rejected')
                submission.save()
                return redirect('ietf.meeting.views.session_details',num=num,acronym=acronym)
            else:
                pass
    elif not submission.status.slug == 'pending':
        return render(request, "meeting/previously_approved_slides.html",
                      {'submission': submission })
    else:
        initial = {
            'title': submission.title,
            'apply_to_all' : submission.apply_to_all,
        }
        form = ApproveSlidesForm(show_apply_to_all_checkbox, initial=initial )

    return render(request, "meeting/approve_proposed_slides.html",
                  {'submission': submission,
                   'session_number': session_number,
                   'existing_doc' : existing_doc,
                   'form': form,
                  })


def import_session_minutes(request, session_id, num):
    """Import session minutes from the ietf.notes.org site

    A GET pulls in the markdown for a session's notes using the HedgeDoc API. An HTML preview of how
    the datatracker will render the result is sent back. The confirmation form presented to the user
    contains a hidden copy of the markdown source that will be submitted back if approved.

    A POST accepts the hidden source and creates a new revision of the notes. This step does *not*
    retrieve the note from the HedgeDoc API again - it posts the hidden source from the form. Any
    changes to the HedgeDoc site after the preview was retrieved will be ignored. We could also pull
    the source again and re-display the updated preview with an explanatory message, but there will
    always be a race condition. Rather than add that complication, we assume that the user previewing
    the imported minutes will be aware of anyone else changing the notes and coordinate with them.

    A consequence is that the user could tamper with the hidden form and it would be accepted. This is
    ok, though, because they could more simply upload whatever they want through the upload form with
    the same effect so no exploit is introduced.
    """
    session = get_object_or_404(Session, pk=session_id)
    note = Note(session.notes_id())

    if not session.can_manage_materials(request.user):
        permission_denied(request, "You don't have permission to import minutes for this session.")
    if session.is_material_submission_cutoff() and not has_role(request.user, "Secretariat"):
        permission_denied(request, "The materials cutoff for this session has passed. Contact the secretariat for further action.")

    if request.method == 'POST':
        form = ImportMinutesForm(request.POST)
        if not form.is_valid():
            import_contents = form.data['markdown_text']
        else:
            import_contents = form.cleaned_data['markdown_text']
            try:
                save_session_minutes_revision(
                    session=session,
                    file=io.BytesIO(import_contents.encode('utf8')),
                    ext='.md',
                    request=request,
                )
            except SessionNotScheduledError:
                return HttpResponseGone(
                    "Cannot import minutes for an unscheduled session. Please check the session ID.",
                    content_type="text/plain",
                )
            except SaveMaterialsError as err:
                form.add_error(None, str(err))
            else:
                messages.success(request, f'Successfully imported minutes as revision {session.minutes().rev}.')
                return redirect('ietf.meeting.views.session_details', num=num, acronym=session.group.acronym)
    else:
        try:
            import_contents = note.get_source()
        except NoteError as err:
            messages.error(request, f'Could not import notes with id {note.id}: {err}.')
            return redirect('ietf.meeting.views.session_details', num=num, acronym=session.group.acronym)
        form = ImportMinutesForm(initial={'markdown_text': import_contents})

    # Try to prevent pointless revision creation. Note that we do not block replacing
    # a document with an identical copy in the validation above. We cannot entirely
    # avoid a race condition and the likelihood/amount of damage is very low so no
    # need to complicate things further.
    current_minutes = session.minutes()
    contents_changed = True
    if current_minutes:
        try:
            with open(current_minutes.get_file_name()) as f:
                if import_contents == f.read():
                    contents_changed = False
                    messages.warning(request, 'This document is identical to the current revision, no need to import.')
        except Exception:
            pass  # Do not let a failure here prevent minutes from being updated.

    return render(
        request,
        'meeting/import_minutes.html',
        {
            'form': form,
            'note': note,
            'session': session,
            'contents_unchanged': not contents_changed,
        },
    )<|MERGE_RESOLUTION|>--- conflicted
+++ resolved
@@ -1804,11 +1804,7 @@
         "ext": item.file_extension()
     }
 
-<<<<<<< HEAD
 def agenda_csv(schedule, filtered_assignments, utc=False):
-=======
-def agenda_csv(schedule, filtered_assignments):
->>>>>>> 1eb16c90
     encoding = 'utf-8'
     response = HttpResponse(content_type=f"text/csv; charset={encoding}")
     writer = csv.writer(response, delimiter=str(','), quoting=csv.QUOTE_ALL)
