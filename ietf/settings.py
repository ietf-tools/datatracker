# Copyright The IETF Trust 2007-2024, All Rights Reserved
# -*- coding: utf-8 -*-


# Django settings for ietf project.
# BASE_DIR and "settings_local" are from
# http://code.djangoproject.com/wiki/SplitSettings

import boto3  # pyflakes:ignore
import os
import sys
import datetime
import warnings
from hashlib import sha384
from typing import Any, Dict, List, Tuple # pyflakes:ignore

warnings.simplefilter("always", DeprecationWarning)
warnings.filterwarnings("ignore", message="pkg_resources is deprecated as an API")
warnings.filterwarnings("ignore", "Log out via GET requests is deprecated")  # happens in oidc_provider
warnings.filterwarnings("ignore", module="tastypie", message="The django.utils.datetime_safe module is deprecated.")
warnings.filterwarnings("ignore", module="oidc_provider", message="The django.utils.timezone.utc alias is deprecated.")
warnings.filterwarnings("ignore", message="The USE_DEPRECATED_PYTZ setting,")  # https://github.com/ietf-tools/datatracker/issues/5635
warnings.filterwarnings("ignore", message="The USE_L10N setting is deprecated.")  # https://github.com/ietf-tools/datatracker/issues/5648
warnings.filterwarnings("ignore", message="django.contrib.auth.hashers.CryptPasswordHasher is deprecated.")  # https://github.com/ietf-tools/datatracker/issues/5663
warnings.filterwarnings("ignore", message="'urllib3\\[secure\\]' extra is deprecated")
warnings.filterwarnings("ignore", message="The logout\\(\\) view is superseded by")
warnings.filterwarnings("ignore", message="Report.file_reporters will no longer be available in Coverage.py 4.2", module="coverage.report")
warnings.filterwarnings("ignore", message="Using or importing the ABCs from 'collections' instead of from 'collections.abc' is deprecated", module="bleach")
warnings.filterwarnings("ignore", message="HTTPResponse.getheader\\(\\) is deprecated", module='selenium.webdriver')

BASE_DIR = os.path.dirname(os.path.abspath(__file__))
sys.path.append(os.path.abspath(BASE_DIR + "/.."))

from ietf import __version__
import debug

DEBUG = True
debug.debug = DEBUG

DEBUG_AGENDA = False

# Valid values:
# 'production', 'test', 'development'
# Override this in settings_local.py if it's not the desired setting:
SERVER_MODE = 'development'

# Domain name of the IETF
IETF_DOMAIN = 'ietf.org'

# Overriden in settings_local
ADMINS = [
    ('Tools Help', 'tools-help@ietf.org'),
]                                       # type: List[Tuple[str, str]]

BUG_REPORT_EMAIL = "tools-help@ietf.org"

PASSWORD_HASHERS = [
    'django.contrib.auth.hashers.Argon2PasswordHasher',
    'django.contrib.auth.hashers.BCryptSHA256PasswordHasher',
    'django.contrib.auth.hashers.PBKDF2PasswordHasher',
    'django.contrib.auth.hashers.SHA1PasswordHasher',
    'django.contrib.auth.hashers.CryptPasswordHasher',
]

ALLOWED_HOSTS = [".ietf.org", ".ietf.org.", "209.208.19.216", "4.31.198.44", "127.0.0.1", "localhost", ]

# Server name of the tools server
TOOLS_SERVER = 'tools.' + IETF_DOMAIN

# Override this in the settings_local.py file:
SERVER_EMAIL = 'Django Server <django-project@' + IETF_DOMAIN + '>'

DEFAULT_FROM_EMAIL = 'IETF Secretariat <ietf-secretariat-reply@' + IETF_DOMAIN + '>'
UTILS_ON_BEHALF_EMAIL = 'noreply@' + IETF_DOMAIN
UTILS_FROM_EMAIL_DOMAINS = [ 'ietf.org', 'iab.org', ]

MANAGERS = ADMINS

DATABASES = {
    'default': {
        'NAME': 'datatracker',
        'ENGINE': 'django.db.backends.postgresql_psycopg2',
        'USER': 'ietf',
        #'PASSWORD': 'somepassword',
    },
}


# Local time zone for this installation. Choices can be found here:
# http://www.postgresql.org/docs/8.1/static/datetime-keywords.html#DATETIME-TIMEZONE-SET-TABLE
# although not all variations may be possible on all operating systems.
# If running in a Windows environment this must be set to the same as your
# system time zone.
TIME_ZONE = 'PST8PDT'

# Language code for this installation. All choices can be found here:
# http://www.w3.org/TR/REC-html40/struct/dirlang.html#langcodes
# http://blogs.law.harvard.edu/tech/stories/storyReader$15
LANGUAGE_CODE = 'en-us'

SITE_ID = 1

# If you set this to False, Django will make some optimizations so as not
# to load the internationalization machinery.
USE_I18N = False

# Django 4.0 changed the default setting of USE_L10N to True. The setting
# is deprecated and will be removed in Django 5.0.
USE_L10N = False

USE_TZ = True
USE_DEPRECATED_PYTZ = True  # supported until Django 5

# The DjangoDivFormRenderer is a transitional class that opts in to defaulting to the div.html
# template for formsets. This will become the default behavior in Django 5.0. This configuration
# can be removed at that point.
# See https://docs.djangoproject.com/en/4.2/releases/4.1/#forms
FORM_RENDERER = "django.forms.renderers.DjangoDivFormRenderer"

# Default primary key field type to use for models that don’t have a field with primary_key=True.
# In the future (relative to 4.2), the default will become 'django.db.models.BigAutoField.'
DEFAULT_AUTO_FIELD = 'django.db.models.AutoField'

# OIDC configuration
_SITE_URL = os.environ.get("OIDC_SITE_URL", None)
if _SITE_URL is not None:
    SITE_URL = _SITE_URL

if SERVER_MODE == 'production':
    MEDIA_ROOT = '/a/www/www6s/lib/dt/media/'
    MEDIA_URL  = 'https://www.ietf.org/lib/dt/media/'
    PHOTOS_DIRNAME = 'photo'
    PHOTOS_DIR = os.path.join(MEDIA_ROOT, PHOTOS_DIRNAME)
else:
    MEDIA_ROOT = os.path.join(os.path.dirname(BASE_DIR), 'media')
    MEDIA_URL = '/media/'
    PHOTOS_DIRNAME = 'photo'
    PHOTOS_DIR = os.path.join(MEDIA_ROOT, PHOTOS_DIRNAME)

OLD_PHOTO_DIRS = [
    '/a/www/www6/wg/images',
    '/a/www/www6/iesg/bio/photo',
    '/a/www/iab/wp-content/IAB-uploads/2010/10/',
    '/a/www/iab/wp-content/IAB-uploads/2011/05/',
    '/a/www/iab/wp-content/IAB-uploads/2014/02/',
    '/a/www/iab/wp-content/IAB-uploads/2015/02/',
    '/a/www/iab/wp-content/IAB-uploads/2015/03/',
    '/a/www/iab/wp-content/IAB-uploads/2015/06/',
    '/a/www/iab/wp-content/IAB-uploads/2015/08/',
    '/a/www/iab/wp-content/IAB-uploads/2016/03/',
]

IETF_HOST_URL = 'https://www.ietf.org/'
IETF_ID_URL = IETF_HOST_URL + 'id/' # currently unused
IETF_ID_ARCHIVE_URL = IETF_HOST_URL + 'archive/id/'
IETF_AUDIO_URL = IETF_HOST_URL + 'audio/'

IETF_NOTES_URL = 'https://notes.ietf.org/'  # HedgeDoc base URL

# Absolute path to the directory static files should be collected to.
# Example: "/var/www/example.com/static/"

SERVE_CDN_PHOTOS = True

SERVE_CDN_FILES_LOCALLY_IN_DEV_MODE = True

# URL to use when referring to static files located in STATIC_ROOT.
if SERVER_MODE != 'production' and SERVE_CDN_FILES_LOCALLY_IN_DEV_MODE:
    STATIC_URL = "/static/"
    STATIC_ROOT = os.path.abspath(BASE_DIR + "/../static/")
else:
    STATIC_URL = "https://static.ietf.org/dt/%s/"%__version__
    STATIC_ROOT = "/a/www/www6s/lib/dt/%s/"%__version__

# List of finder classes that know how to find static files in
# various locations.
STATICFILES_FINDERS = (
    'django.contrib.staticfiles.finders.FileSystemFinder',
    'django.contrib.staticfiles.finders.AppDirectoriesFinder',
)

# Client-side static.ietf.org URL
STATIC_IETF_ORG = "https://static.ietf.org"
# Server-side static.ietf.org URL (used in pdfized)
STATIC_IETF_ORG_INTERNAL = STATIC_IETF_ORG

WSGI_APPLICATION = "ietf.wsgi.application"

AUTHENTICATION_BACKENDS = ( 'ietf.ietfauth.backends.CaseInsensitiveModelBackend', )

FILE_UPLOAD_PERMISSIONS = 0o644          

# ------------------------------------------------------------------------
# Django/Python Logging Framework Modifications

# Filter out "Invalid HTTP_HOST" emails
# Based on http://www.tiwoc.de/blog/2013/03/django-prevent-email-notification-on-suspiciousoperation/
from django.core.exceptions import SuspiciousOperation
def skip_suspicious_operations(record):
    if record.exc_info:
        exc_value = record.exc_info[1]
        if isinstance(exc_value, SuspiciousOperation):
            return False
    return True

# Filter out UreadablePostError:
from django.http import UnreadablePostError
def skip_unreadable_post(record):
    if record.exc_info:
        exc_type, exc_value = record.exc_info[:2] # pylint: disable=unused-variable
        if isinstance(exc_value, UnreadablePostError):
            return False
    return True

# Copied from DEFAULT_LOGGING as of Django 1.10.5 on 22 Feb 2017, and modified
# to incorporate html logging, invalid http_host filtering, and more.
# Changes from the default has comments.

# The Python logging flow is as follows:
# (see https://docs.python.org/2.7/howto/logging.html#logging-flow)
#
#   Init: get a Logger: logger = logging.getLogger(name)
#
#   Logging call, e.g. logger.error(level, msg, *args, exc_info=(...), extra={...})
#   --> Logger (discard if level too low for this logger)
#       (create log record from level, msg, args, exc_info, extra)
#       --> Filters (discard if any filter attach to logger rejects record)
#           --> Handlers (discard if level too low for handler)
#               --> Filters (discard if any filter attached to handler rejects record)
#                   --> Formatter (format log record and emit)
#

LOGGING = {
    'version': 1,
    'disable_existing_loggers': False,
    #
    'loggers': {
        'django': {
            'handlers': ['console', 'mail_admins'],
            'level': 'INFO',
        },
        'django.request': {
            'handlers': ['console'],
            'level': 'ERROR',
        },
        'django.server': {
            'handlers': ['django.server'],
            'level': 'INFO',
        },
        'django.security': {
            'handlers': ['console', ],
            'level': 'INFO',
        },
        'oidc_provider': {
            'handlers': ['console', ],
            'level': 'DEBUG',
        },
        'datatracker': {
            'handlers': ['console'],
            'level': 'INFO',
        },
        'celery': {
            'handlers': ['console'],
            'level': 'INFO',
        },
    },
    #
    # No logger filters
    #
    'handlers': {
        'console': {
            'level': 'DEBUG',
            'class': 'logging.StreamHandler',
            'formatter': 'plain',
        },
        'debug_console': {
            # Active only when DEBUG=True
            'level': 'DEBUG',
            'filters': ['require_debug_true'],
            'class': 'logging.StreamHandler',
            'formatter': 'plain',
        },
        'django.server': {
            'level': 'INFO',
            'class': 'logging.StreamHandler',
            'formatter': 'django.server',
        },
        'mail_admins': {
            'level': 'ERROR',
            'filters': [
                'require_debug_false',
                'skip_suspicious_operations', # custom
                'skip_unreadable_posts', # custom
            ],
            'class': 'django.utils.log.AdminEmailHandler',
            'include_html': True,       # non-default
        }
    },
    #
    # All these are used by handlers
    'filters': {
        'require_debug_false': {
            '()': 'django.utils.log.RequireDebugFalse',
        },
        'require_debug_true': {
            '()': 'django.utils.log.RequireDebugTrue',
        },
        # custom filter, function defined above:
        'skip_suspicious_operations': {
            '()': 'django.utils.log.CallbackFilter',
            'callback': skip_suspicious_operations,
        },
        # custom filter, function defined above:
        'skip_unreadable_posts': {
            '()': 'django.utils.log.CallbackFilter',
            'callback': skip_unreadable_post,
        },
    },
    # And finally the formatters
    'formatters': {
        'django.server': {
            '()': 'django.utils.log.ServerFormatter',
            'format': '[%(server_time)s] %(message)s',
        },
        'plain': {
            'style': '{',
            'format': '{levelname}: {name}:{lineno}: {message}',
        },
        'json' : {
            "class": "ietf.utils.jsonlogger.DatatrackerJsonFormatter",
            "style": "{",
            "format": "{asctime}{levelname}{message}{name}{pathname}{lineno}{funcName}{process}",
        }
    },
}

# End logging
# ------------------------------------------------------------------------


X_FRAME_OPTIONS = 'SAMEORIGIN'
CSRF_TRUSTED_ORIGINS = [
    "https://ietf.org",
    "https://*.ietf.org",
    'https://meetecho.com',
    'https://*.meetecho.com',
]
CSRF_COOKIE_SAMESITE = 'None'
CSRF_COOKIE_SECURE = True

# SESSION_COOKIE_AGE = 60 * 60 * 24 * 7 * 2 # Age of cookie, in seconds: 2 weeks (django default)
SESSION_COOKIE_AGE = 60 * 60 * 24 * 7 * 4 # Age of cookie, in seconds: 4 weeks
SESSION_COOKIE_SAMESITE = 'None'
SESSION_COOKIE_SECURE = True

SESSION_EXPIRE_AT_BROWSER_CLOSE = False
SESSION_SERIALIZER = "django.contrib.sessions.serializers.JSONSerializer"
SESSION_ENGINE = "django.contrib.sessions.backends.cache"
SESSION_SAVE_EVERY_REQUEST = True
SESSION_CACHE_ALIAS = 'sessions'

PREFERENCES_COOKIE_AGE = 60 * 60 * 24 * 365 * 50 # Age of cookie, in seconds: 50 years

TEMPLATES = [                           
    {
        'BACKEND': 'django.template.backends.django.DjangoTemplates',
        'DIRS': [
            BASE_DIR + "/templates",
            BASE_DIR + "/secr/templates",
        ],
        'OPTIONS': {
            'context_processors': [
                'django.contrib.auth.context_processors.auth',
                'django.template.context_processors.debug',     # makes 'sql_queries' available in templates
                'django.template.context_processors.i18n',
                'django.template.context_processors.request',
                'django.template.context_processors.media',
                #'django.template.context_processors.tz',
                'django.contrib.messages.context_processors.messages',
                'ietf.context_processors.server_mode',
#                'ietf.context_processors.debug_mark_queries_from_view',
#                'ietf.context_processors.sql_debug',
                'ietf.context_processors.revision_info',
                'ietf.context_processors.settings_info',
                'ietf.secr.context_processors.secr_revision_info',
                'ietf.context_processors.rfcdiff_base_url',
                'ietf.context_processors.timezone_now',
            ],
            'loaders': [
                ('django.template.loaders.cached.Loader', (
                    'django.template.loaders.filesystem.Loader',
                    'django.template.loaders.app_directories.Loader',
                )),
                'ietf.dbtemplate.template.Loader',
            ]
        },
    },
]                                       # type: List[Dict[str,Any]]

if DEBUG:
    TEMPLATES[0]['OPTIONS']['string_if_invalid'] = "** No value found for '%s' **"


MIDDLEWARE = [
    "django.middleware.csrf.CsrfViewMiddleware",
    "corsheaders.middleware.CorsMiddleware", # see docs on CORS_REPLACE_HTTPS_REFERER before using it
    "django.middleware.common.CommonMiddleware",
    "django.contrib.sessions.middleware.SessionMiddleware",
    "django.contrib.auth.middleware.AuthenticationMiddleware",
    "django.contrib.messages.middleware.MessageMiddleware",
    "django.middleware.http.ConditionalGetMiddleware",
    "simple_history.middleware.HistoryRequestMiddleware",
    # comment in this to get logging of SQL insert and update statements:
    #"ietf.middleware.sql_log_middleware",
    "ietf.middleware.SMTPExceptionMiddleware",
    "ietf.middleware.Utf8ExceptionMiddleware",
    "ietf.middleware.redirect_trailing_period_middleware",
    "django_referrer_policy.middleware.ReferrerPolicyMiddleware",
    "django.middleware.clickjacking.XFrameOptionsMiddleware",
    "django.middleware.security.SecurityMiddleware",
    #"csp.middleware.CSPMiddleware",
    "ietf.middleware.unicode_nfkc_normalization_middleware",
    "ietf.middleware.is_authenticated_header_middleware",
]

ROOT_URLCONF = 'ietf.urls'

DJANGO_VITE_ASSETS_PATH = os.path.join(BASE_DIR, 'static/dist-neue')
if DEBUG:
    DJANGO_VITE_MANIFEST_PATH = os.path.join(BASE_DIR, 'static/dist-neue/manifest.json')

# Additional locations of static files (in addition to each app's static/ dir)
STATICFILES_DIRS = (
    DJANGO_VITE_ASSETS_PATH,
    os.path.join(BASE_DIR, 'static/dist'),
    os.path.join(BASE_DIR, 'secr/static/dist'),
)

INSTALLED_APPS = [
    # Django apps
    'ietf.admin',  # replaces django.contrib.admin
    'django.contrib.admindocs',
    'django.contrib.auth',
    'django.contrib.contenttypes',
    'django.contrib.humanize',
    'django.contrib.messages',
    'django.contrib.sessions',
    'django.contrib.sitemaps',
    'django.contrib.sites',
    'django.contrib.staticfiles',
    # External apps 
    'analytical',
    'django_vite',
    'django_bootstrap5',
    'django_celery_beat',
    'django_celery_results',
    'corsheaders',
    'django_markup',
    'oidc_provider',
    'drf_spectacular',
    'drf_standardized_errors',
    'rest_framework',
    'simple_history',
    'tastypie',
    'widget_tweaks',
    # IETF apps
    'ietf.api',
    'ietf.community',
    'ietf.dbtemplate',
    'ietf.doc',
    'ietf.group',
    'ietf.idindex',
    'ietf.iesg',
    'ietf.ietfauth',
    'ietf.ipr',
    'ietf.liaisons',
    'ietf.mailinglists',
    'ietf.mailtrigger',
    'ietf.meeting',
    'ietf.message',
    'ietf.name',
    'ietf.nomcom',
    'ietf.person',
    'ietf.redirects',
    'ietf.release',
    'ietf.review',
    'ietf.stats',
    'ietf.status',
    'ietf.submit',
    'ietf.sync',
    'ietf.utils',
    # IETF Secretariat apps
    'ietf.secr.announcement',
    'ietf.secr.meetings',
    'ietf.secr.rolodex',
    'ietf.secr.sreq',
    'ietf.secr.telechat',
]

try:
    import django_extensions            # pyflakes:ignore
    INSTALLED_APPS.append('django_extensions')
except ImportError:
    pass

# Settings for django-bootstrap5
# See https://django-bootstrap5.readthedocs.io/en/latest/settings.html
BOOTSTRAP5 = {
    # Label class to use in horizontal forms
    'horizontal_label_class': 'col-md-2 fw-bold',

    # Field class to use in horiozntal forms
    'horizontal_field_class': 'col-md-10',

    # Field class used for horizontal fields withut a label.
    'horizontal_field_offset_class': 'offset-md-2',

    # Set placeholder attributes to label if no placeholder is provided
    'set_placeholder': False,

    'required_css_class': 'required',
    'error_css_class': 'is-invalid',
    'success_css_class': 'is-valid',

    'field_renderers': {
        'default': 'ietf.utils.bootstrap.SeparateErrorsFromHelpTextFieldRenderer',
    },
}

# CORS settings
# See https://github.com/ottoyiu/django-cors-headers/
CORS_ORIGIN_ALLOW_ALL = True
CORS_ALLOW_METHODS = ( 'GET', 'OPTIONS', )
CORS_URLS_REGEX = r'^(/api/.*|.*\.json|.*/json/?)$'

# Setting for django_referrer_policy.middleware.ReferrerPolicyMiddleware
REFERRER_POLICY = 'strict-origin-when-cross-origin'

# django.middleware.security.SecurityMiddleware 
SECURE_BROWSER_XSS_FILTER       = True
SECURE_CONTENT_TYPE_NOSNIFF     = True
SECURE_HSTS_INCLUDE_SUBDOMAINS  = True
#SECURE_HSTS_PRELOAD             = True             # Enable after testing
SECURE_HSTS_SECONDS             = 3600
#SECURE_REDIRECT_EXEMPT
#SECURE_SSL_HOST 
#SECURE_SSL_REDIRECT             = True
# Relax the COOP policy to allow Meetecho authentication pop-up
SECURE_CROSS_ORIGIN_OPENER_POLICY = "unsafe-none"

# Override this in your settings_local with the IP addresses relevant for you:
INTERNAL_IPS = (
# local
        '127.0.0.1',
        '::1',
)

# django-rest-framework configuration
REST_FRAMEWORK = {
    "DEFAULT_AUTHENTICATION_CLASSES": [
        "ietf.api.authentication.ApiKeyAuthentication",
        "rest_framework.authentication.SessionAuthentication",
    ],
    "DEFAULT_PERMISSION_CLASSES": [
        "ietf.api.permissions.HasApiKey",
    ],
    "DEFAULT_RENDERER_CLASSES": [
        "rest_framework.renderers.JSONRenderer",
    ],
    "DEFAULT_PARSER_CLASSES": [
        "rest_framework.parsers.JSONParser",
    ],
    "DEFAULT_SCHEMA_CLASS": "drf_standardized_errors.openapi.AutoSchema",
    "EXCEPTION_HANDLER": "drf_standardized_errors.handler.exception_handler",
}

# DRF OpenApi schema settings
SPECTACULAR_SETTINGS = {
    "TITLE": "Datatracker API",
    "DESCRIPTION": "Datatracker API",
    "VERSION": "1.0.0",
    "SCHEMA_PATH_PREFIX": "/api/",
    "COMPONENT_SPLIT_REQUEST": True,
    "COMPONENT_NO_READ_ONLY_REQUIRED": True,
    "SERVERS": [
        {"url": "http://localhost:8000", "description": "local dev server"},
        {"url": "https://datatracker.ietf.org", "description": "production server"},
    ],
    # The following settings are needed for drf-standardized-errors
    "ENUM_NAME_OVERRIDES": {
        "ValidationErrorEnum": "drf_standardized_errors.openapi_serializers.ValidationErrorEnum.choices",
        "ClientErrorEnum": "drf_standardized_errors.openapi_serializers.ClientErrorEnum.choices",
        "ServerErrorEnum": "drf_standardized_errors.openapi_serializers.ServerErrorEnum.choices",
        "ErrorCode401Enum": "drf_standardized_errors.openapi_serializers.ErrorCode401Enum.choices",
        "ErrorCode403Enum": "drf_standardized_errors.openapi_serializers.ErrorCode403Enum.choices",
        "ErrorCode404Enum": "drf_standardized_errors.openapi_serializers.ErrorCode404Enum.choices",
        "ErrorCode405Enum": "drf_standardized_errors.openapi_serializers.ErrorCode405Enum.choices",
        "ErrorCode406Enum": "drf_standardized_errors.openapi_serializers.ErrorCode406Enum.choices",
        "ErrorCode415Enum": "drf_standardized_errors.openapi_serializers.ErrorCode415Enum.choices",
        "ErrorCode429Enum": "drf_standardized_errors.openapi_serializers.ErrorCode429Enum.choices",
        "ErrorCode500Enum": "drf_standardized_errors.openapi_serializers.ErrorCode500Enum.choices",
    },
    "POSTPROCESSING_HOOKS": ["drf_standardized_errors.openapi_hooks.postprocess_schema_enums"],
}

# DRF Standardized Errors settings
DRF_STANDARDIZED_ERRORS = {
    # enable the standardized errors when DEBUG=True for unhandled exceptions.
    # By default, this is set to False so you're able to view the traceback in
    # the terminal and get more information about the exception.
    "ENABLE_IN_DEBUG_FOR_UNHANDLED_EXCEPTIONS": False,
    # ONLY the responses that correspond to these status codes will appear
    # in the API schema.
    "ALLOWED_ERROR_STATUS_CODES": [
        "400",
        # "401",
        # "403",
        "404",
        # "405",
        # "406",
        # "415",
        # "429",
        # "500",
    ],

}

# no slash at end
IDTRACKER_BASE_URL = "https://datatracker.ietf.org"
RFCDIFF_BASE_URL = "https://author-tools.ietf.org/iddiff"
IDNITS_BASE_URL = "https://author-tools.ietf.org/api/idnits"
IDNITS_SERVICE_URL = "https://author-tools.ietf.org/idnits"

# Content security policy configuration (django-csp)
# (In current production, the Content-Security-Policy header is completely set by nginx configuration, but
#  we try to keep this in sync to avoid confusion)
CSP_DEFAULT_SRC = ("'self'", "'unsafe-inline'", f"data: {IDTRACKER_BASE_URL} http://ietf.org/ https://www.ietf.org/ https://analytics.ietf.org/ https://static.ietf.org")

# The name of the method to use to invoke the test suite
TEST_RUNNER = 'ietf.utils.test_runner.IetfTestRunner'

# Fixtures which will be loaded before testing starts
GLOBAL_TEST_FIXTURES = [ 'names','ietf.utils.test_data.make_immutable_base_data',
    'nomcom_templates','proceedings_templates' ]

TEST_DIFF_FAILURE_DIR = "/tmp/test/failure/"

# These are regexes
TEST_URL_COVERAGE_EXCLUDE = [
    r"^\^admin/",
]

# These are filename globs.  They are fed directly to the coverage code checker.
TEST_CODE_COVERAGE_EXCLUDE_FILES = [
    "*/tests*",
    "*/admin.py",
    "*/factories.py",
    "*/migrations/*",
    "*/management/commands/*",
    "docker/*",
    "idindex/generate_all_id2_txt.py",
    "idindex/generate_all_id_txt.py",
    "idindex/generate_id_abstracts_txt.py",
    "idindex/generate_id_index_txt.py",
    "ietf/checks.py",
    "ietf/manage.py",
    "ietf/virtualenv-manage.py",
    "ietf/meeting/timedeltafield.py",   # Dead code, kept for a migration include
    "ietf/settings*",
    "ietf/utils/templatetags/debug_filters.py",
    "ietf/utils/test_runner.py",
    "ietf/name/generate_fixtures.py",
    "ietf/review/import_from_review_tool.py",
    "ietf/utils/patch.py",
    "ietf/utils/test_data.py",
    "ietf/utils/jstest.py",
]

# These are code line regex patterns
TEST_CODE_COVERAGE_EXCLUDE_LINES = [
    "coverage: *ignore",
    "debug",
    r"unreachable\([^)]*\)",
    "if settings.DEBUG",
    "if settings.TEST_CODE_COVERAGE_CHECKER",
    "if __name__ == .__main__.:",
]

# These are filename globs.  They are used by test_parse_templates() and
# get_template_paths()
TEST_TEMPLATE_IGNORE = [
    ".*",                             # dot-files
    "*~",                             # tilde temp-files
    "#*",                             # files beginning with a hashmark
    "500.html"                        # isn't loaded by regular loader, but checked by test_500_page()
]

TEST_COVERAGE_MAIN_FILE = os.path.join(BASE_DIR, "../release-coverage.json")
TEST_COVERAGE_LATEST_FILE = os.path.join(BASE_DIR, "../latest-coverage.json")

TEST_CODE_COVERAGE_CHECKER = None
if SERVER_MODE != 'production':
    import coverage
    TEST_CODE_COVERAGE_CHECKER = coverage.Coverage(source=[ BASE_DIR ], cover_pylib=False, omit=TEST_CODE_COVERAGE_EXCLUDE_FILES)

TEST_CODE_COVERAGE_REPORT_PATH = "coverage/"
TEST_CODE_COVERAGE_REPORT_URL = os.path.join(STATIC_URL, TEST_CODE_COVERAGE_REPORT_PATH, "index.html")
TEST_CODE_COVERAGE_REPORT_DIR = os.path.join(BASE_DIR, "static", TEST_CODE_COVERAGE_REPORT_PATH)
TEST_CODE_COVERAGE_REPORT_FILE = os.path.join(TEST_CODE_COVERAGE_REPORT_DIR, "index.html")

# WG Chair configuration
MAX_WG_DELEGATES = 3

# These states aren't available in forms with drop-down choices for new
# document state:
GROUP_STATES_WITH_EXTRA_PROCESSING = ["sub-pub", "rfc-edit", ]

# Review team related settings
GROUP_REVIEW_MAX_ITEMS_TO_SHOW_IN_REVIEWER_LIST = 10
GROUP_REVIEW_DAYS_TO_SHOW_IN_REVIEWER_LIST = 365

DATE_FORMAT = "Y-m-d"
DATETIME_FORMAT = "Y-m-d H:i T"

# Add reusable URL regexps here, for consistency.  No need to do so if the
# regex can reasonably be expected to be a unique one-off.
URL_REGEXPS = {
    "acronym": r"(?P<acronym>[-a-z0-9]+)",
    "bofreq": r"(?P<name>bofreq-[-a-z0-9]+)",
    "charter": r"(?P<name>charter-[-a-z0-9]+)",
    "statement": r"(?P<name>statement-[-a-z0-9]+)",
    "date": r"(?P<date>\d{4}-\d{2}-\d{2})",
    "name": r"(?P<name>[A-Za-z0-9._+-]+?)",
    "document": r"(?P<document>[a-z][-a-z0-9]+)", # regular document names
    "rev": r"(?P<rev>[0-9]{1,2}(-[0-9]{2})?)",
    "owner": r"(?P<owner>[-A-Za-z0-9\'+._]+@[A-Za-z0-9-._]+)",
    "schedule_name": r"(?P<name>[A-Za-z0-9-:_]+)",
}

STORAGES: dict[str, Any] = {
    "default": {"BACKEND": "django.core.files.storage.FileSystemStorage"},
    "staticfiles": {"BACKEND": "django.contrib.staticfiles.storage.StaticFilesStorage"},
}

# settings_local will need to configure storages for these names
MORE_STORAGE_NAMES: list[str] = [
    "bofreq",
    "charter",
    "conflrev",
    "active-draft",
    "draft",
    "slides",
    "minutes",
    "agenda",
    "bluesheets",
    "procmaterials",
    "narrativeminutes",
    "statement",
    "statchg",
    "liai-att",
    "chatlog",
    "polls",
    "staging",
    "bibxml-ids",
<<<<<<< HEAD
    "floorplan",
    "meetinghostlogo",
=======
    "indexes"
>>>>>>> 90f04a95
]

# Override this in settings_local.py if needed
# *_PATH variables ends with a slash/ .

DOCUMENT_PATH_PATTERN = '/a/ietfdata/doc/{doc.type_id}/'
INTERNET_DRAFT_PATH = '/a/ietfdata/doc/draft/repository'
INTERNET_DRAFT_PDF_PATH = '/a/www/ietf-datatracker/pdf/'
RFC_PATH = '/a/www/ietf-ftp/rfc/'
CHARTER_PATH = '/a/ietfdata/doc/charter/'
CHARTER_COPY_PATH = '/a/www/ietf-ftp/ietf'  # copy 1wg-charters files here if set
CHARTER_COPY_OTHER_PATH = '/a/ftp/ietf'
CHARTER_COPY_THIRD_PATH = '/a/ftp/charter'
GROUP_SUMMARY_PATH = '/a/www/ietf-ftp/ietf'
BOFREQ_PATH = '/a/ietfdata/doc/bofreq/'
CONFLICT_REVIEW_PATH = '/a/ietfdata/doc/conflict-review'
STATUS_CHANGE_PATH = '/a/ietfdata/doc/status-change'
AGENDA_PATH = '/a/www/www6s/proceedings/'
MEETINGHOST_LOGO_PATH = AGENDA_PATH  # put these in the same place as other proceedings files
# Move drafts to this directory when they expire
INTERNET_DRAFT_ARCHIVE_DIR = '/a/ietfdata/doc/draft/collection/draft-archive/'
# The following directory contains copies of all drafts - it used to be
# a set of hardlinks maintained by ghostlinkd, but is now explicitly written to
INTERNET_ALL_DRAFTS_ARCHIVE_DIR = '/a/ietfdata/doc/draft/archive'
MEETING_RECORDINGS_DIR = '/a/www/audio'
DERIVED_DIR = '/a/ietfdata/derived'
FTP_DIR = '/a/ftp'
ALL_ID_DOWNLOAD_DIR = '/a/www/www6s/download'
NFS_METRICS_TMP_DIR = '/a/tmp'

DOCUMENT_FORMAT_ALLOWLIST = ["txt", "ps", "pdf", "xml", "html", ]

# Mailing list info URL for lists hosted on the IETF servers
MAILING_LIST_INFO_URL = "https://mailman3.%(domain)s/mailman3/lists/%(list_addr)s.%(domain)s"
MAILING_LIST_ARCHIVE_URL = "https://mailarchive.ietf.org"

# Liaison Statement Tool settings (one is used in DOC_HREFS below)
LIAISON_UNIVERSAL_FROM = 'Liaison Statement Management Tool <statements@' + IETF_DOMAIN + '>'
LIAISON_ATTACH_PATH = '/a/www/ietf-datatracker/documents/LIAISON/' # should end in a slash
LIAISON_ATTACH_URL = 'https://www.ietf.org/lib/dt/documents/LIAISON/' # should end in a slash, location should have a symlink to LIAISON_ATTACH_PATH

# Ideally, more of these would be local -- but since we don't support
# versions right now, we'll point to external websites
DOC_HREFS = {
    "charter":  "https://www.ietf.org/charter/{doc.name}-{doc.rev}.txt",
    "draft":    "https://www.ietf.org/archive/id/{doc.name}-{doc.rev}.txt",
    "rfc":      "https://www.rfc-editor.org/rfc/rfc{doc.rfc_number}.txt",
    "slides": "https://www.ietf.org/slides/{doc.name}-{doc.rev}",
    "procmaterials": "https://www.ietf.org/procmaterials/{doc.name}-{doc.rev}",
    "conflrev": "https://www.ietf.org/cr/{doc.name}-{doc.rev}.txt",
    "statchg": "https://www.ietf.org/sc/{doc.name}-{doc.rev}.txt",
    "liaison": "%s{doc.uploaded_filename}" % LIAISON_ATTACH_URL,
    "liai-att": "%s{doc.uploaded_filename}" % LIAISON_ATTACH_URL,
}

# Valid MIME types for cases where text is uploaded and immediately extracted,
# e.g. a charter or a review. Must be a tuple, not a list.
DOC_TEXT_FILE_VALID_UPLOAD_MIME_TYPES = ('text/plain', 'text/markdown', 'text/x-rst', 'text/x-markdown', )

# Age limit before action holders are flagged in the document display
DOC_ACTION_HOLDER_AGE_LIMIT_DAYS = 20

# Override this in settings_local.py if needed
CACHE_MIDDLEWARE_SECONDS = 300
CACHE_MIDDLEWARE_KEY_PREFIX = ''

HTMLIZER_VERSION = 1
HTMLIZER_URL_PREFIX = "/doc/html"
HTMLIZER_CACHE_TIME = 60*60*24*14       # 14 days
PDFIZER_CACHE_TIME = HTMLIZER_CACHE_TIME
PDFIZER_URL_PREFIX = IDTRACKER_BASE_URL+"/doc/pdf"

# Email settings
IPR_EMAIL_FROM = 'ietf-ipr@ietf.org'
AUDIO_IMPORT_EMAIL = ['ietf@meetecho.com']
SESSION_REQUEST_FROM_EMAIL = 'IETF Meeting Session Request Tool <session-request@ietf.org>' 

SECRETARIAT_SUPPORT_EMAIL = "support@ietf.org"
SECRETARIAT_ACTION_EMAIL = SECRETARIAT_SUPPORT_EMAIL
SECRETARIAT_INFO_EMAIL = SECRETARIAT_SUPPORT_EMAIL

# Put real password in settings_local.py
IANA_SYNC_PASSWORD = "secret"
IANA_SYNC_CHANGES_URL = "https://datatracker.iana.org:4443/data-tracker/changes"
IANA_SYNC_PROTOCOLS_URL = "https://www.iana.org/protocols/"

RFC_EDITOR_SYNC_PASSWORD="secret"
RFC_EDITOR_SYNC_NOTIFICATION_URL = "https://www.rfc-editor.org/parser/parser.php"
RFC_EDITOR_GROUP_NOTIFICATION_EMAIL = "webmaster@rfc-editor.org"
#RFC_EDITOR_GROUP_NOTIFICATION_URL = "https://www.rfc-editor.org/notification/group.php"
RFC_EDITOR_QUEUE_URL = "https://www.rfc-editor.org/queue2.xml"
RFC_EDITOR_INDEX_URL = "https://www.rfc-editor.org/rfc/rfc-index.xml"
RFC_EDITOR_ERRATA_JSON_URL = "https://www.rfc-editor.org/errata.json"
RFC_EDITOR_ERRATA_URL = "https://www.rfc-editor.org/errata_search.php?rfc={rfc_number}"
RFC_EDITOR_INLINE_ERRATA_URL = "https://www.rfc-editor.org/rfc/inline-errata/rfc{rfc_number}.html"
RFC_EDITOR_INFO_BASE_URL = "https://www.rfc-editor.org/info/"

# NomCom Tool settings
ROLODEX_URL = ""
NOMCOM_PUBLIC_KEYS_DIR = '/a/www/nomcom/public_keys/'
NOMCOM_FROM_EMAIL = 'nomcom-chair-{year}@ietf.org'
OPENSSL_COMMAND = '/usr/bin/openssl'
DAYS_TO_EXPIRE_NOMINATION_LINK = ''
NOMINEE_FEEDBACK_TYPES = ['comment', 'questio', 'nomina', 'obe']

# SlideSubmission settings
SLIDE_STAGING_PATH = '/a/www/www6s/staging/'
SLIDE_STAGING_URL = 'https://www.ietf.org/staging/'

# ID Submission Tool settings
IDSUBMIT_FROM_EMAIL = 'IETF I-D Submission Tool <idsubmission@ietf.org>'
IDSUBMIT_ANNOUNCE_FROM_EMAIL = 'internet-drafts@ietf.org'
IDSUBMIT_ANNOUNCE_LIST_EMAIL = 'i-d-announce@ietf.org'

# Interim Meeting Tool settings
INTERIM_ANNOUNCE_FROM_EMAIL_DEFAULT = 'IESG Secretary <iesg-secretary@ietf.org>'
INTERIM_ANNOUNCE_FROM_EMAIL_PROGRAM = 'IAB Executive Administrative Manager <execd@iab.org>'
VIRTUAL_INTERIMS_REQUIRE_APPROVAL = False
INTERIM_SESSION_MINIMUM_MINUTES = 30
INTERIM_SESSION_MAXIMUM_MINUTES = 300

# Days from meeting to day of cut off dates on submit -- cutoff_time_utc is added to this
IDSUBMIT_DEFAULT_CUTOFF_DAY_OFFSET_00 = 13
IDSUBMIT_DEFAULT_CUTOFF_DAY_OFFSET_01 = 13
IDSUBMIT_DEFAULT_CUTOFF_TIME_UTC = datetime.timedelta(hours=23, minutes=59, seconds=59)
IDSUBMIT_DEFAULT_CUTOFF_WARNING_DAYS = datetime.timedelta(days=21)

# 14 Jun 2017: New convention: prefix settings with the app name to which
# they (mainly) belong.  So here, SUBMIT_, rather than IDSUBMIT_
SUBMIT_YANG_RFC_MODEL_DIR = '/a/www/ietf-ftp/yang/rfcmod/'
SUBMIT_YANG_DRAFT_MODEL_DIR = '/a/www/ietf-ftp/yang/draftmod/'
SUBMIT_YANG_IANA_MODEL_DIR = '/a/www/ietf-ftp/yang/ianamod/'
SUBMIT_YANG_CATALOG_MODEL_DIR = '/a/www/ietf-ftp/yang/catalogmod/'

IDSUBMIT_REPOSITORY_PATH = INTERNET_DRAFT_PATH
IDSUBMIT_STAGING_PATH = '/a/www/www6s/staging/'
IDSUBMIT_STAGING_URL = '//www.ietf.org/staging/'
IDSUBMIT_IDNITS_BINARY = '/a/www/ietf-datatracker/scripts/idnits'
SUBMIT_PYANG_COMMAND = 'pyang --verbose --ietf -p {libs} {model}'
SUBMIT_YANGLINT_COMMAND = 'yanglint --verbose -p {tmplib} -p {rfclib} -p {draftlib} -p {ianalib} -p {cataloglib} {model} -i'

SUBMIT_YANG_CATALOG_MODULEARG = "modules[]={module}"
SUBMIT_YANG_CATALOG_IMPACT_URL = "https://www.yangcatalog.org/yang-search/impact_analysis.php?{moduleargs}&recurse=0&rfcs=1&show_subm=1&show_dir=both"
SUBMIT_YANG_CATALOG_IMPACT_DESC = "Yang impact analysis for {draft}"
SUBMIT_YANG_CATALOG_MODULE_URL = "https://www.yangcatalog.org/yang-search/module_details.php?module={module}"
SUBMIT_YANG_CATALOG_MODULE_DESC = "Yang catalog entry for {module}"

SUBMIT_YANG_CATALOG_CHECKER_URL = "https://yangcatalog.org/yangvalidator/api/v1/datatracker/{type}"

IDSUBMIT_CHECKER_CLASSES = (
    "ietf.submit.checkers.DraftIdnitsChecker",
    "ietf.submit.checkers.DraftYangChecker",
#    "ietf.submit.checkers.DraftYangvalidatorChecker",    
)

# Max time to allow for validation before a submission is subject to cancellation
IDSUBMIT_MAX_VALIDATION_TIME = datetime.timedelta(minutes=20)

# Age at which a submission expires if not posted
IDSUBMIT_EXPIRATION_AGE = datetime.timedelta(days=14)

IDSUBMIT_FILE_TYPES = (
    'txt',
    'html',
    'xml',
    'pdf',
    'ps',
)
RFC_FILE_TYPES = IDSUBMIT_FILE_TYPES

IDSUBMIT_MAX_DRAFT_SIZE =  {
    'txt':  2*1024*1024,  # Max size of txt draft file in bytes
    'xml':  3*1024*1024,  # Max size of xml draft file in bytes
    'html': 4*1024*1024,
    'pdf':  6*1024*1024,
    'ps' :  6*1024*1024,
}

IDSUBMIT_MAX_DAILY_SAME_DRAFT_NAME = 20
IDSUBMIT_MAX_DAILY_SAME_DRAFT_NAME_SIZE = 50 # in MB
IDSUBMIT_MAX_DAILY_SAME_SUBMITTER = 50
IDSUBMIT_MAX_DAILY_SAME_SUBMITTER_SIZE = 150 # in MB
IDSUBMIT_MAX_DAILY_SAME_GROUP = 150
IDSUBMIT_MAX_DAILY_SAME_GROUP_SIZE = 450 # in MB
IDSUBMIT_MAX_DAILY_SUBMISSIONS = 1000
IDSUBMIT_MAX_DAILY_SUBMISSIONS_SIZE = 2000 # in MB


# === Meeting Related Settings =================================================

MEETING_MATERIALS_SERVE_LOCALLY = True

# If you override MEETING_MATERIALS_SERVE_LOCALLY in your settings_local.conf, you will need to
# set the right value for MEETING_DOC_HREFS there as well. MEETING_DOC_LOCAL_HREFS and 
# CDN_MEETING_DOC_HREFS are defined here to make that simpler.

MEETING_DOC_LOCAL_HREFS = {
    "agenda": "/meeting/{meeting.number}/materials/{doc.name}-{doc.rev}",
    "minutes": "/meeting/{meeting.number}/materials/{doc.name}-{doc.rev}",
    "narrativeminutes": "/meeting/{meeting.number}/materials/{doc.name}-{doc.rev}",
    "slides": "/meeting/{meeting.number}/materials/{doc.name}-{doc.rev}",
    "chatlog": "/meeting/{meeting.number}/materials/{doc.name}-{doc.rev}",
    "polls": "/meeting/{meeting.number}/materials/{doc.name}-{doc.rev}",
    "recording": "{doc.external_url}",
    "bluesheets": "https://www.ietf.org/proceedings/{meeting.number}/bluesheets/{doc.uploaded_filename}",
    "procmaterials": "/meeting/{meeting.number}/materials/{doc.name}-{doc.rev}",
}

MEETING_DOC_CDN_HREFS = {
    "agenda": "https://www.ietf.org/proceedings/{meeting.number}/agenda/{doc.name}-{doc.rev}",
    "minutes": "https://www.ietf.org/proceedings/{meeting.number}/minutes/{doc.name}-{doc.rev}",
    "narrativeminutes": "https://www.ietf.org/proceedings/{meeting.number}/narrative-minutes/{doc.name}-{doc.rev}",
    "slides": "https://www.ietf.org/proceedings/{meeting.number}/slides/{doc.name}-{doc.rev}",
    "recording": "{doc.external_url}",
    "bluesheets": "https://www.ietf.org/proceedings/{meeting.number}/bluesheets/{doc.uploaded_filename}",
    "procmaterials": "https://www.ietf.org/proceedings/{meeting.number}/procmaterials/{doc.name}-{doc.rev}",
}

MEETING_DOC_HREFS = MEETING_DOC_LOCAL_HREFS if MEETING_MATERIALS_SERVE_LOCALLY else MEETING_DOC_CDN_HREFS

MEETING_DOC_OLD_HREFS = {
    "agenda": "/meeting/{meeting.number}/materials/{doc.name}",
    "minutes": "/meeting/{meeting.number}/materials/{doc.name}",
    "narrativeminutes" : "/meeting/{meeting.number}/materials/{doc.name}",
    "slides": "/meeting/{meeting.number}/materials/{doc.name}",
    "recording": "{doc.external_url}",
    "bluesheets": "https://www.ietf.org/proceedings/{meeting.number}/bluesheets/{doc.uploaded_filename}",
}

# For http references to documents without a version number (that is, to the current version at the time of reference)
MEETING_DOC_GREFS = {
    "agenda": "/meeting/{meeting.number}/materials/{doc.name}",
    "minutes": "/meeting/{meeting.number}/materials/{doc.name}",
    "narrativeminutes": "/meeting/{meeting.number}/materials/{doc.name}",
    "slides": "/meeting/{meeting.number}/materials/{doc.name}",
    "recording": "{doc.external_url}",
    "bluesheets": "https://www.ietf.org/proceedings/{meeting.number}/bluesheets/{doc.uploaded_filename}",
    "procmaterials": "/meeting/{meeting.number}/materials/{doc.name}",
}

MEETING_MATERIALS_DEFAULT_SUBMISSION_START_DAYS = 90
MEETING_MATERIALS_DEFAULT_SUBMISSION_CUTOFF_DAYS = 26
MEETING_MATERIALS_DEFAULT_SUBMISSION_CORRECTION_DAYS = 50

MEETING_VALID_UPLOAD_EXTENSIONS = {
    'agenda':       ['.txt','.html','.htm', '.md', ],
    'minutes':      ['.txt','.html','.htm', '.md', '.pdf', ],
    'narrativeminutes': ['.txt','.html','.htm', '.md', '.pdf', ],
    'slides':       ['.doc','.docx','.pdf','.ppt','.pptx','.txt', ], # Note the removal of .zip
    'bluesheets':   ['.pdf', '.txt', ],
    'procmaterials':['.pdf', ],
    'meetinghostlogo':  ['.png', '.jpg', '.jpeg'],
}
    
MEETING_VALID_UPLOAD_MIME_TYPES = {
    'agenda':       ['text/plain', 'text/html', 'text/markdown', 'text/x-markdown', ],
    'minutes':      ['text/plain', 'text/html', 'application/pdf', 'text/markdown', 'text/x-markdown', ],
    'narrativeminutes': ['text/plain', 'text/html', 'application/pdf', 'text/markdown', 'text/x-markdown', ],
    'slides':       [],
    'bluesheets':   ['application/pdf', 'text/plain', ],
    'procmaterials':['application/pdf', ],
    'meetinghostlogo':  ['image/jpeg', 'image/png', ],
}

MEETING_VALID_MIME_TYPE_EXTENSIONS = {
    'text/plain':   ['.txt', '.md', ],
    'text/markdown': ['.txt', '.md', ],
    'text/x-markdown': ['.txt', '.md', ],
    'text/html':    ['.html', '.htm'],
    'application/pdf': ['.pdf'],
}

# Files uploaded with Content-Type application/octet-stream and an extension in this map will
# be treated as if they had been uploaded with the mapped Content-Type value.
MEETING_APPLICATION_OCTET_STREAM_OVERRIDES = {
    '.md': 'text/markdown',
}

MEETING_VALID_UPLOAD_MIME_FOR_OBSERVED_MIME = {
    'text/plain':   ['text/plain', 'text/markdown', 'text/x-markdown', ],
    'text/html':    ['text/html', ],
    'application/pdf': ['application/pdf', ],
}

INTERNET_DRAFT_DAYS_TO_EXPIRE = 185

FLOORPLAN_MEDIA_DIR = 'floor'
FLOORPLAN_DIR = os.path.join(MEDIA_ROOT, FLOORPLAN_MEDIA_DIR)

MEETING_LEGACY_OFFICE_HOURS_END = 112  # last meeting to use legacy office hours representation

# Maximum dimensions to accept at all
MEETINGHOST_LOGO_MAX_UPLOAD_WIDTH = 400
MEETINGHOST_LOGO_MAX_UPLOAD_HEIGHT = 400

# Maximum dimensions to display
MEETINGHOST_LOGO_MAX_DISPLAY_WIDTH = 120
MEETINGHOST_LOGO_MAX_DISPLAY_HEIGHT = 120

# Session assignments on the official schedule lock this long before the timeslot starts
MEETING_SESSION_LOCK_TIME = datetime.timedelta(minutes=10)

# === OpenID Connect Provide Related Settings ==================================

# Used by django-oidc-provider
LOGIN_URL = '/accounts/login/'
OIDC_USERINFO = 'ietf.ietfauth.utils.openid_userinfo'
OIDC_EXTRA_SCOPE_CLAIMS = 'ietf.ietfauth.utils.OidcExtraScopeClaims'

# ==============================================================================


YANGLINT_BINARY = '/usr/bin/yanglint'
DE_GFM_BINARY = '/usr/bin/de-gfm.ruby2.5'

# Account settings
DAYS_TO_EXPIRE_REGISTRATION_LINK = 3
MINUTES_TO_EXPIRE_RESET_PASSWORD_LINK = 60

# Generation of pdf files
GHOSTSCRIPT_COMMAND = "/usr/bin/gs"

# Generation of bibxml files (currently only for Internet-Drafts)
BIBXML_BASE_PATH = '/a/ietfdata/derived/bibxml'

# Timezone files for iCalendar
TZDATA_ICS_PATH = BASE_DIR + '/../vzic/zoneinfo/'

DATATRACKER_MAX_UPLOAD_SIZE = 40960000
PPT2PDF_COMMAND = [
    "/usr/bin/soffice", "--headless", "--convert-to", "pdf:writer_globaldocument_pdf_Export", "--outdir"
]

STATS_REGISTRATION_ATTENDEES_JSON_URL = 'https://registration.ietf.org/{number}/attendees/'
PROCEEDINGS_VERSION_CHANGES = [
    0,   # version 1
    97,  # version 2: meeting 97 and later (was number was NEW_PROCEEDINGS_START)
    111, # version 3: meeting 111 and later
]
PROCEEDINGS_V1_BASE_URL = 'https://www.ietf.org/proceedings/{meeting.number}'
YOUTUBE_API_KEY = ''
YOUTUBE_API_SERVICE_NAME = 'youtube'
YOUTUBE_API_VERSION = 'v3'
YOUTUBE_BASE_URL = 'https://www.youtube.com/watch'
YOUTUBE_IETF_CHANNEL_ID = 'UC8dtK9njBLdFnBahHFp0eZQ'

# If we need to revert to xmpp, change this to 'xmpp:{chat_room_name}@jabber.ietf.org?join'
CHAT_URL_PATTERN = 'https://zulip.ietf.org/#narrow/stream/{chat_room_name}'

# If we need to revert to xmpp
# CHAT_ARCHIVE_URL_PATTERN = 'https://www.ietf.org/jabber/logs/{chat_room_name}?C=M;O=D'

PYFLAKES_DEFAULT_ARGS= ["ietf", ]

# Automatic Scheduling
#
# how much to login while running, bigger numbers make it more verbose.
BADNESS_CALC_LOG   = 0
#
# these penalties affect the calculation of how bad the assignments are.
BADNESS_UNPLACED   = 1000000

# following four are used only during migrations to setup up ConstraintName
# and penalties are taken from the database afterwards.
BADNESS_BETHERE    = 200000
BADNESS_CONFLICT_1 = 100000
BADNESS_CONFLICT_2 = 10000
BADNESS_CONFLICT_3 = 1000

BADNESS_TOOSMALL_50  = 5000
BADNESS_TOOSMALL_100 = 50000
BADNESS_TOOBIG     = 100
BADNESS_MUCHTOOBIG = 500

# Set debug apps in settings_local.DEV_APPS

DEV_APPS = []                           # type: List[str]
DEV_PRE_APPS = []                       # type: List[str]
DEV_MIDDLEWARE = ()

PROD_PRE_APPS = []                      # type: List[str]

# django-debug-toolbar and the debug listing of sql queries at the bottom of
# each page when in dev mode can overlap in functionality, and can slow down
# page loading.  If you wish to use the sql_queries debug listing, put this in
# your settings_local and make sure your client IP address is in INTERNAL_IPS:
#
#    DEV_TEMPLATE_CONTEXT_PROCESSORS = [
#        'ietf.context_processors.sql_debug',
#    ]
#
DEV_TEMPLATE_CONTEXT_PROCESSORS = []    # type: List[str]

# Domain which hosts draft and wg alias lists
DRAFT_ALIAS_DOMAIN = IETF_DOMAIN
GROUP_ALIAS_DOMAIN = IETF_DOMAIN

TEST_DATA_DIR = os.path.abspath(BASE_DIR + "/../test/data")


USER_PREFERENCE_DEFAULTS = {
    "expires_soon"  : "14",
    "new_enough"    : "14",
    "full_draft"    : "on",
    "left_menu"     : "off",
}


# Email addresses people attempt to set for their account will be checked
# against the following list of regex expressions with re.search(pat, addr):
EXCLUDED_PERSONAL_EMAIL_REGEX_PATTERNS = [
    "@ietf.org$",
]

# Configuration for django-markup
MARKUP_SETTINGS = {
    'restructuredtext': {
        'settings_overrides': {
            'report_level': 3,  # error (3) or severe (4) only
            'initial_header_level': 3,
            'doctitle_xform': False,
            'footnote_references': 'superscript',
            'trim_footnote_reference_space': True,
            'default_reference_context': 'view',
            'raw_enabled': False,  # critical for security
            'file_insertion_enabled': False,  # critical for security
            'link_base': ''
        }
    }
}

# This is the number of seconds required between subscribing to an ietf
# mailing list and datatracker account creation being accepted
LIST_ACCOUNT_DELAY = 60*60*25           # 25 hours
ACCOUNT_REQUEST_EMAIL = 'account-request@ietf.org'


SILENCED_SYSTEM_CHECKS = [
    "fields.W342",  # Setting unique=True on a ForeignKey has the same effect as using a OneToOneField.
    "fields.W905",  # django.contrib.postgres.fields.CICharField is deprecated. (see https://github.com/ietf-tools/datatracker/issues/5660)
]

CHECKS_LIBRARY_PATCHES_TO_APPLY = [
    'patch/change-oidc-provider-field-sizes-228.patch',
    'patch/fix-oidc-access-token-post.patch',
    'patch/fix-jwkest-jwt-logging.patch',
    'patch/django-cookie-delete-with-all-settings.patch',
    'patch/tastypie-django22-fielderror-response.patch',
]
if DEBUG:
    try:
        import django_cprofile_middleware # pyflakes:ignore
        CHECKS_LIBRARY_PATCHES_TO_APPLY += [ 'patch/add-django-cprofile-filter.patch', ]
    except ImportError:
        pass

STATS_NAMES_LIMIT = 25

UTILS_MEETING_CONFERENCE_DOMAINS = ['webex.com', 'zoom.us', 'jitsi.org', 'meetecho.com', 'gather.town', ]
UTILS_TEST_RANDOM_STATE_FILE = '.factoryboy_random_state'
UTILS_APIKEY_GUI_LOGIN_LIMIT_DAYS = 30


API_KEY_TYPE="ES256"                    # EC / P=256
API_PUBLIC_KEY_PEM = b"""
-----BEGIN PUBLIC KEY-----
MFkwEwYHKoZIzj0CAQYIKoZIzj0DAQcDQgAEqVojsaofDJScuMJN+tshumyNM5ME
garzVPqkVovmF6yE7IJ/dv4FcV+QKCtJ/rOS8e36Y8ZAEVYuukhes0yZ1w==
-----END PUBLIC KEY-----
"""
API_PRIVATE_KEY_PEM = b"""
-----BEGIN PRIVATE KEY-----
MIGHAgEAMBMGByqGSM49AgEGCCqGSM49AwEHBG0wawIBAQQgoI6LJkopKq8XrHi9
QqGQvE4A83TFYjqLz+8gULYecsqhRANCAASpWiOxqh8MlJy4wk362yG6bI0zkwSB
qvNU+qRWi+YXrITsgn92/gVxX5AoK0n+s5Lx7fpjxkARVi66SF6zTJnX
-----END PRIVATE KEY-----
"""


# Default timeout for HTTP requests via the requests library
DEFAULT_REQUESTS_TIMEOUT = 20  # seconds


# Celery configuration
CELERY_TIMEZONE = 'UTC'
CELERY_BROKER_URL = 'amqp://mq/'
CELERY_BEAT_SCHEDULER = 'django_celery_beat.schedulers:DatabaseScheduler'
CELERY_BEAT_SYNC_EVERY = 1  # update DB after every event
CELERY_BROKER_CONNECTION_RETRY_ON_STARTUP = True  # the default, but setting it squelches a warning
# Use a result backend so we can chain tasks. This uses the rpc backend, see
# https://docs.celeryq.dev/en/stable/userguide/tasks.html#rpc-result-backend-rabbitmq-qpid
# Results can be retrieved only once and only by the caller of the task. Results will be
# lost if the message broker restarts.
CELERY_RESULT_BACKEND = 'django-cache'  # use a Django cache for results
CELERY_CACHE_BACKEND = 'celery-results'  # which Django cache to use
CELERY_RESULT_EXPIRES = datetime.timedelta(minutes=5)  # how long are results valid? (Default is 1 day)
CELERY_TASK_IGNORE_RESULT = True  # ignore results unless specifically enabled for a task

# Meetecho API setup: Uncomment this and provide real credentials to enable
# Meetecho conference creation for interim session requests
#
# MEETECHO_API_CONFIG = {
#     'api_base': 'https://meetings.conf.meetecho.com/api/v1/',
#     'client_id': 'datatracker',
#     'client_secret': 'some secret',
#     'request_timeout': 3.01,  # python-requests doc recommend slightly > a multiple of 3 seconds
#     # How many minutes before/after session to enable slide update API. Defaults to 15. Set to None to disable,
#     # or < 0 to _always_ send updates (useful for debugging)
#     'slides_notify_time': 15, 
#     'debug': False,  # if True, API calls will be echoed as debug instead of sent (only works for slides for now)
# }

# Meetecho URLs - instantiate with url.format(session=some_session)
MEETECHO_ONSITE_TOOL_URL = "https://meetings.conf.meetecho.com/onsite{session.meeting.number}/?session={session.pk}"
MEETECHO_VIDEO_STREAM_URL = "https://meetings.conf.meetecho.com/ietf{session.meeting.number}/?session={session.pk}"
MEETECHO_AUDIO_STREAM_URL = "https://mp3.conf.meetecho.com/ietf{session.meeting.number}/{session.pk}.m3u"
MEETECHO_SESSION_RECORDING_URL = "https://meetecho-player.ietf.org/playout/?session={session_label}"

# Put the production SECRET_KEY in settings_local.py, and also any other
# sensitive or site-specific changes.  DO NOT commit settings_local.py to svn.
from ietf.settings_local import *            # pyflakes:ignore pylint: disable=wildcard-import

for app in INSTALLED_APPS:
    if app.startswith('ietf'):
        app_settings_file = os.path.join(BASE_DIR, '../', app.replace('.', os.sep), "settings.py")
        if os.path.exists(app_settings_file):
            exec("from %s import *" % (app+".settings"))

# Add APPS from settings_local to INSTALLED_APPS
if SERVER_MODE == 'production':
    INSTALLED_APPS = PROD_PRE_APPS + INSTALLED_APPS
else:
    INSTALLED_APPS += DEV_APPS
    INSTALLED_APPS = DEV_PRE_APPS + INSTALLED_APPS
    MIDDLEWARE += DEV_MIDDLEWARE
    TEMPLATES[0]['OPTIONS']['context_processors'] += DEV_TEMPLATE_CONTEXT_PROCESSORS

if "CACHES" not in locals():
    if SERVER_MODE == "production":
        MEMCACHED_HOST = os.environ.get("MEMCACHED_SERVICE_HOST", "127.0.0.1")
        MEMCACHED_PORT = os.environ.get("MEMCACHED_SERVICE_PORT", "11211")
        CACHES = {
            "default": {
                "BACKEND": "ietf.utils.cache.LenientMemcacheCache",
                "LOCATION": f"{MEMCACHED_HOST}:{MEMCACHED_PORT}",
                "VERSION": __version__,
                "KEY_PREFIX": "ietf:dt",
                "KEY_FUNCTION": lambda key, key_prefix, version: (
                    f"{key_prefix}:{version}:{sha384(str(key).encode('utf8')).hexdigest()}"
                ),
            },
            "sessions": {
                "BACKEND": "ietf.utils.cache.LenientMemcacheCache",
                "LOCATION": f"{MEMCACHED_HOST}:{MEMCACHED_PORT}",
                # No release-specific VERSION setting.
                "KEY_PREFIX": "ietf:dt",
            },
            "htmlized": {
                "BACKEND": "django.core.cache.backends.filebased.FileBasedCache",
                "LOCATION": "/a/cache/datatracker/htmlized",
                "OPTIONS": {
                    "MAX_ENTRIES": 100000,  # 100,000
                },
            },
            "pdfized": {
                "BACKEND": "django.core.cache.backends.filebased.FileBasedCache",
                "LOCATION": "/a/cache/datatracker/pdfized",
                "OPTIONS": {
                    "MAX_ENTRIES": 100000,  # 100,000
                },
            },
            "slowpages": {
                "BACKEND": "django.core.cache.backends.filebased.FileBasedCache",
                "LOCATION": "/a/cache/datatracker/slowpages",
                "OPTIONS": {
                    "MAX_ENTRIES": 5000,
                },
            },
            "celery-results": {
                "BACKEND": "django.core.cache.backends.memcached.PyMemcacheCache",
                "LOCATION": f"{MEMCACHED_HOST}:{MEMCACHED_PORT}",
                "KEY_PREFIX": "ietf:celery",
            },
        }
    else:
        CACHES = {
            "default": {
                "BACKEND": "django.core.cache.backends.dummy.DummyCache",
                #'BACKEND': 'ietf.utils.cache.LenientMemcacheCache',
                #'LOCATION': '127.0.0.1:11211',
                #'BACKEND': 'django.core.cache.backends.filebased.FileBasedCache',
                "VERSION": __version__,
                "KEY_PREFIX": "ietf:dt",
            },
            "sessions": {
                "BACKEND": "django.core.cache.backends.locmem.LocMemCache",
            },
            "htmlized": {
                "BACKEND": "django.core.cache.backends.dummy.DummyCache",
                #'BACKEND': 'django.core.cache.backends.filebased.FileBasedCache',
                "LOCATION": "/var/cache/datatracker/htmlized",
                "OPTIONS": {
                    "MAX_ENTRIES": 1000,
                },
            },
            "pdfized": {
                "BACKEND": "django.core.cache.backends.dummy.DummyCache",
                #'BACKEND': 'django.core.cache.backends.filebased.FileBasedCache',
                "LOCATION": "/var/cache/datatracker/pdfized",
                "OPTIONS": {
                    "MAX_ENTRIES": 1000,
                },
            },
            "slowpages": {
                "BACKEND": "django.core.cache.backends.dummy.DummyCache",
                #'BACKEND': 'django.core.cache.backends.filebased.FileBasedCache',
                "LOCATION": "/var/cache/datatracker/",
                "OPTIONS": {
                    "MAX_ENTRIES": 5000,
                },
            },
            "celery-results": {
                "BACKEND": "django.core.cache.backends.memcached.PyMemcacheCache",
                "LOCATION": "app:11211",
                "KEY_PREFIX": "ietf:celery",
            },
        }

PUBLISH_IPR_STATES = ['posted', 'removed', 'removed_objfalse']

ADVERTISE_VERSIONS = ["markdown", "pyang", "rfc2html", "xml2rfc"]

# We provide a secret key only for test and development modes.  It's
# absolutely vital that django fails to start in production mode unless a
# secret key has been provided elsewhere, not in this file which is
# publicly available, for instance from the source repository.
if SERVER_MODE != 'production':
    # stomp out the cached template loader, it's annoying
    loaders = TEMPLATES[0]['OPTIONS']['loaders']
    loaders = tuple(l for e in loaders for l in (e[1] if isinstance(e, tuple) and "cached.Loader" in e[0] else (e,)))
    TEMPLATES[0]['OPTIONS']['loaders'] = loaders
    SESSION_ENGINE = "django.contrib.sessions.backends.db"

    if 'SECRET_KEY' not in locals():
        SECRET_KEY = 'PDwXboUq!=hPjnrtG2=ge#N$Dwy+wn@uivrugwpic8mxyPfHka'
    if 'NOMCOM_APP_SECRET' not in locals():
        NOMCOM_APP_SECRET = b'\x9b\xdas1\xec\xd5\xa0SI~\xcb\xd4\xf5t\x99\xc4i\xd7\x9f\x0b\xa9\xe8\xfeY\x80$\x1e\x12tN:\x84'

    ALLOWED_HOSTS = ['*',]
    
    try:
        # see https://github.com/omarish/django-cprofile-middleware
        import django_cprofile_middleware # pyflakes:ignore
        MIDDLEWARE = MIDDLEWARE + ['django_cprofile_middleware.middleware.ProfilerMiddleware', ]
    except ImportError:
        pass

    # Cannot have this set to True if we're using http: from the dev-server:
    CSRF_COOKIE_SECURE = False
    CSRF_COOKIE_SAMESITE = 'Lax'
    CSRF_TRUSTED_ORIGINS += ['http://localhost:8000', 'http://127.0.0.1:8000', 'http://[::1]:8000']
    SESSION_COOKIE_SECURE = False
    SESSION_COOKIE_SAMESITE = 'Lax'<|MERGE_RESOLUTION|>--- conflicted
+++ resolved
@@ -762,12 +762,9 @@
     "polls",
     "staging",
     "bibxml-ids",
-<<<<<<< HEAD
+    "indexes",
     "floorplan",
     "meetinghostlogo",
-=======
-    "indexes"
->>>>>>> 90f04a95
 ]
 
 # Override this in settings_local.py if needed
