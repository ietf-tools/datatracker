# Copyright The IETF Trust 2007, All Rights Reserved

# Django settings for ietf project.
# BASE_DIR and "settings_local" are from
# http://code.djangoproject.com/wiki/SplitSettings

import os
try:
    import syslog
    syslog.openlog("datatracker", syslog.LOG_PID, syslog.LOG_USER)
except ImportError:
    pass

BASE_DIR = os.path.dirname(os.path.abspath(__file__))

import sys
sys.path.append(os.path.abspath(BASE_DIR + "/.."))
sys.path.append(os.path.abspath(BASE_DIR + "/../redesign"))

DEBUG = True
TEMPLATE_DEBUG = DEBUG

# Domain name of the IETF
IETF_DOMAIN = 'ietf.org'

ADMINS = (
    ('IETF Django Developers', 'django-project@' + IETF_DOMAIN),
    ('GMail Tracker Archive', 'ietf.tracker.archive+errors@gmail.com'),
    ('Henrik Levkowetz', 'henrik@levkowetz.com'),
    ('Robert Sparks', 'rjsparks@nostrum.com'),
    ('Ole Laursen', 'olau@iola.dk'),
)

# Server name of the tools server
TOOLS_SERVER = 'tools.' + IETF_DOMAIN

# Override this in the settings_local.py file:
SERVER_EMAIL = 'Django Server <django-project@' + TOOLS_SERVER + '>'

DEFAULT_FROM_EMAIL = 'IETF Secretariat <ietf-secretariat-reply@' + IETF_DOMAIN + '>'

MANAGERS = ADMINS

DATABASES = {
    'default': {
        'NAME': 'ietf_utf8',
        'ENGINE': 'django.db.backends.mysql',
        'USER': 'ietf',
        #'PASSWORD': 'ietf',
        #'OPTIONS': {},
    },
#    'legacy': {
#        'NAME': 'ietf',
#        'ENGINE': 'django.db.backends.mysql',
#        'USER': 'ietf',
#        #'PASSWORD': 'ietf',
#    },
}

DATABASE_TEST_OPTIONS = {
        # Uncomment this to speed up testing if your database supports InnoDB:
        # 'init_command': 'SET storage_engine=InnoDB',
    }

# Local time zone for this installation. Choices can be found here:
# http://www.postgresql.org/docs/8.1/static/datetime-keywords.html#DATETIME-TIMEZONE-SET-TABLE
# although not all variations may be possible on all operating systems.
# If running in a Windows environment this must be set to the same as your
# system time zone.
TIME_ZONE = 'PST8PDT'

# Language code for this installation. All choices can be found here:
# http://www.w3.org/TR/REC-html40/struct/dirlang.html#langcodes
# http://blogs.law.harvard.edu/tech/stories/storyReader$15
LANGUAGE_CODE = 'en-us'

SITE_ID = 1

# If you set this to False, Django will make some optimizations so as not
# to load the internationalization machinery.
USE_I18N = False

# Absolute path to the directory that holds media.
# Example: "/home/media/media.lawrence.com/"
MEDIA_ROOT = BASE_DIR + "/../static/"

# URL that handles the media served from MEDIA_ROOT.
# Example: "http://media.lawrence.com"
MEDIA_URL = 'http://www.ietf.org'

# URL prefix for admin media -- CSS, JavaScript and images. Make sure to use a
# trailing slash.
# Examples: "http://foo.com/media/", "/media/".
ADMIN_MEDIA_PREFIX = '/media/'

AUTH_PROFILE_MODULE = 'person.Person'
AUTHENTICATION_BACKENDS = ( 'django.contrib.auth.backends.RemoteUserBackend', )

#DATABASE_ROUTERS = ["ietf.legacy_router.LegacyRouter"]

SESSION_COOKIE_AGE = 43200 # 12 hours
SESSION_EXPIRE_AT_BROWSER_CLOSE = True

TEMPLATE_LOADERS = (
    'django.template.loaders.filesystem.load_template_source',
    'django.template.loaders.app_directories.load_template_source',
    'ietf.dbtemplate.template.load_template_source',
)

MIDDLEWARE_CLASSES = (
    'django.middleware.common.CommonMiddleware',
    'django.contrib.sessions.middleware.SessionMiddleware',
    'django.contrib.auth.middleware.AuthenticationMiddleware',
    'django.contrib.auth.middleware.RemoteUserMiddleware',
    'django.contrib.messages.middleware.MessageMiddleware',
    'django.middleware.doc.XViewMiddleware',
    'ietf.middleware.SQLLogMiddleware',
    'ietf.middleware.SMTPExceptionMiddleware',
    'ietf.middleware.RedirectTrailingPeriod',
    'django.middleware.transaction.TransactionMiddleware',
    'ietf.middleware.UnicodeNfkcNormalization',
    'ietf.secr.middleware.secauth.SecAuthMiddleware'
)

ROOT_URLCONF = 'ietf.urls'

TEMPLATE_DIRS = (
    BASE_DIR + "/templates",
    BASE_DIR + "/secr/templates",
)

TEMPLATE_CONTEXT_PROCESSORS = (
    'django.core.context_processors.auth',
    'django.core.context_processors.debug',
    'django.core.context_processors.i18n',
    'django.core.context_processors.request',
    'django.core.context_processors.media',
    'django.contrib.messages.context_processors.messages',
    'ietf.context_processors.server_mode',
    'ietf.context_processors.revision_info',
    'ietf.secr.context_processors.secr_revision_info',
    'ietf.secr.context_processors.static',
    'ietf.context_processors.rfcdiff_prefix', 
)

INSTALLED_APPS = (
    'django.contrib.auth',
    'django.contrib.contenttypes',
    'django.contrib.sessions',
    'django.contrib.sites',
    'django.contrib.sitemaps',
    'django.contrib.admin',
    'django.contrib.admindocs',
    'django.contrib.humanize',
    'django.contrib.messages',
    'south',
    'workflows',
    'permissions',
    'ietf.person',
    'ietf.name',
    'ietf.group',
    'ietf.doc',
    'ietf.message',
    'ietf.announcements',
    'ietf.idindex',
    'ietf.idtracker',
    'ietf.ietfauth',
    'ietf.iesg',
    'ietf.ipr',
    'ietf.liaisons',
    'ietf.mailinglists',
    'ietf.meeting',
    #'ietf.proceedings',
    'ietf.redirects',
    'ietf.idrfc',
    'ietf.wginfo',
    'ietf.submit',
    'ietf.ietfworkflows',
    'ietf.wgchairs',
    'ietf.wgcharter',
    'ietf.sync',
    'ietf.community',
    'ietf.release',
    # secretariat apps
    'form_utils',
    'ietf.secr.announcement',
    'ietf.secr.areas',
    'ietf.secr.drafts',
    'ietf.secr.groups',
    'ietf.secr.ipradmin',
    'ietf.secr.meetings',
    'ietf.secr.proceedings',
    'ietf.secr.roles',
    'ietf.secr.rolodex',
    'ietf.secr.telechat',
    'ietf.secr.sreq',
    'ietf.nomcom',
    'ietf.dbtemplate',
)

INTERNAL_IPS = (
# AMS servers
	'64.170.98.32',
	'64.170.98.86',

# local
        '127.0.0.1',
        '::1',
)

# no slash at end
IDTRACKER_BASE_URL = "http://datatracker.ietf.org"
RFCDIFF_PREFIX = "//www.ietf.org/rfcdiff"

# Valid values:
# 'production', 'test', 'development'
# Override this in settings_local.py if it's not true
SERVER_MODE = 'development'

# The name of the method to use to invoke the test suite
TEST_RUNNER = 'ietf.utils.test_runner.run_tests'

# WG Chair configuration
MAX_WG_DELEGATES = 3

DATE_FORMAT = "Y-m-d"
DATETIME_FORMAT = "Y-m-d H:i"

# Override this in settings_local.py if needed
# *_PATH variables ends with a slash/ .
INTERNET_DRAFT_PATH = '/a/www/ietf-ftp/internet-drafts/'
INTERNET_DRAFT_PDF_PATH = '/a/www/ietf-datatracker/pdf/'
RFC_PATH = '/a/www/ietf-ftp/rfc/'
CHARTER_PATH = '/a/www/ietf-ftp/charter/'
CHARTER_TXT_URL = 'http://www.ietf.org/charter/'
CONFLICT_REVIEW_PATH = '/a/www/ietf-ftp/conflict-reviews'
CONFLICT_REVIEW_TXT_URL = 'http://www.ietf.org/cr/'
STATUS_CHANGE_PATH = '/a/www/ietf-ftp/status-changes'
STATUS_CHANGE_TXT_URL = 'http://www.ietf.org/sc/'
AGENDA_PATH = '/a/www/www6s/proceedings/'
AGENDA_PATH_PATTERN = '/a/www/www6s/proceedings/%(meeting)s/agenda/%(wg)s.%(ext)s'
MINUTES_PATH_PATTERN = '/a/www/www6s/proceedings/%(meeting)s/minutes/%(wg)s.%(ext)s'
SLIDES_PATH_PATTERN = '/a/www/www6s/proceedings/%(meeting)s/slides/%(wg)s-*'
IPR_DOCUMENT_PATH = '/a/www/ietf-ftp/ietf/IPR/'
IETFWG_DESCRIPTIONS_PATH = '/a/www/www6s/wg-descriptions/'
IESG_TASK_FILE = '/a/www/www6/iesg/internal/task.txt'
IESG_ROLL_CALL_FILE = '/a/www/www6/iesg/internal/rollcall.txt'
IESG_MINUTES_FILE = '/a/www/www6/iesg/internal/minutes.txt'
IESG_WG_EVALUATION_DIR = "/a/www/www6/iesg/evaluation"
INTERNET_DRAFT_ARCHIVE_DIR = '/a/www/www6s/draft-archive'

# Ideally, more of these would be local -- but since we don't support
# versions right now, we'll point to external websites
DOC_HREFS = {
    "agenda": "/meeting/{meeting}/agenda/{doc.group.acronym}/",
    #"charter": "/doc/{doc.name}-{doc.rev}/",
    "charter": "http://www.ietf.org/charter/{doc.name}-{doc.rev}.txt",
    #"draft": "/doc/{doc.name}-{doc.rev}/",
    "draft": "http://tools.ietf.org/html/{doc.name}-{doc.rev}",
    # I can't figure out the liaison maze. Hopefully someone
    # who understands this better can take care of it.
    #"liai-att": None
    #"liaison": None
    "minutes": "http://www.ietf.org/proceedings/{meeting}/minutes/{doc.name}",
    "slides": "http://www.ietf.org/proceedings/{meeting}/slides/{doc.name}",
}

# Override this in settings_local.py if needed
CACHE_MIDDLEWARE_SECONDS = 300
CACHE_MIDDLEWARE_KEY_PREFIX = ''
if SERVER_MODE == 'production':
    CACHE_BACKEND= 'file://'+'/a/www/ietf-datatracker/cache/'
else:
    # Default to no caching in development/test, so that every developer
    # doesn't have to set CACHE_BACKEND in settings_local
    CACHE_BACKEND = 'dummy:///'

# For readonly database operation
# CACHE_BACKEND = 'memcached://127.0.0.1:11211/'
# SESSION_ENGINE = "django.contrib.sessions.backends.cache"

IPR_EMAIL_TO = ['ietf-ipr@ietf.org', ]
DOC_APPROVAL_EMAIL_CC = ["RFC Editor <rfc-editor@rfc-editor.org>", ]

IANA_EVAL_EMAIL = "drafts-eval@icann.org"
IANA_APPROVE_EMAIL = "drafts-approval@icann.org"

# Put real password in settings_local.py
IANA_SYNC_PASSWORD = "secret"
IANA_SYNC_CHANGES_URL = "https://datatracker.iana.org:4443/data-tracker/changes"
IANA_SYNC_PROTOCOLS_URL = "http://www.iana.org/protocols/"

RFC_EDITOR_SYNC_PASSWORD="secret"
RFC_EDITOR_SYNC_NOTIFICATION_URL = "http://www.rfc-editor.org/parser/parser.php"
RFC_EDITOR_QUEUE_URL = "http://www.rfc-editor.org/queue2.xml"
RFC_EDITOR_INDEX_URL = "http://www.rfc-editor.org/rfc/rfc-index.xml"

# Liaison Statement Tool settings
LIAISON_UNIVERSAL_FROM = 'Liaison Statement Management Tool <lsmt@' + IETF_DOMAIN + '>'
LIAISON_ATTACH_PATH = '/a/www/ietf-datatracker/documents/LIAISON/'
LIAISON_ATTACH_URL = '/documents/LIAISON/'

# ID Submission Tool settings
IDSUBMIT_FROM_EMAIL = 'IETF I-D Submission Tool <idsubmission@ietf.org>'
IDSUBMIT_TO_EMAIL = 'internet-drafts@ietf.org'
IDSUBMIT_ANNOUNCE_FROM_EMAIL = 'internet-drafts@ietf.org'
IDSUBMIT_ANNOUNCE_LIST_EMAIL = 'i-d-announce@ietf.org'

# NomCom Tool settings
ROLODEX_URL = ""
NOMCOM_PUBLIC_KEYS_DIR = '/a/www/nomcom/public_keys/'
NOMCOM_FROM_EMAIL = DEFAULT_FROM_EMAIL
NOMCOM_ADMIN_EMAIL = DEFAULT_FROM_EMAIL
OPENSSL_COMMAND = '/usr/bin/openssl'
DAYS_TO_EXPIRE_NOMINATION_LINK = ''
DEFAULT_FEEDBACK_TYPE = 'offtopic'
NOMINEE_FEEDBACK_TYPES = ['comment', 'questio', 'nomina']

# Days from meeting to cut off dates on submit
FIRST_CUTOFF_DAYS = 19
SECOND_CUTOFF_DAYS = 12
CUTOFF_HOUR = 00                        # midnight UTC
SUBMISSION_START_DAYS = -90
SUBMISSION_CUTOFF_DAYS = 33
SUBMISSION_CORRECTION_DAYS = 52

INTERNET_DRAFT_DAYS_TO_EXPIRE = 185

IDSUBMIT_REPOSITORY_PATH = INTERNET_DRAFT_PATH
IDSUBMIT_STAGING_PATH = '/a/www/www6s/staging/'
IDSUBMIT_STAGING_URL = 'http://www.ietf.org/staging/'
IDSUBMIT_IDNITS_BINARY = '/a/www/ietf-datatracker/scripts/idnits'

MAX_PLAIN_DRAFT_SIZE = 6291456  # Max size of the txt draft in bytes

# DOS THRESHOLDS PER DAY (Sizes are in MB)
MAX_SAME_DRAFT_NAME = 20
MAX_SAME_DRAFT_NAME_SIZE = 50
MAX_SAME_SUBMITTER = 50
MAX_SAME_SUBMITTER_SIZE = 150
MAX_SAME_WG_DRAFT = 150
MAX_SAME_WG_DRAFT_SIZE = 450
MAX_DAILY_SUBMISSION = 1000
MAX_DAILY_SUBMISSION_SIZE = 2000
# End of ID Submission Tool settings

# Account settings
DAYS_TO_EXPIRE_REGISTRATION_LINK = 3
HTPASSWD_COMMAND = "/usr/bin/htpasswd2"
HTPASSWD_FILE = "/www/htpasswd"

# DB redesign
USE_DB_REDESIGN_PROXY_CLASSES = True

SOUTH_TESTS_MIGRATE = False 

# Generation of bibxml files for xml2rfc
BIBXML_BASE_PATH = '/a/www/ietf-ftp/xml2rfc'

# Timezone files for iCalendar
TZDATA_ICS_PATH = '/www/ietf-datatracker/tz/ics/'
CHANGELOG_PATH = '/www/ietf-datatracker/web/changelog'

# Secretariat Tool
# this is a tuple of regular expressions.  if the incoming URL matches one of
# these, than non secretariat access is allowed.
SECR_AUTH_UNRESTRICTED_URLS = (
    #(r'^/$'),
    (r'^/secr/announcement/'),
    (r'^/secr/proceedings/'),
    (r'^/secr/sreq/'),
)
SECR_BLUE_SHEET_PATH = '/a/www/ietf-datatracker/documents/blue_sheet.rtf'
SECR_BLUE_SHEET_URL = 'https://datatracker.ietf.org/documents/blue_sheet.rtf'
SECR_INTERIM_LISTING_DIR = '/a/www/www6/meeting/interim'
SECR_MAX_UPLOAD_SIZE = 40960000
SECR_PROCEEDINGS_DIR = '/a/www/www6s/proceedings/'
<<<<<<< HEAD
SECR_STATIC_URL = '/secr/'
=======
SECR_STATIC_URL = '/secretariat/'
>>>>>>> 097c920b

# Put SECRET_KEY in here, or any other sensitive or site-specific
# changes.  DO NOT commit settings_local.py to svn.
from settings_local import *<|MERGE_RESOLUTION|>--- conflicted
+++ resolved
@@ -375,11 +375,7 @@
 SECR_INTERIM_LISTING_DIR = '/a/www/www6/meeting/interim'
 SECR_MAX_UPLOAD_SIZE = 40960000
 SECR_PROCEEDINGS_DIR = '/a/www/www6s/proceedings/'
-<<<<<<< HEAD
-SECR_STATIC_URL = '/secr/'
-=======
 SECR_STATIC_URL = '/secretariat/'
->>>>>>> 097c920b
 
 # Put SECRET_KEY in here, or any other sensitive or site-specific
 # changes.  DO NOT commit settings_local.py to svn.
