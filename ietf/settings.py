# Copyright The IETF Trust 2007-2022, All Rights Reserved
# -*- coding: utf-8 -*-


# Django settings for ietf project.
# BASE_DIR and "settings_local" are from
# http://code.djangoproject.com/wiki/SplitSettings

import os
import sys
import datetime
import warnings
from typing import Any, Dict, List, Tuple # pyflakes:ignore

warnings.simplefilter("always", DeprecationWarning)
warnings.filterwarnings("ignore", message="pkg_resources is deprecated as an API")
warnings.filterwarnings("ignore", "Log out via GET requests is deprecated")  # happens in oidc_provider
warnings.filterwarnings("ignore", module="tastypie", message="The django.utils.datetime_safe module is deprecated.")
warnings.filterwarnings("ignore", module="oidc_provider", message="The django.utils.timezone.utc alias is deprecated.")
warnings.filterwarnings("ignore", message="The USE_DEPRECATED_PYTZ setting,")  # https://github.com/ietf-tools/datatracker/issues/5635
warnings.filterwarnings("ignore", message="The USE_L10N setting is deprecated.")  # https://github.com/ietf-tools/datatracker/issues/5648
warnings.filterwarnings("ignore", message="django.contrib.auth.hashers.CryptPasswordHasher is deprecated.")  # https://github.com/ietf-tools/datatracker/issues/5663
warnings.filterwarnings("ignore", message="'urllib3\\[secure\\]' extra is deprecated")
warnings.filterwarnings("ignore", message="The logout\\(\\) view is superseded by")
warnings.filterwarnings("ignore", message="Report.file_reporters will no longer be available in Coverage.py 4.2", module="coverage.report")
warnings.filterwarnings("ignore", message="Using or importing the ABCs from 'collections' instead of from 'collections.abc' is deprecated", module="bleach")
warnings.filterwarnings("ignore", message="HTTPResponse.getheader\\(\\) is deprecated", module='selenium.webdriver')
try:
    import syslog
    syslog.openlog(str("datatracker"), syslog.LOG_PID, syslog.LOG_USER)
except ImportError:
    pass

BASE_DIR = os.path.dirname(os.path.abspath(__file__))
sys.path.append(os.path.abspath(BASE_DIR + "/.."))

from ietf import __version__
import debug

DEBUG = True
debug.debug = DEBUG

DEBUG_AGENDA = False

# Valid values:
# 'production', 'test', 'development'
# Override this in settings_local.py if it's not the desired setting:
SERVER_MODE = 'development'

# Domain name of the IETF
IETF_DOMAIN = 'ietf.org'

# Overriden in settings_local
ADMINS = [
    ('Tools Help', 'tools-help@ietf.org'),
]                                       # type: List[Tuple[str, str]]

BUG_REPORT_EMAIL = "tools-help@ietf.org"

PASSWORD_HASHERS = [
    'django.contrib.auth.hashers.Argon2PasswordHasher',
    'django.contrib.auth.hashers.BCryptSHA256PasswordHasher',
    'django.contrib.auth.hashers.PBKDF2PasswordHasher',
    'django.contrib.auth.hashers.SHA1PasswordHasher',
    'django.contrib.auth.hashers.CryptPasswordHasher',
]

ALLOWED_HOSTS = [".ietf.org", ".ietf.org.", "209.208.19.216", "4.31.198.44", "127.0.0.1", "localhost", ]

# Server name of the tools server
TOOLS_SERVER = 'tools.' + IETF_DOMAIN

# Override this in the settings_local.py file:
SERVER_EMAIL = 'Django Server <django-project@' + IETF_DOMAIN + '>'

DEFAULT_FROM_EMAIL = 'IETF Secretariat <ietf-secretariat-reply@' + IETF_DOMAIN + '>'
UTILS_ON_BEHALF_EMAIL = 'noreply@' + IETF_DOMAIN
UTILS_FROM_EMAIL_DOMAINS = [ 'ietf.org', 'iab.org', ]

MANAGERS = ADMINS

DATABASES = {
    'default': {
        'NAME': 'datatracker',
        'ENGINE': 'django.db.backends.postgresql_psycopg2',
        'USER': 'ietf',
        #'PASSWORD': 'somepassword',
    },
}


# Local time zone for this installation. Choices can be found here:
# http://www.postgresql.org/docs/8.1/static/datetime-keywords.html#DATETIME-TIMEZONE-SET-TABLE
# although not all variations may be possible on all operating systems.
# If running in a Windows environment this must be set to the same as your
# system time zone.
TIME_ZONE = 'PST8PDT'

# Language code for this installation. All choices can be found here:
# http://www.w3.org/TR/REC-html40/struct/dirlang.html#langcodes
# http://blogs.law.harvard.edu/tech/stories/storyReader$15
LANGUAGE_CODE = 'en-us'

SITE_ID = 1

# If you set this to False, Django will make some optimizations so as not
# to load the internationalization machinery.
USE_I18N = False

# Django 4.0 changed the default setting of USE_L10N to True. The setting
# is deprecated and will be removed in Django 5.0.
USE_L10N = False

USE_TZ = True
USE_DEPRECATED_PYTZ = True  # supported until Django 5

# The DjangoDivFormRenderer is a transitional class that opts in to defaulting to the div.html
# template for formsets. This will become the default behavior in Django 5.0. This configuration
# can be removed at that point.
# See https://docs.djangoproject.com/en/4.2/releases/4.1/#forms
FORM_RENDERER = "django.forms.renderers.DjangoDivFormRenderer"

# Default primary key field type to use for models that don’t have a field with primary_key=True.
# In the future (relative to 4.2), the default will become 'django.db.models.BigAutoField.'
DEFAULT_AUTO_FIELD = 'django.db.models.AutoField'


if SERVER_MODE == 'production':
    MEDIA_ROOT = '/a/www/www6s/lib/dt/media/'
    MEDIA_URL  = 'https://www.ietf.org/lib/dt/media/'
    PHOTOS_DIRNAME = 'photo'
    PHOTOS_DIR = os.path.join(MEDIA_ROOT, PHOTOS_DIRNAME)
else:
    MEDIA_ROOT = os.path.join(os.path.dirname(BASE_DIR), 'media')
    MEDIA_URL = '/media/'
    PHOTOS_DIRNAME = 'photo'
    PHOTOS_DIR = os.path.join(MEDIA_ROOT, PHOTOS_DIRNAME)

OLD_PHOTO_DIRS = [
    '/a/www/www6/wg/images',
    '/a/www/www6/iesg/bio/photo',
    '/a/www/iab/wp-content/IAB-uploads/2010/10/',
    '/a/www/iab/wp-content/IAB-uploads/2011/05/',
    '/a/www/iab/wp-content/IAB-uploads/2014/02/',
    '/a/www/iab/wp-content/IAB-uploads/2015/02/',
    '/a/www/iab/wp-content/IAB-uploads/2015/03/',
    '/a/www/iab/wp-content/IAB-uploads/2015/06/',
    '/a/www/iab/wp-content/IAB-uploads/2015/08/',
    '/a/www/iab/wp-content/IAB-uploads/2016/03/',
]

IETF_HOST_URL = 'https://www.ietf.org/'
IETF_ID_URL = IETF_HOST_URL + 'id/' # currently unused
IETF_ID_ARCHIVE_URL = IETF_HOST_URL + 'archive/id/'
IETF_AUDIO_URL = IETF_HOST_URL + 'audio/'

IETF_NOTES_URL = 'https://notes.ietf.org/'  # HedgeDoc base URL

# Absolute path to the directory static files should be collected to.
# Example: "/var/www/example.com/static/"


SERVE_CDN_PHOTOS = True

SERVE_CDN_FILES_LOCALLY_IN_DEV_MODE = True

# URL to use when referring to static files located in STATIC_ROOT.
if SERVER_MODE != 'production' and SERVE_CDN_FILES_LOCALLY_IN_DEV_MODE:
    STATIC_URL = "/static/"
    STATIC_ROOT = os.path.abspath(BASE_DIR + "/../static/")
else:
    STATIC_URL = "https://www.ietf.org/lib/dt/%s/"%__version__
    STATIC_ROOT = "/a/www/www6s/lib/dt/%s/"%__version__

# List of finder classes that know how to find static files in
# various locations.
STATICFILES_FINDERS = (
    'django.contrib.staticfiles.finders.FileSystemFinder',
    'django.contrib.staticfiles.finders.AppDirectoriesFinder',
)

WSGI_APPLICATION = "ietf.wsgi.application"

AUTHENTICATION_BACKENDS = ( 'ietf.ietfauth.backends.CaseInsensitiveModelBackend', )

FILE_UPLOAD_PERMISSIONS = 0o644          

# ------------------------------------------------------------------------
# Django/Python Logging Framework Modifications

# Filter out "Invalid HTTP_HOST" emails
# Based on http://www.tiwoc.de/blog/2013/03/django-prevent-email-notification-on-suspiciousoperation/
from django.core.exceptions import SuspiciousOperation
def skip_suspicious_operations(record):
    if record.exc_info:
        exc_value = record.exc_info[1]
        if isinstance(exc_value, SuspiciousOperation):
            return False
    return True

# Filter out UreadablePostError:
from django.http import UnreadablePostError
def skip_unreadable_post(record):
    if record.exc_info:
        exc_type, exc_value = record.exc_info[:2] # pylint: disable=unused-variable
        if isinstance(exc_value, UnreadablePostError):
            return False
    return True

# Copied from DEFAULT_LOGGING as of Django 1.10.5 on 22 Feb 2017, and modified
# to incorporate html logging, invalid http_host filtering, and more.
# Changes from the default has comments.

# The Python logging flow is as follows:
# (see https://docs.python.org/2.7/howto/logging.html#logging-flow)
#
#   Init: get a Logger: logger = logging.getLogger(name)
#
#   Logging call, e.g. logger.error(level, msg, *args, exc_info=(...), extra={...})
#   --> Logger (discard if level too low for this logger)
#       (create log record from level, msg, args, exc_info, extra)
#       --> Filters (discard if any filter attach to logger rejects record)
#           --> Handlers (discard if level too low for handler)
#               --> Filters (discard if any filter attached to handler rejects record)
#                   --> Formatter (format log record and emit)
#

LOGGING = {
    'version': 1,
    'disable_existing_loggers': False,
    #
    'loggers': {
        'django': {
            'handlers': ['debug_console', 'mail_admins'],
            'level': 'INFO',
        },
        'django.request': {
            'handlers': ['debug_console'],
            'level': 'ERROR',
        },
        'django.server': {
            'handlers': ['django.server'],
            'level': 'INFO',
        },
        'django.security': {
	    'handlers': ['debug_console', ],
            'level': 'INFO',
        },
 	'oidc_provider': {
	    'handlers': ['debug_console', ],
	    'level': 'DEBUG',
	},
    },
    #
    # No logger filters
    #
    'handlers': {
        'console': {
            'level': 'DEBUG',
            'class': 'logging.StreamHandler',
            'formatter': 'plain',
        },
        'syslog': {
            'level': 'DEBUG',
            'class': 'logging.handlers.SysLogHandler',
            'facility': 'user',
            'formatter': 'plain',
            'address': '/dev/log',
        },
        'debug_console': {
            # Active only when DEBUG=True
            'level': 'DEBUG',
            'filters': ['require_debug_true'],
            'class': 'logging.StreamHandler',
            'formatter': 'plain',
        },
        'django.server': {
            'level': 'INFO',
            'class': 'logging.StreamHandler',
            'formatter': 'django.server',
        },
        'mail_admins': {
            'level': 'ERROR',
            'filters': [
                'require_debug_false',
                'skip_suspicious_operations', # custom
                'skip_unreadable_posts', # custom
            ],
            'class': 'django.utils.log.AdminEmailHandler',
            'include_html': True,       # non-default
        }
    },
    #
    # All these are used by handlers
    'filters': {
        'require_debug_false': {
            '()': 'django.utils.log.RequireDebugFalse',
        },
        'require_debug_true': {
            '()': 'django.utils.log.RequireDebugTrue',
        },
        # custom filter, function defined above:
        'skip_suspicious_operations': {
            '()': 'django.utils.log.CallbackFilter',
            'callback': skip_suspicious_operations,
        },
        # custom filter, function defined above:
        'skip_unreadable_posts': {
            '()': 'django.utils.log.CallbackFilter',
            'callback': skip_unreadable_post,
        },
    },
    # And finally the formatters
    'formatters': {
        'django.server': {
            '()': 'django.utils.log.ServerFormatter',
            'format': '[%(server_time)s] %(message)s',
        },
        'plain': {
            'style': '{',
            'format': '{levelname}: {name}:{lineno}: {message}',
        },
    },
}

# This should be overridden by settings_local for any logger where debug (or
# other) custom log settings are wanted.  Use "ietf/manage.py showloggers -l"
# to show registered loggers.  The content here should match the levels above
# and is shown as an example:
UTILS_LOGGER_LEVELS: Dict[str, str] = {
#    'django':           'INFO',
#    'django.server':    'INFO',
}

# End logging
# ------------------------------------------------------------------------


X_FRAME_OPTIONS = 'SAMEORIGIN'
CSRF_TRUSTED_ORIGINS = [
<<<<<<< HEAD
    'ietf.org', 
    '*.ietf.org', 
    'meetecho.com', 
    '*.meetecho.com', 
=======
    "https://ietf.org",
    "https://*.ietf.org",
    'https://meetecho.com',
    'https://*.meetecho.com',
    'https://gather.town',
    'https://*.gather.town',
>>>>>>> 22e80ce4
]
CSRF_COOKIE_SAMESITE = 'None'
CSRF_COOKIE_SECURE = True

# SESSION_COOKIE_AGE = 60 * 60 * 24 * 7 * 2 # Age of cookie, in seconds: 2 weeks (django default)
SESSION_COOKIE_AGE = 60 * 60 * 24 * 7 * 4 # Age of cookie, in seconds: 4 weeks
SESSION_COOKIE_SAMESITE = 'None'
SESSION_COOKIE_SECURE = True

SESSION_EXPIRE_AT_BROWSER_CLOSE = False
SESSION_SERIALIZER = "django.contrib.sessions.serializers.JSONSerializer"
SESSION_ENGINE = "django.contrib.sessions.backends.cache"
SESSION_SAVE_EVERY_REQUEST = True
SESSION_CACHE_ALIAS = 'sessions'

PREFERENCES_COOKIE_AGE = 60 * 60 * 24 * 365 * 50 # Age of cookie, in seconds: 50 years

TEMPLATES = [                           
    {
        'BACKEND': 'django.template.backends.django.DjangoTemplates',
        'DIRS': [
            BASE_DIR + "/templates",
            BASE_DIR + "/secr/templates",
        ],
        'OPTIONS': {
            'context_processors': [
                'django.contrib.auth.context_processors.auth',
                'django.template.context_processors.debug',     # makes 'sql_queries' available in templates
                'django.template.context_processors.i18n',
                'django.template.context_processors.request',
                'django.template.context_processors.media',
                #'django.template.context_processors.tz',
                'django.contrib.messages.context_processors.messages',
                'ietf.context_processors.server_mode',
#                'ietf.context_processors.debug_mark_queries_from_view',
#                'ietf.context_processors.sql_debug',
                'ietf.context_processors.revision_info',
                'ietf.context_processors.settings_info',
                'ietf.secr.context_processors.secr_revision_info',
                'ietf.context_processors.rfcdiff_base_url',
                'ietf.context_processors.timezone_now',
            ],
            'loaders': [
                ('django.template.loaders.cached.Loader', (
                    'django.template.loaders.filesystem.Loader',
                    'django.template.loaders.app_directories.Loader',
                )),
                'ietf.dbtemplate.template.Loader',
            ]
        },
    },
]                                       # type: List[Dict[str,Any]]

if DEBUG:
    TEMPLATES[0]['OPTIONS']['string_if_invalid'] = "** No value found for '%s' **"


MIDDLEWARE = [
    'django.middleware.csrf.CsrfViewMiddleware',
    'corsheaders.middleware.CorsMiddleware', # see docs on CORS_REPLACE_HTTPS_REFERER before using it
    'django.middleware.common.CommonMiddleware',
    'django.contrib.sessions.middleware.SessionMiddleware',
    'django.contrib.auth.middleware.AuthenticationMiddleware',
    'django.contrib.messages.middleware.MessageMiddleware',
    'django.middleware.http.ConditionalGetMiddleware',
    'simple_history.middleware.HistoryRequestMiddleware',
    # comment in this to get logging of SQL insert and update statements:
    #'ietf.middleware.sql_log_middleware',
    'ietf.middleware.SMTPExceptionMiddleware',
    'ietf.middleware.Utf8ExceptionMiddleware',
    'ietf.middleware.redirect_trailing_period_middleware',
    'django_referrer_policy.middleware.ReferrerPolicyMiddleware',
    'django.middleware.clickjacking.XFrameOptionsMiddleware',
    'django.middleware.security.SecurityMiddleware',
 #   'csp.middleware.CSPMiddleware',
    'ietf.middleware.unicode_nfkc_normalization_middleware',
]

ROOT_URLCONF = 'ietf.urls'

DJANGO_VITE_ASSETS_PATH = os.path.join(BASE_DIR, 'static/dist-neue')
if DEBUG:
    DJANGO_VITE_MANIFEST_PATH = os.path.join(BASE_DIR, 'static/dist-neue/manifest.json')

# Additional locations of static files (in addition to each app's static/ dir)
STATICFILES_DIRS = (
    DJANGO_VITE_ASSETS_PATH,
    os.path.join(BASE_DIR, 'static/dist'),
    os.path.join(BASE_DIR, 'secr/static/dist'),
)

INSTALLED_APPS = [
    # Django apps
    'django.contrib.admin',
    'django.contrib.admindocs',
    'django.contrib.auth',
    'django.contrib.contenttypes',
    'django.contrib.humanize',
    'django.contrib.messages',
    'django.contrib.sessions',
    'django.contrib.sitemaps',
    'django.contrib.sites',
    'django.contrib.staticfiles',
    # External apps 
    'analytical',
    'django_vite',
    'django_bootstrap5',
    'django_celery_beat',
    'corsheaders',
    'django_markup',
    'oidc_provider',
    'simple_history',
    'tastypie',
    'widget_tweaks',
    # IETF apps
    'ietf.api',
    'ietf.community',
    'ietf.dbtemplate',
    'ietf.doc',
    'ietf.group',
    'ietf.idindex',
    'ietf.iesg',
    'ietf.ietfauth',
    'ietf.ipr',
    'ietf.liaisons',
    'ietf.mailinglists',
    'ietf.mailtrigger',
    'ietf.meeting',
    'ietf.message',
    'ietf.name',
    'ietf.nomcom',
    'ietf.person',
    'ietf.redirects',
    'ietf.release',
    'ietf.review',
    'ietf.stats',
    'ietf.submit',
    'ietf.sync',
    'ietf.utils',
    # IETF Secretariat apps
    'ietf.secr.announcement',
    'ietf.secr.areas',
    'ietf.secr.meetings',
    'ietf.secr.rolodex',
    'ietf.secr.sreq',
    'ietf.secr.telechat',
]

try:
    import django_extensions            # pyflakes:ignore
    INSTALLED_APPS.append('django_extensions')
except ImportError:
    pass

# Settings for django-bootstrap5
# See https://django-bootstrap5.readthedocs.io/en/latest/settings.html
BOOTSTRAP5 = {
    # Label class to use in horizontal forms
    'horizontal_label_class': 'col-md-2 fw-bold',

    # Field class to use in horiozntal forms
    'horizontal_field_class': 'col-md-10',

    # Field class used for horizontal fields withut a label.
    'horizontal_field_offset_class': 'offset-md-2',

    # Set placeholder attributes to label if no placeholder is provided
    'set_placeholder': False,

    'required_css_class': 'required',
    'error_css_class': 'is-invalid',
    'success_css_class': 'is-valid',

    'field_renderers': {
        'default': 'ietf.utils.bootstrap.SeparateErrorsFromHelpTextFieldRenderer',
    },
}

# CORS settings
# See https://github.com/ottoyiu/django-cors-headers/
CORS_ORIGIN_ALLOW_ALL = True
CORS_ALLOW_METHODS = ( 'GET', 'OPTIONS', )
CORS_URLS_REGEX = r'^(/api/.*|.*\.json|.*/json/?)$'

# Setting for django_referrer_policy.middleware.ReferrerPolicyMiddleware
REFERRER_POLICY = 'strict-origin-when-cross-origin'

# django.middleware.security.SecurityMiddleware 
SECURE_BROWSER_XSS_FILTER       = True
SECURE_CONTENT_TYPE_NOSNIFF     = True
SECURE_HSTS_INCLUDE_SUBDOMAINS  = True
#SECURE_HSTS_PRELOAD             = True             # Enable after testing
SECURE_HSTS_SECONDS             = 3600
#SECURE_REDIRECT_EXEMPT
#SECURE_SSL_HOST 
#SECURE_SSL_REDIRECT             = True

# Override this in your settings_local with the IP addresses relevant for you:
INTERNAL_IPS = (
# local
        '127.0.0.1',
        '::1',
)

# no slash at end
IDTRACKER_BASE_URL = "https://datatracker.ietf.org"
RFCDIFF_BASE_URL = "https://author-tools.ietf.org/iddiff"
IDNITS_BASE_URL = "https://author-tools.ietf.org/api/idnits"
IDNITS_SERVICE_URL = "https://author-tools.ietf.org/idnits"

# Content security policy configuration (django-csp)
# (In current production, the Content-Security-Policy header is completely set by nginx configuration, but
#  we try to keep this in sync to avoid confusion)
CSP_DEFAULT_SRC = ("'self'", "'unsafe-inline'", f"data: {IDTRACKER_BASE_URL} http://ietf.org/ https://www.ietf.org/ https://analytics.ietf.org/ https://static.ietf.org")

# The name of the method to use to invoke the test suite
TEST_RUNNER = 'ietf.utils.test_runner.IetfTestRunner'

# Fixtures which will be loaded before testing starts
GLOBAL_TEST_FIXTURES = [ 'names','ietf.utils.test_data.make_immutable_base_data',
    'nomcom_templates','proceedings_templates' ]

TEST_DIFF_FAILURE_DIR = "/tmp/test/failure/"

TEST_GHOSTDRIVER_LOG_PATH = "ghostdriver.log"

# These are regexes
TEST_URL_COVERAGE_EXCLUDE = [
    r"^\^admin/",
]

# These are filename globs.  They are fed directly to the coverage code checker.
TEST_CODE_COVERAGE_EXCLUDE_FILES = [
    "*/tests*",
    "*/admin.py",
    "*/factories.py",
    "*/migrations/*",
    "*/management/commands/*",
    "docker/*",
    "idindex/generate_all_id2_txt.py",
    "idindex/generate_all_id_txt.py",
    "idindex/generate_id_abstracts_txt.py",
    "idindex/generate_id_index_txt.py",
    "ietf/checks.py",
    "ietf/manage.py",
    "ietf/virtualenv-manage.py",
    "ietf/meeting/timedeltafield.py",   # Dead code, kept for a migration include
    "ietf/settings*",
    "ietf/utils/templatetags/debug_filters.py",
    "ietf/utils/test_runner.py",
    "ietf/name/generate_fixtures.py",
    "ietf/review/import_from_review_tool.py",
    "ietf/stats/backfill_data.py",
    "ietf/utils/patch.py",
    "ietf/utils/test_data.py",
]

# These are code line regex patterns
TEST_CODE_COVERAGE_EXCLUDE_LINES = [
    "coverage: *ignore",
    "debug",
    r"unreachable\([^)]*\)",
    "if settings.DEBUG",
    "if settings.TEST_CODE_COVERAGE_CHECKER",
    "if __name__ == .__main__.:",
]

# These are filename globs.  They are used by test_parse_templates() and
# get_template_paths()
TEST_TEMPLATE_IGNORE = [
    ".*",                             # dot-files
    "*~",                             # tilde temp-files
    "#*",                             # files beginning with a hashmark
    "500.html"                        # isn't loaded by regular loader, but checked by test_500_page()
]

TEST_COVERAGE_MAIN_FILE = os.path.join(BASE_DIR, "../release-coverage.json")
TEST_COVERAGE_LATEST_FILE = os.path.join(BASE_DIR, "../latest-coverage.json")

TEST_CODE_COVERAGE_CHECKER = None
if SERVER_MODE != 'production':
    import coverage
    TEST_CODE_COVERAGE_CHECKER = coverage.Coverage(source=[ BASE_DIR ], cover_pylib=False, omit=TEST_CODE_COVERAGE_EXCLUDE_FILES)

TEST_CODE_COVERAGE_REPORT_PATH = "coverage/"
TEST_CODE_COVERAGE_REPORT_URL = os.path.join(STATIC_URL, TEST_CODE_COVERAGE_REPORT_PATH, "index.html")
TEST_CODE_COVERAGE_REPORT_DIR = os.path.join(BASE_DIR, "static", TEST_CODE_COVERAGE_REPORT_PATH)
TEST_CODE_COVERAGE_REPORT_FILE = os.path.join(TEST_CODE_COVERAGE_REPORT_DIR, "index.html")

# WG Chair configuration
MAX_WG_DELEGATES = 3

# These states aren't available in forms with drop-down choices for new
# document state:
GROUP_STATES_WITH_EXTRA_PROCESSING = ["sub-pub", "rfc-edit", ]

# Review team related settings
GROUP_REVIEW_MAX_ITEMS_TO_SHOW_IN_REVIEWER_LIST = 10
GROUP_REVIEW_DAYS_TO_SHOW_IN_REVIEWER_LIST = 365

DATE_FORMAT = "Y-m-d"
DATETIME_FORMAT = "Y-m-d H:i T"

# Add reusable URL regexps here, for consistency.  No need to do so if the
# regex can reasonably be expected to be a unique one-off.
URL_REGEXPS = {
    "acronym": r"(?P<acronym>[-a-z0-9]+)",
    "bofreq": r"(?P<name>bofreq-[-a-z0-9]+)",
    "charter": r"(?P<name>charter-[-a-z0-9]+)",
    "date": r"(?P<date>\d{4}-\d{2}-\d{2})",
    "name": r"(?P<name>[A-Za-z0-9._+-]+?)",
    "document": r"(?P<document>[a-z][-a-z0-9]+)", # regular document names
    "rev": r"(?P<rev>[0-9]{1,2}(-[0-9]{2})?)",
    "owner": r"(?P<owner>[-A-Za-z0-9\'+._]+@[A-Za-z0-9-._]+)",
    "schedule_name": r"(?P<name>[A-Za-z0-9-:_]+)",
}

# Override this in settings_local.py if needed
# *_PATH variables ends with a slash/ .

#DOCUMENT_PATH_PATTERN = '/a/www/ietf-ftp/{doc.type_id}/'
DOCUMENT_PATH_PATTERN = '/a/ietfdata/doc/{doc.type_id}/'
INTERNET_DRAFT_PATH = '/a/ietfdata/doc/draft/repository'
INTERNET_DRAFT_PDF_PATH = '/a/www/ietf-datatracker/pdf/'
RFC_PATH = '/a/www/ietf-ftp/rfc/'
CHARTER_PATH = '/a/ietfdata/doc/charter/'
BOFREQ_PATH = '/a/ietfdata/doc/bofreq/'
CONFLICT_REVIEW_PATH = '/a/ietfdata/doc/conflict-review'
STATUS_CHANGE_PATH = '/a/ietfdata/doc/status-change'
AGENDA_PATH = '/a/www/www6s/proceedings/'
MEETINGHOST_LOGO_PATH = AGENDA_PATH  # put these in the same place as other proceedings files
IPR_DOCUMENT_PATH = '/a/www/ietf-ftp/ietf/IPR/'
IESG_WG_EVALUATION_DIR = "/a/www/www6/iesg/evaluation"
# Move drafts to this directory when they expire
INTERNET_DRAFT_ARCHIVE_DIR = '/a/ietfdata/doc/draft/collection/draft-archive/'
# The following directory contains linked copies of all drafts, but don't
# write anything to this directory -- its content is maintained by ghostlinkd:
INTERNET_ALL_DRAFTS_ARCHIVE_DIR = '/a/ietfdata/doc/draft/archive'
MEETING_RECORDINGS_DIR = '/a/www/audio'
DERIVED_DIR = '/a/ietfdata/derived'

DOCUMENT_FORMAT_ALLOWLIST = ["txt", "ps", "pdf", "xml", "html", ]

# Mailing list info URL for lists hosted on the IETF servers
MAILING_LIST_INFO_URL = "https://www.ietf.org/mailman/listinfo/%(list_addr)s"
MAILING_LIST_ARCHIVE_URL = "https://mailarchive.ietf.org"

# Liaison Statement Tool settings (one is used in DOC_HREFS below)
LIAISON_UNIVERSAL_FROM = 'Liaison Statement Management Tool <statements@' + IETF_DOMAIN + '>'
LIAISON_ATTACH_PATH = '/a/www/ietf-datatracker/documents/LIAISON/' # should end in a slash
LIAISON_ATTACH_URL = 'https://www.ietf.org/lib/dt/documents/LIAISON/' # should end in a slash, location should have a symlink to LIAISON_ATTACH_PATH

# Ideally, more of these would be local -- but since we don't support
# versions right now, we'll point to external websites
DOC_HREFS = {
    "charter":  "https://www.ietf.org/charter/{doc.name}-{doc.rev}.txt",
    "draft":    "https://www.ietf.org/archive/id/{doc.name}-{doc.rev}.txt",
    "rfc":      "https://www.rfc-editor.org/rfc/rfc{doc.rfcnum}.txt",
    "slides": "https://www.ietf.org/slides/{doc.name}-{doc.rev}",
    "procmaterials": "https://www.ietf.org/procmaterials/{doc.name}-{doc.rev}",
    "conflrev": "https://www.ietf.org/cr/{doc.name}-{doc.rev}.txt",
    "statchg": "https://www.ietf.org/sc/{doc.name}-{doc.rev}.txt",
    "liaison": "%s{doc.uploaded_filename}" % LIAISON_ATTACH_URL,
    "liai-att": "%s{doc.uploaded_filename}" % LIAISON_ATTACH_URL,
}

# Valid MIME types for cases where text is uploaded and immediately extracted,
# e.g. a charter or a review. Must be a tuple, not a list.
DOC_TEXT_FILE_VALID_UPLOAD_MIME_TYPES = ('text/plain', 'text/markdown', 'text/x-rst', 'text/x-markdown', )

# Age limit before action holders are flagged in the document display
DOC_ACTION_HOLDER_AGE_LIMIT_DAYS = 20

# Override this in settings_local.py if needed
CACHE_MIDDLEWARE_SECONDS = 300
CACHE_MIDDLEWARE_KEY_PREFIX = ''

# The default with no CACHES setting is 'django.core.cache.backends.locmem.LocMemCache'
# This setting is possibly overridden further down, after the import of settings_local
CACHES = {
    'default': {
        'BACKEND': 'django.core.cache.backends.memcached.PyMemcacheCache',
        'LOCATION': '127.0.0.1:11211',
        'VERSION': __version__,
        'KEY_PREFIX': 'ietf:dt',
    },
    'sessions': {
        'BACKEND': 'django.core.cache.backends.memcached.PyMemcacheCache',
        'LOCATION': '127.0.0.1:11211',
        # No release-specific VERSION setting.
        'KEY_PREFIX': 'ietf:dt',
    },
    'htmlized': {
        'BACKEND': 'django.core.cache.backends.filebased.FileBasedCache',
        'LOCATION': '/a/cache/datatracker/htmlized',
        'OPTIONS': {
            'MAX_ENTRIES': 100000,      # 100,000
        },
    },
    'pdfized': {
        'BACKEND': 'django.core.cache.backends.filebased.FileBasedCache',
        'LOCATION': '/a/cache/datatracker/pdfized',
        'OPTIONS': {
            'MAX_ENTRIES': 100000,      # 100,000
        },
    },
    'slowpages': {
        'BACKEND': 'django.core.cache.backends.filebased.FileBasedCache',
        'LOCATION': '/a/cache/datatracker/slowpages',
        'OPTIONS': {
            'MAX_ENTRIES': 5000,
        },
    },
}

HTMLIZER_VERSION = 1
HTMLIZER_URL_PREFIX = "/doc/html"
HTMLIZER_CACHE_TIME = 60*60*24*14       # 14 days
PDFIZER_CACHE_TIME = HTMLIZER_CACHE_TIME
PDFIZER_URL_PREFIX = IDTRACKER_BASE_URL+"/doc/pdf"

# Email settings
IPR_EMAIL_FROM = 'ietf-ipr@ietf.org'
AUDIO_IMPORT_EMAIL = ['ietf@meetecho.com']
SESSION_REQUEST_FROM_EMAIL = 'IETF Meeting Session Request Tool <session-request@ietf.org>' 

SECRETARIAT_SUPPORT_EMAIL = "support@ietf.org"
SECRETARIAT_ACTION_EMAIL = "ietf-action@ietf.org"
SECRETARIAT_INFO_EMAIL = "ietf-info@ietf.org"

# Put real password in settings_local.py
IANA_SYNC_PASSWORD = "secret"
IANA_SYNC_CHANGES_URL = "https://datatracker.iana.org:4443/data-tracker/changes"
IANA_SYNC_PROTOCOLS_URL = "https://www.iana.org/protocols/"

RFC_TEXT_RSYNC_SOURCE="ftp.rfc-editor.org::rfcs-text-only"

RFC_EDITOR_SYNC_PASSWORD="secret"
RFC_EDITOR_SYNC_NOTIFICATION_URL = "https://www.rfc-editor.org/parser/parser.php"
RFC_EDITOR_GROUP_NOTIFICATION_EMAIL = "webmaster@rfc-editor.org"
#RFC_EDITOR_GROUP_NOTIFICATION_URL = "https://www.rfc-editor.org/notification/group.php"
RFC_EDITOR_QUEUE_URL = "https://www.rfc-editor.org/queue2.xml"
RFC_EDITOR_INDEX_URL = "https://www.rfc-editor.org/rfc/rfc-index.xml"
RFC_EDITOR_ERRATA_JSON_URL = "https://www.rfc-editor.org/errata.json"
RFC_EDITOR_ERRATA_URL = "https://www.rfc-editor.org/errata_search.php?rfc={rfc_number}"
RFC_EDITOR_INLINE_ERRATA_URL = "https://www.rfc-editor.org/rfc/inline-errata/rfc{rfc_number}.html"
RFC_EDITOR_INFO_BASE_URL = "https://www.rfc-editor.org/info/"

# NomCom Tool settings
ROLODEX_URL = ""
NOMCOM_PUBLIC_KEYS_DIR = '/a/www/nomcom/public_keys/'
NOMCOM_FROM_EMAIL = 'nomcom-chair-{year}@ietf.org'
OPENSSL_COMMAND = '/usr/bin/openssl'
DAYS_TO_EXPIRE_NOMINATION_LINK = ''
NOMINEE_FEEDBACK_TYPES = ['comment', 'questio', 'nomina']

# SlideSubmission settings
SLIDE_STAGING_PATH = '/a/www/www6s/staging/'
SLIDE_STAGING_URL = 'https://www.ietf.org/staging/'

# ID Submission Tool settings
IDSUBMIT_FROM_EMAIL = 'IETF I-D Submission Tool <idsubmission@ietf.org>'
IDSUBMIT_ANNOUNCE_FROM_EMAIL = 'internet-drafts@ietf.org'
IDSUBMIT_ANNOUNCE_LIST_EMAIL = 'i-d-announce@ietf.org'

# Interim Meeting Tool settings
INTERIM_ANNOUNCE_FROM_EMAIL_DEFAULT = 'IESG Secretary <iesg-secretary@ietf.org>'
INTERIM_ANNOUNCE_FROM_EMAIL_PROGRAM = 'IAB Executive Administrative Manager <execd@iab.org>'
VIRTUAL_INTERIMS_REQUIRE_APPROVAL = False
INTERIM_SESSION_MINIMUM_MINUTES = 30
INTERIM_SESSION_MAXIMUM_MINUTES = 300

# Days from meeting to day of cut off dates on submit -- cutoff_time_utc is added to this
IDSUBMIT_DEFAULT_CUTOFF_DAY_OFFSET_00 = 13
IDSUBMIT_DEFAULT_CUTOFF_DAY_OFFSET_01 = 13
IDSUBMIT_DEFAULT_CUTOFF_TIME_UTC = datetime.timedelta(hours=23, minutes=59, seconds=59)
IDSUBMIT_DEFAULT_CUTOFF_WARNING_DAYS = datetime.timedelta(days=21)

# 14 Jun 2017: New convention: prefix settings with the app name to which
# they (mainly) belong.  So here, SUBMIT_, rather than IDSUBMIT_
SUBMIT_YANG_RFC_MODEL_DIR = '/a/www/ietf-ftp/yang/rfcmod/'
SUBMIT_YANG_DRAFT_MODEL_DIR = '/a/www/ietf-ftp/yang/draftmod/'
SUBMIT_YANG_IANA_MODEL_DIR = '/a/www/ietf-ftp/yang/ianamod/'
SUBMIT_YANG_CATALOG_MODEL_DIR = '/a/www/ietf-ftp/yang/catalogmod/'

IDSUBMIT_REPOSITORY_PATH = INTERNET_DRAFT_PATH
IDSUBMIT_STAGING_PATH = '/a/www/www6s/staging/'
IDSUBMIT_STAGING_URL = '//www.ietf.org/staging/'
IDSUBMIT_IDNITS_BINARY = '/a/www/ietf-datatracker/scripts/idnits'
SUBMIT_PYANG_COMMAND = 'pyang --verbose --ietf -p {libs} {model}'
SUBMIT_YANGLINT_COMMAND = 'yanglint --verbose -p {tmplib} -p {rfclib} -p {draftlib} -p {ianalib} -p {cataloglib} {model} -i'

SUBMIT_YANG_CATALOG_MODULEARG = "modules[]={module}"
SUBMIT_YANG_CATALOG_IMPACT_URL = "https://www.yangcatalog.org/yang-search/impact_analysis.php?{moduleargs}&recurse=0&rfcs=1&show_subm=1&show_dir=both"
SUBMIT_YANG_CATALOG_IMPACT_DESC = "Yang impact analysis for {draft}"
SUBMIT_YANG_CATALOG_MODULE_URL = "https://www.yangcatalog.org/yang-search/module_details.php?module={module}"
SUBMIT_YANG_CATALOG_MODULE_DESC = "Yang catalog entry for {module}"

SUBMIT_YANG_CATALOG_CHECKER_URL = "https://yangcatalog.org/yangvalidator/api/v1/datatracker/{type}"

IDSUBMIT_CHECKER_CLASSES = (
    "ietf.submit.checkers.DraftIdnitsChecker",
    "ietf.submit.checkers.DraftYangChecker",
#    "ietf.submit.checkers.DraftYangvalidatorChecker",    
)

# Max time to allow for validation before a submission is subject to cancellation
IDSUBMIT_MAX_VALIDATION_TIME = datetime.timedelta(minutes=20)

IDSUBMIT_MANUAL_STAGING_DIR = '/tmp/'

IDSUBMIT_FILE_TYPES = (
    'txt',
    'html',
    'xml',
    'pdf',
    'ps',
)
RFC_FILE_TYPES = IDSUBMIT_FILE_TYPES

IDSUBMIT_MAX_DRAFT_SIZE =  {
    'txt':  2*1024*1024,  # Max size of txt draft file in bytes
    'xml':  3*1024*1024,  # Max size of xml draft file in bytes
    'html': 4*1024*1024,
    'pdf':  6*1024*1024,
    'ps' :  6*1024*1024,
}

IDSUBMIT_MAX_DAILY_SAME_DRAFT_NAME = 20
IDSUBMIT_MAX_DAILY_SAME_DRAFT_NAME_SIZE = 50 # in MB
IDSUBMIT_MAX_DAILY_SAME_SUBMITTER = 50
IDSUBMIT_MAX_DAILY_SAME_SUBMITTER_SIZE = 150 # in MB
IDSUBMIT_MAX_DAILY_SAME_GROUP = 150
IDSUBMIT_MAX_DAILY_SAME_GROUP_SIZE = 450 # in MB
IDSUBMIT_MAX_DAILY_SUBMISSIONS = 1000
IDSUBMIT_MAX_DAILY_SUBMISSIONS_SIZE = 2000 # in MB


# === Meeting Related Settings =================================================

MEETING_MATERIALS_SERVE_LOCALLY = True

# If you override MEETING_MATERIALS_SERVE_LOCALLY in your settings_local.conf, you will need to
# set the right value for MEETING_DOC_HREFS there as well. MEETING_DOC_LOCAL_HREFS and 
# CDN_MEETING_DOC_HREFS are defined here to make that simpler.

MEETING_DOC_LOCAL_HREFS = {
    "agenda": "/meeting/{meeting.number}/materials/{doc.name}-{doc.rev}",
    "minutes": "/meeting/{meeting.number}/materials/{doc.name}-{doc.rev}",
    "slides": "/meeting/{meeting.number}/materials/{doc.name}-{doc.rev}",
    "chatlog": "/meeting/{meeting.number}/materials/{doc.name}-{doc.rev}",
    "polls": "/meeting/{meeting.number}/materials/{doc.name}-{doc.rev}",
    "recording": "{doc.external_url}",
    "bluesheets": "https://www.ietf.org/proceedings/{meeting.number}/bluesheets/{doc.uploaded_filename}",
    "procmaterials": "/meeting/{meeting.number}/materials/{doc.name}-{doc.rev}",
}

MEETING_DOC_CDN_HREFS = {
    "agenda": "https://www.ietf.org/proceedings/{meeting.number}/agenda/{doc.name}-{doc.rev}",
    "minutes": "https://www.ietf.org/proceedings/{meeting.number}/minutes/{doc.name}-{doc.rev}",
    "slides": "https://www.ietf.org/proceedings/{meeting.number}/slides/{doc.name}-{doc.rev}",
    "recording": "{doc.external_url}",
    "bluesheets": "https://www.ietf.org/proceedings/{meeting.number}/bluesheets/{doc.uploaded_filename}",
    "procmaterials": "https://www.ietf.org/proceedings/{meeting.number}/procmaterials/{doc.name}-{doc.rev}",
}

MEETING_DOC_HREFS = MEETING_DOC_LOCAL_HREFS if MEETING_MATERIALS_SERVE_LOCALLY else MEETING_DOC_CDN_HREFS

MEETING_DOC_OLD_HREFS = {
    "agenda": "/meeting/{meeting.number}/materials/{doc.name}",
    "minutes": "/meeting/{meeting.number}/materials/{doc.name}",
    "slides": "/meeting/{meeting.number}/materials/{doc.name}",
    "recording": "{doc.external_url}",
    "bluesheets": "https://www.ietf.org/proceedings/{meeting.number}/bluesheets/{doc.uploaded_filename}",
}

# For http references to documents without a version number (that is, to the current version at the time of reference)
MEETING_DOC_GREFS = {
    "agenda": "/meeting/{meeting.number}/materials/{doc.name}",
    "minutes": "/meeting/{meeting.number}/materials/{doc.name}",
    "slides": "/meeting/{meeting.number}/materials/{doc.name}",
    "recording": "{doc.external_url}",
    "bluesheets": "https://www.ietf.org/proceedings/{meeting.number}/bluesheets/{doc.uploaded_filename}",
    "procmaterials": "/meeting/{meeting.number}/materials/{doc.name}",
}

MEETING_MATERIALS_DEFAULT_SUBMISSION_START_DAYS = 90
MEETING_MATERIALS_DEFAULT_SUBMISSION_CUTOFF_DAYS = 26
MEETING_MATERIALS_DEFAULT_SUBMISSION_CORRECTION_DAYS = 50

MEETING_VALID_UPLOAD_EXTENSIONS = {
    'agenda':       ['.txt','.html','.htm', '.md', ],
    'minutes':      ['.txt','.html','.htm', '.md', '.pdf', ],
    'slides':       ['.doc','.docx','.pdf','.ppt','.pptx','.txt', ], # Note the removal of .zip
    'bluesheets':   ['.pdf', '.txt', ],
    'procmaterials':['.pdf', ],
    'meetinghostlogo':  ['.png', '.jpg', '.jpeg'],
}
    
MEETING_VALID_UPLOAD_MIME_TYPES = {
    'agenda':       ['text/plain', 'text/html', 'text/markdown', 'text/x-markdown', ],
    'minutes':      ['text/plain', 'text/html', 'application/pdf', 'text/markdown', 'text/x-markdown', ],
    'slides':       [],
    'bluesheets':   ['application/pdf', 'text/plain', ],
    'procmaterials':['application/pdf', ],
    'meetinghostlogo':  ['image/jpeg', 'image/png', ],
}

MEETING_VALID_MIME_TYPE_EXTENSIONS = {
    'text/plain':   ['.txt', '.md', ],
    'text/markdown': ['.txt', '.md', ],
    'text/x-markdown': ['.txt', '.md', ],
    'text/html':    ['.html', '.htm'],
    'application/pdf': ['.pdf'],
}

# Files uploaded with Content-Type application/octet-stream and an extension in this map will
# be treated as if they had been uploaded with the mapped Content-Type value.
MEETING_APPLICATION_OCTET_STREAM_OVERRIDES = {
    '.md': 'text/markdown',
}

MEETING_VALID_UPLOAD_MIME_FOR_OBSERVED_MIME = {
    'text/plain':   ['text/plain', 'text/markdown', 'text/x-markdown', ],
    'text/html':    ['text/html', ],
    'application/pdf': ['application/pdf', ],
}

INTERNET_DRAFT_DAYS_TO_EXPIRE = 185

FLOORPLAN_MEDIA_DIR = 'floor'
FLOORPLAN_DIR = os.path.join(MEDIA_ROOT, FLOORPLAN_MEDIA_DIR)

MEETING_LEGACY_OFFICE_HOURS_END = 112  # last meeting to use legacy office hours representation

# Maximum dimensions to accept at all
MEETINGHOST_LOGO_MAX_UPLOAD_WIDTH = 400
MEETINGHOST_LOGO_MAX_UPLOAD_HEIGHT = 400

# Maximum dimensions to display
MEETINGHOST_LOGO_MAX_DISPLAY_WIDTH = 120
MEETINGHOST_LOGO_MAX_DISPLAY_HEIGHT = 120

# Session assignments on the official schedule lock this long before the timeslot starts
MEETING_SESSION_LOCK_TIME = datetime.timedelta(minutes=10)

# === OpenID Connect Provide Related Settings ==================================

# Used by django-oidc-provider
LOGIN_URL = '/accounts/login/'
OIDC_USERINFO = 'ietf.ietfauth.utils.openid_userinfo'
OIDC_EXTRA_SCOPE_CLAIMS = 'ietf.ietfauth.utils.OidcExtraScopeClaims'

# ==============================================================================


RSYNC_BINARY = '/usr/bin/rsync'
YANGLINT_BINARY = '/usr/bin/yanglint'
DE_GFM_BINARY = '/usr/bin/de-gfm.ruby2.5'

# Account settings
DAYS_TO_EXPIRE_REGISTRATION_LINK = 3
MINUTES_TO_EXPIRE_RESET_PASSWORD_LINK = 60
HTPASSWD_COMMAND = "/usr/bin/htpasswd"
HTPASSWD_FILE = "/www/htpasswd"

# Generation of pdf files
GHOSTSCRIPT_COMMAND = "/usr/bin/gs"

# Generation of bibxml files (currently only for Internet-Drafts)
BIBXML_BASE_PATH = '/a/ietfdata/derived/bibxml'

# Timezone files for iCalendar
TZDATA_ICS_PATH = BASE_DIR + '/../vzic/zoneinfo/'

SECR_BLUE_SHEET_PATH = '/a/www/ietf-datatracker/documents/blue_sheet.rtf'
SECR_BLUE_SHEET_URL = IDTRACKER_BASE_URL + '/documents/blue_sheet.rtf'
SECR_INTERIM_LISTING_DIR = '/a/www/www6/meeting/interim'
SECR_MAX_UPLOAD_SIZE = 40960000
SECR_PROCEEDINGS_DIR = '/a/www/www6s/proceedings/'
SECR_PPT2PDF_COMMAND = ['/usr/bin/soffice','--headless','--convert-to','pdf:writer_globaldocument_pdf_Export','--outdir']
STATS_REGISTRATION_ATTENDEES_JSON_URL = 'https://registration.ietf.org/{number}/attendees/'
PROCEEDINGS_VERSION_CHANGES = [
    0,   # version 1
    97,  # version 2: meeting 97 and later (was number was NEW_PROCEEDINGS_START)
    111, # version 3: meeting 111 and later
]
PROCEEDINGS_V1_BASE_URL = 'https://www.ietf.org/proceedings/{meeting.number}'
YOUTUBE_API_KEY = ''
YOUTUBE_API_SERVICE_NAME = 'youtube'
YOUTUBE_API_VERSION = 'v3'
YOUTUBE_BASE_URL = 'https://www.youtube.com/watch'
YOUTUBE_IETF_CHANNEL_ID = 'UC8dtK9njBLdFnBahHFp0eZQ'

# If we need to revert to xmpp, change this to 'xmpp:{chat_room_name}@jabber.ietf.org?join'
CHAT_URL_PATTERN = 'https://zulip.ietf.org/#narrow/stream/{chat_room_name}'

# If we need to revert to xmpp
# CHAT_ARCHIVE_URL_PATTERN = 'https://www.ietf.org/jabber/logs/{chat_room_name}?C=M;O=D'

PYFLAKES_DEFAULT_ARGS= ["ietf", ]
VULTURE_DEFAULT_ARGS= ["ietf", ]

# Automatic Scheduling
#
# how much to login while running, bigger numbers make it more verbose.
BADNESS_CALC_LOG   = 0
#
# these penalties affect the calculation of how bad the assignments are.
BADNESS_UNPLACED   = 1000000

# following four are used only during migrations to setup up ConstraintName
# and penalties are taken from the database afterwards.
BADNESS_BETHERE    = 200000
BADNESS_CONFLICT_1 = 100000
BADNESS_CONFLICT_2 = 10000
BADNESS_CONFLICT_3 = 1000

BADNESS_TOOSMALL_50  = 5000
BADNESS_TOOSMALL_100 = 50000
BADNESS_TOOBIG     = 100
BADNESS_MUCHTOOBIG = 500

# Set debug apps in settings_local.DEV_APPS

DEV_APPS = []                           # type: List[str]
DEV_PRE_APPS = []                       # type: List[str]
DEV_MIDDLEWARE = ()

PROD_PRE_APPS = []                      # type: List[str]

# django-debug-toolbar and the debug listing of sql queries at the bottom of
# each page when in dev mode can overlap in functionality, and can slow down
# page loading.  If you wish to use the sql_queries debug listing, put this in
# your settings_local and make sure your client IP address is in INTERNAL_IPS:
#
#    DEV_TEMPLATE_CONTEXT_PROCESSORS = [
#        'ietf.context_processors.sql_debug',
#    ]
#
DEV_TEMPLATE_CONTEXT_PROCESSORS = []    # type: List[str]

# Domain which hosts draft and wg alias lists
DRAFT_ALIAS_DOMAIN = IETF_DOMAIN
GROUP_ALIAS_DOMAIN = IETF_DOMAIN

TEST_DATA_DIR = os.path.abspath(BASE_DIR + "/../test/data")

# Path to the email alias lists.  Used by ietf.utils.aliases
DRAFT_ALIASES_PATH = os.path.join(TEST_DATA_DIR, "draft-aliases")
DRAFT_VIRTUAL_PATH = os.path.join(TEST_DATA_DIR, "draft-virtual")
DRAFT_VIRTUAL_DOMAIN = "virtual.ietf.org"

GROUP_ALIASES_PATH = os.path.join(TEST_DATA_DIR, "group-aliases")
GROUP_VIRTUAL_PATH = os.path.join(TEST_DATA_DIR, "group-virtual")
GROUP_VIRTUAL_DOMAIN = "virtual.ietf.org"

POSTCONFIRM_PATH   = "/a/postconfirm/wrapper"

USER_PREFERENCE_DEFAULTS = {
    "expires_soon"  : "14",
    "new_enough"    : "14",
    "full_draft"    : "on",
    "left_menu"     : "off",
}


# Email addresses people attempt to set for their account will be checked
# against the following list of regex expressions with re.search(pat, addr):
EXCLUDED_PERSONAL_EMAIL_REGEX_PATTERNS = [
    "@ietf.org$",
]

MARKUP_SETTINGS = {
    'restructuredtext': {
        'settings_overrides': {
            'initial_header_level': 3,
            'doctitle_xform': False,
            'footnote_references': 'superscript',
            'trim_footnote_reference_space': True,
            'default_reference_context': 'view',
            'link_base': ''
        }
    }
}

MAILMAN_LIB_DIR = '/usr/lib/mailman'

# This is the number of seconds required between subscribing to an ietf
# mailing list and datatracker account creation being accepted
LIST_ACCOUNT_DELAY = 60*60*25           # 25 hours
ACCOUNT_REQUEST_EMAIL = 'account-request@ietf.org'


SILENCED_SYSTEM_CHECKS = [
    "fields.W342",  # Setting unique=True on a ForeignKey has the same effect as using a OneToOneField.
    "fields.W905",  # django.contrib.postgres.fields.CICharField is deprecated. (see https://github.com/ietf-tools/datatracker/issues/5660)
]

CHECKS_LIBRARY_PATCHES_TO_APPLY = [
    'patch/change-oidc-provider-field-sizes-228.patch',
    'patch/fix-oidc-access-token-post.patch',
    'patch/fix-jwkest-jwt-logging.patch',
    'patch/django-cookie-delete-with-all-settings.patch',
    'patch/tastypie-django22-fielderror-response.patch',
]
if DEBUG:
    try:
        import django_cprofile_middleware # pyflakes:ignore
        CHECKS_LIBRARY_PATCHES_TO_APPLY += [ 'patch/add-django-cprofile-filter.patch', ]
    except ImportError:
        pass

STATS_NAMES_LIMIT = 25

UTILS_MEETING_CONFERENCE_DOMAINS = ['webex.com', 'zoom.us', 'jitsi.org', 'meetecho.com', 'gather.town', ]
UTILS_TEST_RANDOM_STATE_FILE = '.factoryboy_random_state'
UTILS_APIKEY_GUI_LOGIN_LIMIT_DAYS = 30


API_KEY_TYPE="ES256"                    # EC / P=256
API_PUBLIC_KEY_PEM = b"""
-----BEGIN PUBLIC KEY-----
MFkwEwYHKoZIzj0CAQYIKoZIzj0DAQcDQgAEqVojsaofDJScuMJN+tshumyNM5ME
garzVPqkVovmF6yE7IJ/dv4FcV+QKCtJ/rOS8e36Y8ZAEVYuukhes0yZ1w==
-----END PUBLIC KEY-----
"""
API_PRIVATE_KEY_PEM = b"""
-----BEGIN PRIVATE KEY-----
MIGHAgEAMBMGByqGSM49AgEGCCqGSM49AwEHBG0wawIBAQQgoI6LJkopKq8XrHi9
QqGQvE4A83TFYjqLz+8gULYecsqhRANCAASpWiOxqh8MlJy4wk362yG6bI0zkwSB
qvNU+qRWi+YXrITsgn92/gVxX5AoK0n+s5Lx7fpjxkARVi66SF6zTJnX
-----END PRIVATE KEY-----
"""


# Default timeout for HTTP requests via the requests library
DEFAULT_REQUESTS_TIMEOUT = 20  # seconds


# Celery configuration
CELERY_TIMEZONE = 'UTC'
CELERY_BROKER_URL = 'amqp://mq/'
CELERY_BEAT_SCHEDULER = 'django_celery_beat.schedulers:DatabaseScheduler'
CELERY_BEAT_SYNC_EVERY = 1  # update DB after every event

# Meetecho API setup: Uncomment this and provide real credentials to enable
# Meetecho conference creation for interim session requests
#
# MEETECHO_API_CONFIG = {
#     'api_base': 'https://meetings.conf.meetecho.com/api/v1/',
#     'client_id': 'datatracker',
#     'client_secret': 'some secret',
#     'request_timeout': 3.01,  # python-requests doc recommend slightly > a multiple of 3 seconds
# }

# Meetecho URLs - instantiate with url.format(session=some_session)
MEETECHO_ONSITE_TOOL_URL = "https://meetings.conf.meetecho.com/onsite{session.meeting.number}/?session={session.pk}"
MEETECHO_VIDEO_STREAM_URL = "https://meetings.conf.meetecho.com/ietf{session.meeting.number}/?session={session.pk}"
MEETECHO_AUDIO_STREAM_URL = "https://mp3.conf.meetecho.com/ietf{session.meeting.number}/{session.pk}.m3u"

# Put the production SECRET_KEY in settings_local.py, and also any other
# sensitive or site-specific changes.  DO NOT commit settings_local.py to svn.
from ietf.settings_local import *            # pyflakes:ignore pylint: disable=wildcard-import

for app in INSTALLED_APPS:
    if app.startswith('ietf'):
        app_settings_file = os.path.join(BASE_DIR, '../', app.replace('.', os.sep), "settings.py")
        if os.path.exists(app_settings_file):
            exec("from %s import *" % (app+".settings"))

# Add APPS from settings_local to INSTALLED_APPS
if SERVER_MODE == 'production':
    INSTALLED_APPS = PROD_PRE_APPS + INSTALLED_APPS
else:
    INSTALLED_APPS += DEV_APPS
    INSTALLED_APPS = DEV_PRE_APPS + INSTALLED_APPS
    MIDDLEWARE += DEV_MIDDLEWARE
    TEMPLATES[0]['OPTIONS']['context_processors'] += DEV_TEMPLATE_CONTEXT_PROCESSORS


# We provide a secret key only for test and development modes.  It's
# absolutely vital that django fails to start in production mode unless a
# secret key has been provided elsewhere, not in this file which is
# publicly available, for instance from the source repository.
if SERVER_MODE != 'production':
    # stomp out the cached template loader, it's annoying
    loaders = TEMPLATES[0]['OPTIONS']['loaders']
    loaders = tuple(l for e in loaders for l in (e[1] if isinstance(e, tuple) and "cached.Loader" in e[0] else (e,)))
    TEMPLATES[0]['OPTIONS']['loaders'] = loaders

    CACHES = {
        'default': {
            'BACKEND': 'django.core.cache.backends.dummy.DummyCache',
            #'BACKEND': 'django.core.cache.backends.memcached.MemcachedCache',
            #'LOCATION': '127.0.0.1:11211',
            #'BACKEND': 'django.core.cache.backends.filebased.FileBasedCache',
            'VERSION': __version__,
            'KEY_PREFIX': 'ietf:dt',
        },
        'sessions': {
            'BACKEND': 'django.core.cache.backends.locmem.LocMemCache',
        },
        'htmlized': {
            'BACKEND': 'django.core.cache.backends.dummy.DummyCache',
            #'BACKEND': 'django.core.cache.backends.filebased.FileBasedCache',
            'LOCATION': '/var/cache/datatracker/htmlized',
            'OPTIONS': {
                'MAX_ENTRIES': 1000,
            },
        },
        'pdfized': {
            'BACKEND': 'django.core.cache.backends.dummy.DummyCache',
            #'BACKEND': 'django.core.cache.backends.filebased.FileBasedCache',
            'LOCATION': '/var/cache/datatracker/pdfized',
            'OPTIONS': {
                'MAX_ENTRIES': 1000,
            },
        },
        'slowpages': {
            'BACKEND': 'django.core.cache.backends.dummy.DummyCache',
            #'BACKEND': 'django.core.cache.backends.filebased.FileBasedCache',
            'LOCATION': '/var/cache/datatracker/',
            'OPTIONS': {
                'MAX_ENTRIES': 5000,
            },
        },
    }
    SESSION_ENGINE = "django.contrib.sessions.backends.db"

    if 'SECRET_KEY' not in locals():
        SECRET_KEY = 'PDwXboUq!=hPjnrtG2=ge#N$Dwy+wn@uivrugwpic8mxyPfHka'
    if 'NOMCOM_APP_SECRET' not in locals():
        NOMCOM_APP_SECRET = b'\x9b\xdas1\xec\xd5\xa0SI~\xcb\xd4\xf5t\x99\xc4i\xd7\x9f\x0b\xa9\xe8\xfeY\x80$\x1e\x12tN:\x84'

    ALLOWED_HOSTS = ['*',]
    
    try:
        # see https://github.com/omarish/django-cprofile-middleware
        import django_cprofile_middleware # pyflakes:ignore
        MIDDLEWARE = MIDDLEWARE + ['django_cprofile_middleware.middleware.ProfilerMiddleware', ]
    except ImportError:
        pass

    # Cannot have this set to True if we're using http: from the dev-server:
    CSRF_COOKIE_SECURE = False
    CSRF_COOKIE_SAMESITE = 'Lax'
    SESSION_COOKIE_SECURE = False
    SESSION_COOKIE_SAMESITE = 'Lax'
    <|MERGE_RESOLUTION|>--- conflicted
+++ resolved
@@ -338,19 +338,10 @@
 
 X_FRAME_OPTIONS = 'SAMEORIGIN'
 CSRF_TRUSTED_ORIGINS = [
-<<<<<<< HEAD
-    'ietf.org', 
-    '*.ietf.org', 
-    'meetecho.com', 
-    '*.meetecho.com', 
-=======
     "https://ietf.org",
     "https://*.ietf.org",
     'https://meetecho.com',
     'https://*.meetecho.com',
-    'https://gather.town',
-    'https://*.gather.town',
->>>>>>> 22e80ce4
 ]
 CSRF_COOKIE_SAMESITE = 'None'
 CSRF_COOKIE_SECURE = True
