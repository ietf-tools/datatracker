# Copyright The IETF Trust 2016-2020, All Rights Reserved
# -*- coding: utf-8 -*-


# various utilities for working with the mailarch mail archive at
# mailarchive.ietf.org

import base64
import datetime
import email.utils
import hashlib
import requests

import debug                            # pyflakes:ignore


from django.conf import settings
from django.utils.encoding import force_bytes, force_str

from ietf.utils.log import log
from ietf.utils.timezone import date_today


def list_name_from_email(list_email):
    if not list_email.endswith("@ietf.org"):
        return None

    return list_email[:-len("@ietf.org")]

def hash_list_message_id(list_name, msgid):
    # hash in mailarch is computed similar to
    # https://www.mail-archive.com/faq.html#listserver except the list
    # name (without "@ietf.org") is used instead of the full address,
    # and rightmost "=" signs are (optionally) stripped
    sha = hashlib.sha1(force_bytes(msgid))
    sha.update(force_bytes(list_name))
    return force_str(base64.urlsafe_b64encode(sha.digest()).rstrip(b"="))

def construct_query_data(doc, team, query=None):
    list_name = list_name_from_email(team.list_email)
    if not list_name:
        return None

    if not query:
        query = doc.name

    query_data = {
        'start_date': (date_today() - datetime.timedelta(days=180)).isoformat(),
        'email_list': list_name,
        'query_value': query,
        'query': f'subject:({query})',
        'limit': '30',
    }
    return query_data

def construct_message_url(list_name, msgid):
    return "{}/arch/msg/{}/{}".format(settings.MAILING_LIST_ARCHIVE_URL, list_name, hash_list_message_id(list_name, msgid))

<<<<<<< HEAD
def retrieve_messages_from_mbox(mbox_fileobj):
    """Return selected content in message from mbox from mailarch."""
    res = []
    with tempfile.NamedTemporaryFile(suffix=".mbox") as mbox_file:
        # mailbox.mbox needs a path, so we need to put the contents
        # into a file
        mbox_data = mbox_fileobj.read()
        mbox_file.write(mbox_data)
        mbox_file.flush()

        mbox = mailbox.mbox(mbox_file.name, create=False)
        for msg in mbox:
            content = ""

            for part in msg.walk():
                if part.get_content_type() == "text/plain":
                    charset = part.get_content_charset() or "utf-8"
                    content += get_payload_text(part, default_charset=charset)

            # parse a couple of things for the front end
            utcdate = None
            d = email.utils.parsedate_tz(msg["Date"])
            if d:
                utcdate = datetime.datetime.fromtimestamp(email.utils.mktime_tz(d), datetime.UTC)

            res.append({
                "from": msg["From"],
                "splitfrom": email.utils.parseaddr(msg["From"]),
                "subject": msg["Subject"],
                "content": content.replace("\r\n", "\n").replace("\r", "\n").strip("\n"),
                "message_id": email.utils.unquote(msg["Message-ID"].strip()),
                "url": email.utils.unquote(msg["Archived-At"].strip()),
                "date": msg["Date"],
                "utcdate": (utcdate.date().isoformat(), utcdate.time().isoformat()) if utcdate else ("", ""),
            })
        mbox.close()

    return res

def retrieve_messages(query_data_url):
=======
def retrieve_messages(query_data):
>>>>>>> 5afea625
    """Retrieve and return selected content from mailarch."""

    headers = {'X-Api-Key': settings.MAILING_LIST_ARCHIVE_API_KEY}
    try:
        response = requests.post(
            settings.MAILING_LIST_ARCHIVE_SEARCH_URL,
            headers=headers,
            json=query_data,
            timeout=settings.DEFAULT_REQUESTS_TIMEOUT)
    except requests.Timeout as exc:
        log(f'POST request failed for [{query_data["url"]}]: {exc}')
        raise RuntimeError(f'Timeout retrieving [{query_data["url"]}]') from exc

    results = []
    jresponse = response.json()
    if 'results' not in jresponse or len(jresponse['results']) == 0:
        raise KeyError(f'No results: {query_data["query"]}')
    for msg in jresponse['results']:
        # datetime is already UTC
        dt = datetime.datetime.fromisoformat(msg['date'])
        dt_utc = dt.replace(tzinfo=datetime.timezone.utc)
        results.append({
            "from": msg["from"],
            "splitfrom": email.utils.parseaddr(msg["from"]),
            "subject": msg["subject"],
            "content": msg["content"].replace("\r\n", "\n").replace("\r", "\n").strip("\n"),
            "message_id": msg["message_id"],
            "url": msg["url"],
            "utcdate": (dt_utc.date().isoformat(), dt_utc.time().isoformat()),
        })

    return results<|MERGE_RESOLUTION|>--- conflicted
+++ resolved
@@ -56,50 +56,7 @@
 def construct_message_url(list_name, msgid):
     return "{}/arch/msg/{}/{}".format(settings.MAILING_LIST_ARCHIVE_URL, list_name, hash_list_message_id(list_name, msgid))
 
-<<<<<<< HEAD
-def retrieve_messages_from_mbox(mbox_fileobj):
-    """Return selected content in message from mbox from mailarch."""
-    res = []
-    with tempfile.NamedTemporaryFile(suffix=".mbox") as mbox_file:
-        # mailbox.mbox needs a path, so we need to put the contents
-        # into a file
-        mbox_data = mbox_fileobj.read()
-        mbox_file.write(mbox_data)
-        mbox_file.flush()
-
-        mbox = mailbox.mbox(mbox_file.name, create=False)
-        for msg in mbox:
-            content = ""
-
-            for part in msg.walk():
-                if part.get_content_type() == "text/plain":
-                    charset = part.get_content_charset() or "utf-8"
-                    content += get_payload_text(part, default_charset=charset)
-
-            # parse a couple of things for the front end
-            utcdate = None
-            d = email.utils.parsedate_tz(msg["Date"])
-            if d:
-                utcdate = datetime.datetime.fromtimestamp(email.utils.mktime_tz(d), datetime.UTC)
-
-            res.append({
-                "from": msg["From"],
-                "splitfrom": email.utils.parseaddr(msg["From"]),
-                "subject": msg["Subject"],
-                "content": content.replace("\r\n", "\n").replace("\r", "\n").strip("\n"),
-                "message_id": email.utils.unquote(msg["Message-ID"].strip()),
-                "url": email.utils.unquote(msg["Archived-At"].strip()),
-                "date": msg["Date"],
-                "utcdate": (utcdate.date().isoformat(), utcdate.time().isoformat()) if utcdate else ("", ""),
-            })
-        mbox.close()
-
-    return res
-
-def retrieve_messages(query_data_url):
-=======
 def retrieve_messages(query_data):
->>>>>>> 5afea625
     """Retrieve and return selected content from mailarch."""
 
     headers = {'X-Api-Key': settings.MAILING_LIST_ARCHIVE_API_KEY}
