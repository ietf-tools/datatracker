# Copyright The IETF Trust 2015, All Rights Reserved

from django.db import models
from django.template import Template, Context

from email.utils import parseaddr
from ietf.utils.mail import formataddr


import debug                            # pyflakes:ignore

from ietf.group.models import Role

def clean_duplicates(addrlist):
    retval = set()
    for a in addrlist:
        (name,addr) = parseaddr(a)
        if (name,addr)==('',''):
            retval.add(a)
        elif name:
            retval.add(formataddr((name,addr)))
        else:
            retval.add(addr)
    return list(retval) 

class MailTrigger(models.Model):
    slug = models.CharField(max_length=32, primary_key=True)
    desc = models.TextField(blank=True)
    to   = models.ManyToManyField('Recipient', blank=True, related_name='used_in_to')
    cc   = models.ManyToManyField('Recipient', blank=True, related_name='used_in_cc')

    class Meta:
        ordering = ["slug"]

    def __unicode__(self):
        return self.slug

class Recipient(models.Model):
    slug = models.CharField(max_length=32, primary_key=True)
    desc = models.TextField(blank=True)
    template = models.TextField(null=True, blank=True)

    class Meta:
        ordering = ["slug"]

    def __unicode__(self):
        return self.slug

    def gather(self, **kwargs):
        retval = []
        if hasattr(self,'gather_%s'%self.slug):
            retval.extend(eval('self.gather_%s(**kwargs)'%self.slug))
        if self.template:
            rendering = Template('{%% autoescape off %%}%s{%% endautoescape %%}'%self.template).render(Context(kwargs))
            if rendering:
                retval.extend([x.strip() for x in rendering.split(',')])

        return clean_duplicates(retval)

    def gather_doc_group_chairs(self, **kwargs):
        addrs = []
        if 'doc' in kwargs:
            doc=kwargs['doc']
            if doc.group and doc.group.type.slug in ['wg','rg']:
                addrs.append('%s-chairs@ietf.org'%doc.group.acronym)
        return addrs

    def gather_doc_group_delegates(self, **kwargs):
        addrs = []
        if 'doc' in kwargs:
            doc=kwargs['doc']
            if doc.group and doc.group.type.slug in ['wg','rg']:
                addrs.extend(doc.group.role_set.filter(name='delegate').values_list('email__address',flat=True))
        return addrs

    def gather_doc_group_mail_list(self, **kwargs):
        addrs = []
        if 'doc' in kwargs:
            doc=kwargs['doc']
            if doc.group.type.slug in ['wg','rg']:
                if doc.group.list_email:
                    addrs.append(doc.group.list_email)
        return addrs

    def gather_doc_affecteddoc_authors(self, **kwargs):
        addrs = []
        if 'doc' in kwargs:
            for reldoc in kwargs['doc'].related_that_doc(['conflrev','tohist','tois','tops']):
                addrs.extend(Recipient.objects.get(slug='doc_authors').gather(**{'doc':reldoc.document}))
        return addrs

    def gather_doc_affecteddoc_group_chairs(self, **kwargs):
        addrs = []
        if 'doc' in kwargs:
            for reldoc in kwargs['doc'].related_that_doc(['conflrev','tohist','tois','tops']):
                addrs.extend(Recipient.objects.get(slug='doc_group_chairs').gather(**{'doc':reldoc.document}))
        return addrs

    def gather_doc_affecteddoc_notify(self, **kwargs):
        addrs = []
        if 'doc' in kwargs:
            for reldoc in kwargs['doc'].related_that_doc(['conflrev','tohist','tois','tops']):
                addrs.extend(Recipient.objects.get(slug='doc_notify').gather(**{'doc':reldoc.document}))
        return addrs

    def gather_conflict_review_stream_manager(self, **kwargs):
        addrs = []
        if 'doc' in kwargs:
            for reldoc in kwargs['doc'].related_that_doc(['conflrev']):
                addrs.extend(Recipient.objects.get(slug='doc_stream_manager').gather(**{'doc':reldoc.document}))
        return addrs

    def gather_conflict_review_steering_group(self,**kwargs):
        addrs = []
        if 'doc' in kwargs:
            for reldoc in kwargs['doc'].related_that_doc(['conflrev']):
                if reldoc.document.stream_id=='irtf':
                    addrs.append('"Internet Research Steering Group" <irsg@irtf.org>')
        return addrs

    def gather_group_steering_group(self,**kwargs):
        addrs = []
        sg_map = dict( wg='"The IESG" <iesg@ietf.org>', rg='"Internet Research Steering Group" <irsg@irtf.org>' )
        if 'group' in kwargs and kwargs['group'].type_id in sg_map:
            addrs.append(sg_map[kwargs['group'].type_id])
        return addrs 

    def gather_stream_managers(self, **kwargs):
        addrs = []
        manager_map = dict(ise  = '<rfc-ise@rfc-editor.org>',
                           irtf = '<irtf-chair@irtf.org>',
                           ietf = '<iesg@ietf.org>',
                           iab  = '<iab-chair@iab.org>')
        if 'streams' in kwargs:
            for stream in kwargs['streams']:
                if stream in manager_map:
                    addrs.append(manager_map[stream])
        return addrs

    def gather_doc_stream_manager(self, **kwargs):
        addrs = []
        if 'doc' in kwargs:
            addrs.extend(Recipient.objects.get(slug='stream_managers').gather(**{'streams':[kwargs['doc'].stream_id]}))
        return addrs

    def gather_doc_non_ietf_stream_manager(self, **kwargs):
        addrs = []
        if 'doc' in kwargs:
            doc = kwargs['doc']
            if doc.stream_id and doc.stream_id != 'ietf':
                addrs.extend(Recipient.objects.get(slug='stream_managers').gather(**{'streams':[doc.stream_id,]}))
        return addrs

    def gather_group_responsible_directors(self, **kwargs):
        addrs = []
        if 'group' in kwargs:
            group = kwargs['group']
            if not group.acronym=='none':
                addrs.extend(group.role_set.filter(name='ad').values_list('email__address',flat=True))
            if group.type_id=='rg':
                addrs.extend(Recipient.objects.get(slug='stream_managers').gather(**{'streams':['irtf']}))
        return addrs

    def gather_group_secretaries(self, **kwargs):
        addrs = []
        if 'group' in kwargs:
            group = kwargs['group']
            if not group.acronym=='none':
                addrs.extend(group.role_set.filter(name='secr').values_list('email__address',flat=True))
        return addrs

    def gather_doc_group_responsible_directors(self, **kwargs):
        addrs = []
        if 'doc' in kwargs:
            group = kwargs['doc'].group
            if group and not group.acronym=='none':
                addrs.extend(Recipient.objects.get(slug='group_responsible_directors').gather(**{'group':group}))
        return addrs

    def gather_submission_authors(self, **kwargs):
        addrs = []
        if 'submission' in kwargs:
            submission = kwargs['submission']
            addrs.extend(["%s <%s>" % (author["name"], author["email"]) for author in submission.authors if author.get("email")])
        return addrs

    def gather_submission_group_chairs(self, **kwargs):
        addrs = []
        if 'submission' in kwargs: 
            submission = kwargs['submission']
            if submission.group: 
                addrs.extend(Recipient.objects.get(slug='group_chairs').gather(**{'group':submission.group}))
        return addrs

    def gather_submission_confirmers(self, **kwargs):
        """If a submitted document is revising an existing document, the confirmers 
           are the authors of that existing document, and the chairs if the document is
           a working group document and the author list has changed. Otherwise, the confirmers
           are the authors and submitter of the submitted document."""

        addrs=[]
        if 'submission' in kwargs:
            submission = kwargs['submission']
            doc=submission.existing_document()
            if doc:
<<<<<<< HEAD
                old_authors = [i.author.formatted_email() for i in doc.documentauthor_set.all() if not i.author.invalid_address()]
                new_authors = [ formataddr((author["name"], author["email"])) for author in submission.authors_parsed() if author["email"]]
=======
                old_authors = [author.formatted_email() for author in doc.documentauthor_set.all() if author.email]
                new_authors = [u'"%s" <%s>' % (author["name"], author["email"]) for author in submission.authors if author.get("email")]
>>>>>>> 22c979d5
                addrs.extend(old_authors)
                if doc.group and set(old_authors)!=set(new_authors):
                    if doc.group.type_id in ['wg','rg','ag']:
                        addrs.extend(Recipient.objects.get(slug='group_chairs').gather(**{'group':doc.group}))
                    elif doc.group.type_id in ['area']:
                        addrs.extend(Recipient.objects.get(slug='group_responsible_directors').gather(**{'group':doc.group}))
                    else:
                        pass
                    if doc.stream_id and doc.stream_id not in ['ietf']:
                        addrs.extend(Recipient.objects.get(slug='stream_managers').gather(**{'streams':[doc.stream_id]}))
            else:
<<<<<<< HEAD
                addrs.extend([formataddr((author["name"], author["email"])) for author in submission.authors_parsed() if author["email"]])
=======
                addrs.extend([u"%s <%s>" % (author["name"], author["email"]) for author in submission.authors if author.get("email")])
>>>>>>> 22c979d5
                if submission.submitter_parsed()["email"]: 
                    addrs.append(submission.submitter)
        return addrs

    def gather_submission_group_mail_list(self, **kwargs):
        addrs=[]
        if 'submission' in kwargs:
            submission = kwargs['submission']
            if submission.group:  
                addrs.extend(Recipient.objects.get(slug='group_mail_list').gather(**{'group':submission.group}))
        return addrs

    def gather_rfc_editor_if_doc_in_queue(self, **kwargs):
        addrs=[]
        if 'doc' in kwargs:
            doc = kwargs['doc']
            if doc.get_state_slug("draft-rfceditor") is not None:
                addrs.extend(Recipient.objects.get(slug='rfc_editor').gather(**{}))
        return addrs

    def gather_doc_discussing_ads(self, **kwargs):
        addrs=[]
        if 'doc' in kwargs:
            doc = kwargs['doc']
            active_ballot = doc.active_ballot()
            if active_ballot:
                for ad, pos in active_ballot.active_ad_positions().iteritems():
                    if pos and pos.pos_id == "discuss":
                        addrs.append(ad.role_email("ad").address)
        return addrs

    def gather_ipr_updatedipr_contacts(self, **kwargs):
        addrs=[]
        if 'ipr' in kwargs:
            ipr = kwargs['ipr']
            for rel in ipr.updates:
                if rel.target.submitter_email:
                    addrs.append(rel.target.submitter_email)
                elif hasattr(rel.target,'ietfer_email') and rel.target.ietfer_email:
                    addrs.append(rel.target.ietfer_email)
        return addrs
                
    def gather_ipr_updatedipr_holders(self, **kwargs):
        addrs=[]
        if 'ipr' in kwargs:
            ipr = kwargs['ipr']
            for disc in ipr.recursively_updates():
                if hasattr(ipr,'holder_contact_email') and ipr.holder_contact_email:
                    addrs.append(ipr.holder_contact_email)
        return addrs

    def gather_doc_ipr_group_or_ad(self, **kwargs):
        """A document's group email list if the document is a group document, 
           otherwise, the document's AD if the document is active, otherwise 
           the IETF chair"""
        addrs=[]
        if 'doc' in kwargs:
            doc=kwargs['doc']
            if doc.group and doc.group.acronym == 'none':
                if doc.ad and doc.get_state_slug('draft')=='active':
                    addrs.extend(Recipient.objects.get(slug='doc_ad').gather(**kwargs))
                else:
                    addrs.extend(Role.objects.filter(group__acronym='gen',name='ad').values_list('email__address',flat=True))
            else:
                addrs.extend(Recipient.objects.get(slug='doc_group_mail_list').gather(**kwargs)) 
        return addrs

    def gather_liaison_manager(self, **kwargs):
        addrs=[]
        if 'group' in kwargs:
            group=kwargs['group']
            addrs.extend(group.role_set.filter(name='liaiman').values_list('email__address',flat=True))
        return addrs

    def gather_session_requester(self, **kwargs):
        addrs=[]
        if 'session' in kwargs:
            session = kwargs['session']
            addrs.append(session.requested_by.role_email('chair').address)
        return addrs<|MERGE_RESOLUTION|>--- conflicted
+++ resolved
@@ -203,15 +203,14 @@
             submission = kwargs['submission']
             doc=submission.existing_document()
             if doc:
-<<<<<<< HEAD
-                old_authors = [i.author.formatted_email() for i in doc.documentauthor_set.all() if not i.author.invalid_address()]
-                new_authors = [ formataddr((author["name"], author["email"])) for author in submission.authors_parsed() if author["email"]]
-=======
-                old_authors = [author.formatted_email() for author in doc.documentauthor_set.all() if author.email]
-                new_authors = [u'"%s" <%s>' % (author["name"], author["email"]) for author in submission.authors if author.get("email")]
->>>>>>> 22c979d5
-                addrs.extend(old_authors)
-                if doc.group and set(old_authors)!=set(new_authors):
+                old_authors = [ author for author in doc.documentauthor_set.all() if author.email ]
+
+                addrs.extend([ author.formatted_email() for author in old_authors])
+
+                old_author_email_set = set(author.email.address for author in old_authors)
+                new_author_email_set = set(author["email"] for author in submission.authors if author.get("email"))
+
+                if doc.group and old_author_email_set != new_author_email_set:
                     if doc.group.type_id in ['wg','rg','ag']:
                         addrs.extend(Recipient.objects.get(slug='group_chairs').gather(**{'group':doc.group}))
                     elif doc.group.type_id in ['area']:
@@ -221,12 +220,8 @@
                     if doc.stream_id and doc.stream_id not in ['ietf']:
                         addrs.extend(Recipient.objects.get(slug='stream_managers').gather(**{'streams':[doc.stream_id]}))
             else:
-<<<<<<< HEAD
-                addrs.extend([formataddr((author["name"], author["email"])) for author in submission.authors_parsed() if author["email"]])
-=======
-                addrs.extend([u"%s <%s>" % (author["name"], author["email"]) for author in submission.authors if author.get("email")])
->>>>>>> 22c979d5
-                if submission.submitter_parsed()["email"]: 
+                addrs.extend([formataddr((author["name"], author["email"])) for author in submission.authors if author.get("email")])
+                if submission.submitter_parsed()["email"]:
                     addrs.append(submission.submitter)
         return addrs
 
