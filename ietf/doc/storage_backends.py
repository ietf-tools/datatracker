--- conflicted
+++ resolved
@@ -16,7 +16,6 @@
 from ietf.utils.timezone import timezone
 
 
-<<<<<<< HEAD
 @contextmanager
 def maybe_log_timing(enabled, op, **kwargs):
     """If enabled, log elapsed time and additional data from kwargs
@@ -46,8 +45,6 @@
             )
 
 
-=======
->>>>>>> 177018e3
 # TODO-BLOBSTORE
 # Consider overriding save directly so that
 # we capture metadata for, e.g., ImageField objects
@@ -119,10 +116,7 @@
                     record.sha384 = self.in_flight_custom_metadata[name]["sha384"]
                     record.len = int(self.in_flight_custom_metadata[name]["len"])
                     record.modified = now
-<<<<<<< HEAD
-=======
                     record.deleted = None
->>>>>>> 177018e3
                     record.save()
                 if new_name != name:
                     complaint = f"Error encountered saving '{name}' - results stored in '{new_name}' instead."
