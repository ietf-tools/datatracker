--- conflicted
+++ resolved
@@ -607,16 +607,7 @@
         additional_urls = doc.documenturl_set.exclude(tag_id='auth48')
 
         # Stream description and name passing test
-<<<<<<< HEAD
-        if doc.stream is not None:
-            stream_desc = doc.stream.desc
-            stream = "draft-stream-" + doc.stream.slug
-        else:
-            stream_desc = "(None)"
-            stream = "(None)"
-=======
         stream = ("draft-stream-" + doc.stream.slug) if doc.stream != None else "(None)"
->>>>>>> f921cdba
 
         html = None
         js = None
