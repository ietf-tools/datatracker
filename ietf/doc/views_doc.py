# Copyright The IETF Trust 2009-2023, All Rights Reserved
# -*- coding: utf-8 -*-
#
# Parts Copyright (C) 2009-2010 Nokia Corporation and/or its subsidiary(-ies).
# All rights reserved. Contact: Pasi Eronen <pasi.eronen@nokia.com>
#
# Redistribution and use in source and binary forms, with or without
# modification, are permitted provided that the following conditions
# are met:
#
#  * Redistributions of source code must retain the above copyright
#    notice, this list of conditions and the following disclaimer.
#
#  * Redistributions in binary form must reproduce the above
#    copyright notice, this list of conditions and the following
#    disclaimer in the documentation and/or other materials provided
#    with the distribution.
#
#  * Neither the name of the Nokia Corporation and/or its
#    subsidiary(-ies) nor the names of its contributors may be used
#    to endorse or promote products derived from this software
#    without specific prior written permission.
#
# THIS SOFTWARE IS PROVIDED BY THE COPYRIGHT HOLDERS AND CONTRIBUTORS
# "AS IS" AND ANY EXPRESS OR IMPLIED WARRANTIES, INCLUDING, BUT NOT
# LIMITED TO, THE IMPLIED WARRANTIES OF MERCHANTABILITY AND FITNESS FOR
# A PARTICULAR PURPOSE ARE DISCLAIMED. IN NO EVENT SHALL THE COPYRIGHT
# OWNER OR CONTRIBUTORS BE LIABLE FOR ANY DIRECT, INDIRECT, INCIDENTAL,
# SPECIAL, EXEMPLARY, OR CONSEQUENTIAL DAMAGES (INCLUDING, BUT NOT
# LIMITED TO, PROCUREMENT OF SUBSTITUTE GOODS OR SERVICES; LOSS OF USE,
# DATA, OR PROFITS; OR BUSINESS INTERRUPTION) HOWEVER CAUSED AND ON ANY
# THEORY OF LIABILITY, WHETHER IN CONTRACT, STRICT LIABILITY, OR TORT
# (INCLUDING NEGLIGENCE OR OTHERWISE) ARISING IN ANY WAY OUT OF THE USE
# OF THIS SOFTWARE, EVEN IF ADVISED OF THE POSSIBILITY OF SUCH DAMAGE.


import glob
import io
import json
import os
import re

from urllib.parse import quote
from pathlib import Path

from django.http import HttpResponse, Http404
from django.shortcuts import render, get_object_or_404, redirect
from django.template.loader import render_to_string
from django.urls import reverse as urlreverse
from django.conf import settings
from django import forms
from django.contrib.staticfiles import finders

<<<<<<< HEAD
import rfc2html

=======
>>>>>>> 748bcc32
import debug                            # pyflakes:ignore

from ietf.doc.models import ( Document, DocHistory, DocEvent, BallotDocEvent, BallotType,
    ConsensusDocEvent, NewRevisionDocEvent, TelechatDocEvent, WriteupDocEvent, IanaExpertDocEvent,
    IESG_BALLOT_ACTIVE_STATES, STATUSCHANGE_RELATIONS, DocumentActionHolder, DocumentAuthor,
    RelatedDocument, RelatedDocHistory)
from ietf.doc.utils import (augment_events_with_revision,
    can_adopt_draft, can_unadopt_draft, get_chartering_type, get_tags_for_stream_id,
    needed_ballot_positions, nice_consensus, update_telechat, has_same_ballot,
    get_initial_notify, make_notify_changed_event, make_rev_history, default_consensus,
    add_events_message_info, get_unicode_document_content,
    augment_docs_and_user_with_user_info, irsg_needed_ballot_positions, add_action_holder_change_event,
    build_file_urls, update_documentauthors, fuzzy_find_documents,
    bibxml_for_draft)
from ietf.doc.utils_bofreq import bofreq_editors, bofreq_responsible
from ietf.group.models import Role, Group
from ietf.group.utils import can_manage_all_groups_of_type, can_manage_materials, group_features_role_filter
from ietf.ietfauth.utils import ( has_role, is_authorized_in_doc_stream, user_is_person,
    role_required, is_individual_draft_author, can_request_rfc_publication)
from ietf.name.models import StreamName, BallotPositionName
from ietf.utils.history import find_history_active_at
from ietf.doc.forms import TelechatForm, NotifyForm, ActionHoldersForm, DocAuthorForm, DocAuthorChangeBasisForm
from ietf.doc.mails import email_comment, email_remind_action_holders
from ietf.mailtrigger.utils import gather_relevant_expansions
from ietf.meeting.models import Session
from ietf.meeting.utils import group_sessions, get_upcoming_manageable_sessions, sort_sessions, add_event_info_to_session_qs
from ietf.review.models import ReviewAssignment
from ietf.review.utils import can_request_review_of_doc, review_assignments_to_list_for_docs, review_requests_to_list_for_docs
from ietf.review.utils import no_review_from_teams_on_doc
from ietf.utils import log, markdown
from ietf.utils.draft import PlaintextDraft
from ietf.utils.response import permission_denied
from ietf.utils.text import maybe_split
from ietf.utils.timezone import date_today


def render_document_top(request, doc, tab, name):
    tabs = []
    tabs.append(("Status", "status", urlreverse("ietf.doc.views_doc.document_main", kwargs=dict(name=name)), True, None))

    iesg_type_slugs = set(BallotType.objects.exclude(slug__in=("irsg-approve","rsab-approve")).values_list('slug',flat=True)) 
    iesg_ballot = doc.latest_event(BallotDocEvent, type="created_ballot", ballot_type__slug__in=iesg_type_slugs)
    irsg_ballot = doc.latest_event(BallotDocEvent, type="created_ballot", ballot_type__slug='irsg-approve')
    rsab_ballot = doc.latest_event(BallotDocEvent, type="created_ballot", ballot_type__slug='rsab-approve')

    if doc.type_id == "draft":
        if doc.get_state("draft-stream-irtf"):
            tabs.append((
                "IRSG Evaluation Record", 
                "irsgballot", 
                urlreverse("ietf.doc.views_doc.document_irsg_ballot", kwargs=dict(name=name)), 
                irsg_ballot,  
                None if irsg_ballot else "IRSG Evaluation Ballot has not been created yet"
            ))
        if  doc.get_state("draft-stream-editorial"):
            tabs.append((
                "RSAB Evaluation Record", 
                "rsabballot", 
                urlreverse("ietf.doc.views_doc.document_rsab_ballot", kwargs=dict(name=name)), 
                rsab_ballot,  
                None if rsab_ballot else "RSAB Evaluation Ballot has not been created yet"
            ))

    if iesg_ballot or (doc.group and doc.group.type_id == "wg"):
        if doc.type_id in ("draft", "conflrev", "statchg"):
            tabs.append(
                (
                    "IESG Evaluation Record",
                    "ballot",
                    urlreverse(
                        "ietf.doc.views_doc.document_ballot", kwargs=dict(name=name)
                    ),
                    iesg_ballot,
                    None,
                )
            )
        elif doc.type_id == "charter" and doc.group and doc.group.type_id == "wg":
            tabs.append(
                (
                    "IESG Review",
                    "ballot",
                    urlreverse(
                        "ietf.doc.views_doc.document_ballot", kwargs=dict(name=name)
                    ),
                    iesg_ballot,
                    None,
                )
            )
        if doc.type_id == "draft" or (
            doc.type_id == "charter" and doc.group and doc.group.type_id == "wg"
        ):
            tabs.append(
                (
                    "IESG Writeups",
                    "writeup",
                    urlreverse(
                        "ietf.doc.views_doc.document_writeup", kwargs=dict(name=name)
                    ),
                    True,
                    None,
                )
            )
    if not doc.type_id in ["bcp", "std", "fyi"]:
        tabs.append(("Email expansions","email",urlreverse('ietf.doc.views_doc.document_email', kwargs=dict(name=name)), True, None))
    tabs.append(("History", "history", urlreverse('ietf.doc.views_doc.document_history', kwargs=dict(name=name)), True, None))

    if name.startswith("rfc"):
        name = "RFC %s" % name[3:]
    else:
        name += "-" + doc.rev

    return render_to_string("doc/document_top.html" if not doc.type_id in ["bcp", "std", "fyi"] else "doc/document_subseries_top.html",
                            dict(doc=doc,
                                 tabs=tabs,
                                 selected=tab,
                                 name=name))

def interesting_doc_relations(doc):

    if isinstance(doc, Document):
        cls = RelatedDocument
        target = doc
    elif isinstance(doc, DocHistory):
        cls = RelatedDocHistory
        target = doc.doc
    else:
        raise TypeError("Expected this method to be called with a Document or DocHistory object")

    that_relationships = STATUSCHANGE_RELATIONS + ('conflrev', 'replaces', 'possibly_replaces', 'updates', 'obs', 'became_rfc') 

    that_doc_relationships = ('replaces', 'possibly_replaces', 'updates', 'obs', 'became_rfc')

    interesting_relations_that = cls.objects.filter(target=target, relationship__in=that_relationships).select_related('source')
    interesting_relations_that_doc = cls.objects.filter(source=doc, relationship__in=that_doc_relationships).prefetch_related('target')

    return interesting_relations_that, interesting_relations_that_doc

def document_main(request, name, rev=None, document_html=False):

    doc = get_object_or_404(Document.objects.select_related(), name=name)

    if doc.type_id == "rfc" and rev is not None:
        raise Http404()

    log.assertion('doc.type_id!="rfc" or doc.name.startswith("rfc")')

    # take care of possible redirections
    if document_html is False and rev is None:
        became_rfc = doc.became_rfc()
        if became_rfc:
            return redirect("ietf.doc.views_doc.document_main", name=became_rfc.name)

    revisions = doc.revisions_by_dochistory()
    latest_rev = doc.rev

    snapshot = False

    gh = None
    if rev and rev != doc.rev:
        # find the entry in the history if the rev requested is not the current rev
        for h in doc.history_set.order_by("-time"):
            if rev == h.rev:
                snapshot = True
                doc = h
                break

        if not snapshot and document_html is False:
            return redirect('ietf.doc.views_doc.document_main', name=name)

        if doc.type_id == "charter":
            # find old group, too
            gh = find_history_active_at(doc.group, doc.time)

    # set this after we've found the right doc instance
    if gh:
        group = gh
    else:
        group = doc.group

    top = render_document_top(request, doc, "status", name)

    telechat = doc.latest_event(TelechatDocEvent, type="scheduled_for_telechat")
    if telechat and (not telechat.telechat_date or telechat.telechat_date < date_today(settings.TIME_ZONE)):
       telechat = None

    # specific document types
    if doc.type_id == "rfc":
        split_content = request.COOKIES.get("full_draft", settings.USER_PREFERENCE_DEFAULTS["full_draft"]) == "off"
        if request.GET.get('include_text') == "0":
            split_content = True
        elif request.GET.get('include_text') == "1":
            split_content = False
        else:
            pass

        interesting_relations_that, interesting_relations_that_doc = interesting_doc_relations(doc)

        can_edit = has_role(request.user, ("Area Director", "Secretariat"))
        can_edit_authors = has_role(request.user, ("Secretariat"))

        stream_slugs = StreamName.objects.values_list("slug", flat=True)
        # For some reason, AnonymousUser has __iter__, but is not iterable,
        # which causes problems in the filter() below.  Work around this:  
        if request.user.is_authenticated:
            roles = Role.objects.filter(group__acronym__in=stream_slugs, person__user=request.user)
            roles = group_features_role_filter(roles, request.user.person, 'docman_roles')
        else:
            roles = []

        can_change_stream = bool(can_edit or roles)

        file_urls, found_types = build_file_urls(doc)
        content = doc.text_or_error() # pyflakes:ignore
        content = maybe_split(content, split=split_content)
        if content:
            content = rfc2html.markup(content)

        if not found_types:
            content = "This RFC is not currently available online."
            split_content = False
        elif "txt" not in found_types:
            content = "This RFC is not available in plain text format."
            split_content = False

        # status changes
        status_changes = []
        proposed_status_changes = []
        for r in interesting_relations_that.filter(relationship__in=STATUSCHANGE_RELATIONS):
            state_slug = r.source.get_state_slug()
            if state_slug in ('appr-sent', 'appr-pend'):
                status_changes.append(r)
            elif state_slug in ('needshep','adrev','iesgeval','defer','appr-pr'):
                proposed_status_changes.append(r)
            else:
                pass

        presentations = doc.future_presentations()

        augment_docs_and_user_with_user_info([doc], request.user)

        exp_comment = doc.latest_event(IanaExpertDocEvent,type="comment")
        iana_experts_comment = exp_comment and exp_comment.desc

        html = None
        js = None
        css = None
        diff_revisions = None
        simple_diff_revisions = None
        if document_html:
            diff_revisions=get_diff_revisions(request, name, doc)
            simple_diff_revisions = [t[1] for t in diff_revisions if t[0] == doc.name]
            simple_diff_revisions.reverse()
            html = doc.html_body()
            if request.COOKIES.get("pagedeps") == "inline":
                js = Path(finders.find("ietf/js/document_html.js")).read_text()
                css = Path(finders.find("ietf/css/document_html_inline.css")).read_text()
                if html:
                    css += Path(finders.find("ietf/css/document_html_txt.css")).read_text()

        # submission
        submission = ""
        if group is None:
            submission = "unknown"
        elif group.type_id == "individ":
            submission = "individual"
        elif group.type_id == "area" and doc.stream_id == "ietf":
            submission = "individual in %s area" % group.acronym
        else:
            if group.features.acts_like_wg and not group.type_id == "edwg":
                submission = "%s %s" % (group.acronym, group.type)
            else:
                submission = group.acronym
            submission = '<a href="%s">%s</a>' % (group.about_url(), submission)

        return render(request, "doc/document_rfc.html" if document_html is False else "doc/document_html.html",
                                  dict(doc=doc,
                                       document_html=document_html,
                                       css=css,
                                       js=js,
                                       html=html,
                                       group=group,
                                       top=top,
                                       name=doc.name,
                                       content=content,
                                       split_content=split_content,
                                       revisions=simple_diff_revisions if document_html else revisions,
                                       latest_rev=latest_rev,
                                       can_edit=can_edit,
                                       can_edit_authors=can_edit_authors,
                                       can_change_stream=can_change_stream,
                                       rfc_number=doc.rfc_number,
                                       updates=interesting_relations_that_doc.filter(relationship="updates"),
                                       updated_by=interesting_relations_that.filter(relationship="updates"),
                                       obsoletes=interesting_relations_that_doc.filter(relationship="obs"),
                                       obsoleted_by=interesting_relations_that.filter(relationship="obs"),
                                       status_changes=status_changes,
                                       proposed_status_changes=proposed_status_changes,
                                       has_errata=doc.pk and doc.tags.filter(slug="errata"), # doc.pk == None if using a fake_history_obj
                                       file_urls=file_urls,
                                       rfc_editor_state=doc.get_state("draft-rfceditor"),
                                       iana_review_state=doc.get_state("draft-iana-review"),
                                       iana_action_state=doc.get_state("draft-iana-action"),
                                       iana_experts_state=doc.get_state("draft-iana-experts"),
                                       iana_experts_comment=iana_experts_comment,
                                       presentations=presentations,
                                       diff_revisions=diff_revisions,
                                       submission=submission
                                       ))

    elif doc.type_id == "draft":
        split_content = request.COOKIES.get("full_draft", settings.USER_PREFERENCE_DEFAULTS["full_draft"]) == "off"
        if request.GET.get('include_text') == "0":
            split_content = True
        elif request.GET.get('include_text') == "1":
            split_content = False
        else:
            pass

        interesting_relations_that, interesting_relations_that_doc = interesting_doc_relations(doc)

        iesg_state = doc.get_state("draft-iesg")
        if isinstance(doc, Document):
            log.assertion('iesg_state', note="A document's 'draft-iesg' state should never be unset'.  Failed for %s"%doc.name)
        iesg_state_slug = iesg_state.slug if iesg_state else None
        iesg_state_summary = doc.friendly_state()
        irsg_state = doc.get_state("draft-stream-irtf")

        can_edit = has_role(request.user, ("Area Director", "Secretariat"))
        can_edit_authors = has_role(request.user, ("Secretariat"))

        stream_slugs = StreamName.objects.values_list("slug", flat=True)
        # For some reason, AnonymousUser has __iter__, but is not iterable,
        # which causes problems in the filter() below.  Work around this:  
        if request.user.is_authenticated:
            roles = Role.objects.filter(group__acronym__in=stream_slugs, person__user=request.user)
            roles = group_features_role_filter(roles, request.user.person, 'docman_roles')
        else:
            roles = []

        can_change_stream = bool(can_edit or roles)
        can_edit_iana_state = has_role(request.user, ("Secretariat", "IANA"))

        can_edit_replaces = has_role(request.user, ("Area Director", "Secretariat", "IRTF Chair", "WG Chair", "RG Chair", "WG Secretary", "RG Secretary"))

        is_author = request.user.is_authenticated and doc.documentauthor_set.filter(person__user=request.user).exists()
        can_view_possibly_replaces = can_edit_replaces or is_author

        latest_revision = None

        file_urls, found_types = build_file_urls(doc)
        content = doc.text_or_error() # pyflakes:ignore
        content = maybe_split(content, split=split_content)
        if content:
            content = rfc2html.markup(content)

        latest_revision = doc.latest_event(NewRevisionDocEvent, type="new_revision")

        # ballot
        iesg_ballot_summary = None
        due_date = None
        if (iesg_state_slug in IESG_BALLOT_ACTIVE_STATES) or irsg_state:
            active_ballot = doc.active_ballot()
            if active_ballot:
                if irsg_state:
                    due_date=active_ballot.irsgballotdocevent.duedate
                else:
                    iesg_ballot_summary = needed_ballot_positions(doc, list(active_ballot.active_balloter_positions().values()))

        # submission
        submission = ""
        if group is None:
            submission = "unknown"
        elif group.type_id == "individ":
            submission = "individual"
        elif group.type_id == "area" and doc.stream_id == "ietf":
            submission = "individual in %s area" % group.acronym
        else:
            if group.features.acts_like_wg and not group.type_id=="edwg":
                submission = "%s %s" % (group.acronym, group.type)
            else:
                submission = group.acronym
            submission = "<a href=\"%s\">%s</a>" % (group.about_url(), submission)
            if doc.stream_id and doc.get_state_slug("draft-stream-%s" % doc.stream_id) == "c-adopt":
                submission = "candidate for %s" % submission

        # resurrection
        resurrected_by = None
        if doc.get_state_slug() == "expired":
            e = doc.latest_event(type__in=("requested_resurrect", "completed_resurrect"))
            if e and e.type == "requested_resurrect":
                resurrected_by = e.by

        # stream info
        stream_state_type_slug = None
        stream_state = None
        if doc.stream:
            stream_state_type_slug = "draft-stream-%s" % doc.stream_id
            stream_state = doc.get_state(stream_state_type_slug)
        stream_tags = doc.tags.filter(slug__in=get_tags_for_stream_id(doc.stream_id))

        shepherd_writeup = doc.latest_event(WriteupDocEvent, type="changed_protocol_writeup")

        is_shepherd = user_is_person(request.user, doc.shepherd and doc.shepherd.person)
        can_edit_stream_info = is_authorized_in_doc_stream(request.user, doc)
        can_edit_shepherd_writeup = can_edit_stream_info or is_shepherd or has_role(request.user, ["Area Director"])
        can_edit_notify = can_edit_shepherd_writeup
        can_edit_individual = is_individual_draft_author(request.user, doc)

        can_edit_consensus = False
        consensus = nice_consensus(default_consensus(doc))
        if doc.stream_id == "ietf" and iesg_state:
            show_in_states = set(IESG_BALLOT_ACTIVE_STATES)
            show_in_states.update(('approved','ann','rfcqueue','pub'))
            if iesg_state_slug in show_in_states: 
                can_edit_consensus = can_edit
                e = doc.latest_event(ConsensusDocEvent, type="changed_consensus")
                consensus = nice_consensus(e and e.consensus)
        elif doc.stream_id in ("irtf", "iab"):
            can_edit_consensus = can_edit or can_edit_stream_info
            e = doc.latest_event(ConsensusDocEvent, type="changed_consensus")
            consensus = nice_consensus(e and e.consensus)

        can_request_review = can_request_review_of_doc(request.user, doc)
        can_submit_unsolicited_review_for_teams = None
        if request.user.is_authenticated:
            can_submit_unsolicited_review_for_teams = Group.objects.filter(
                reviewteamsettings__isnull=False, role__person__user=request.user, role__name='secr')

        # mailing list search archive
        search_archive = "www.ietf.org/mail-archive/web/"
        if doc.stream_id == "ietf" and group.type_id == "wg" and group.list_archive:
            search_archive = group.list_archive

        search_archive = quote(search_archive, safe="~")

        # conflict reviews
        conflict_reviews = [r.source.name for r in interesting_relations_that.filter(relationship="conflrev")]

        # status changes
        status_changes = []
        proposed_status_changes = []
        for r in interesting_relations_that.filter(relationship__in=STATUSCHANGE_RELATIONS):
            state_slug = r.source.get_state_slug()
            if state_slug in ('appr-sent', 'appr-pend'):
                status_changes.append(r)
            elif state_slug in ('needshep','adrev','iesgeval','defer','appr-pr'):
                proposed_status_changes.append(r)
            else:
                pass

        presentations = doc.future_presentations()

        # remaining actions
        actions = []

        if can_adopt_draft(request.user, doc) and not doc.get_state_slug() in ["rfc"] and not snapshot:
            if doc.group and doc.group.acronym != 'none': # individual submission
                # already adopted in one group
                button_text = "Switch adoption"
            else:
                button_text = "Manage adoption"
            actions.append((button_text, urlreverse('ietf.doc.views_draft.adopt_draft', kwargs=dict(name=doc.name))))

        if can_unadopt_draft(request.user, doc) and not doc.get_state_slug() in ["rfc"] and not snapshot:
            if doc.get_state_slug('draft-iesg') == 'idexists':
                if doc.group and doc.group.acronym != 'none':
                    actions.append(("Release document from group", urlreverse('ietf.doc.views_draft.release_draft', kwargs=dict(name=doc.name))))
                elif doc.stream_id == 'ise':
                    actions.append(("Release document from stream", urlreverse('ietf.doc.views_draft.release_draft', kwargs=dict(name=doc.name))))
                else:
                    pass

        if doc.get_state_slug() == "expired" and not resurrected_by and can_edit and not snapshot:
            actions.append(("Request Resurrect", urlreverse('ietf.doc.views_draft.request_resurrect', kwargs=dict(name=doc.name))))

        if doc.get_state_slug() == "expired" and has_role(request.user, ("Secretariat",)) and not snapshot:
            actions.append(("Resurrect", urlreverse('ietf.doc.views_draft.resurrect', kwargs=dict(name=doc.name))))
        
        if doc.get_state_slug() not in ["rfc", "expired"] and not snapshot:
            if doc.stream_id == "irtf" and has_role(request.user, ("Secretariat", "IRTF Chair")):
                if not doc.ballot_open('irsg-approve'):
                    actions.append((
                        "Issue IRSG Ballot",
                        urlreverse('ietf.doc.views_ballot.issue_irsg_ballot', kwargs=dict(name=doc.name))
                    ))
                else:
                    actions.append((
                        "Close IRSG Ballot",
                        urlreverse('ietf.doc.views_ballot.close_irsg_ballot', kwargs=dict(name=doc.name))
                    ))
            elif doc.stream_id == "editorial" and has_role(request.user, ("Secretariat", "RSAB Chair")): 
                if not doc.ballot_open('rsab-approve'):
                    actions.append((
                        "Issue RSAB Ballot",
                        urlreverse('ietf.doc.views_ballot.issue_rsab_ballot', kwargs=dict(name=doc.name))
                        ))
                else:
                    actions.append((
                        "Close RSAB Ballot",
                        urlreverse('ietf.doc.views_ballot.close_rsab_ballot', kwargs=dict(name=doc.name))
                    ))

        if (
            doc.get_state_slug() not in ["rfc", "expired"]
            and not conflict_reviews
            and not snapshot
        ):
            if (
                doc.stream_id == "ise" and has_role(request.user, ("Secretariat", "ISE"))
            ) or (
                doc.stream_id == "irtf" and has_role(request.user, ("Secretariat", "IRTF Chair"))
            ):
                label = "Begin IETF conflict review" # Note that the template feeds this through capfirst_allcaps
                if not doc.intended_std_level:
                    label += " (note that intended status is not set)"
                actions.append((label, urlreverse('ietf.doc.views_conflict_review.start_review', kwargs=dict(name=doc.name))))

        if doc.get_state_slug() not in ["rfc", "expired"] and not snapshot:
            if can_request_rfc_publication(request.user, doc):
                if doc.get_state_slug('draft-stream-%s' % doc.stream_id) not in ('rfc-edit', 'pub', 'dead'):
                    label = "Request Publication"
                    if not doc.intended_std_level:
                        label += " (note that intended status is not set)"
                    if iesg_state and iesg_state_slug not in ('idexists','dead'):
                        label += " (Warning: the IESG state indicates ongoing IESG processing)"
                    actions.append((label, urlreverse('ietf.doc.views_draft.request_publication', kwargs=dict(name=doc.name))))

        if doc.get_state_slug() not in ["rfc", "expired"] and doc.stream_id in ("ietf",) and not snapshot:
            if iesg_state_slug == 'idexists' and can_edit:
                actions.append(("Begin IESG Processing", urlreverse('ietf.doc.views_draft.edit_info', kwargs=dict(name=doc.name)) + "?new=1"))
            elif can_edit_stream_info and (iesg_state_slug in ('idexists','watching')):
                actions.append(("Submit to IESG for Publication", urlreverse('ietf.doc.views_draft.to_iesg', kwargs=dict(name=doc.name))))

        augment_docs_and_user_with_user_info([doc], request.user)

        published = doc.latest_event(type="published_rfc")  # todo rethink this now that published_rfc is on rfc
        started_iesg_process = doc.latest_event(type="started_iesg_process")

        review_assignments = review_assignments_to_list_for_docs([doc]).get(doc.name, [])
        review_requests = review_requests_to_list_for_docs([doc]).get(doc.name, [])
        no_review_from_teams = no_review_from_teams_on_doc(doc, rev or doc.rev)

        exp_comment = doc.latest_event(IanaExpertDocEvent,type="comment")
        iana_experts_comment = exp_comment and exp_comment.desc

        # See if we should show an Auth48 URL
        auth48_url = None  # stays None unless we are in the auth48 state
        if doc.get_state_slug('draft-rfceditor') == 'auth48':
            document_url = doc.documenturl_set.filter(tag_id='auth48').first()
            auth48_url = document_url.url if document_url else ''

        # Do not show the Auth48 URL in the "Additional URLs" section
        additional_urls = doc.documenturl_set.exclude(tag_id='auth48')

        # Stream description and name passing test
        if doc.stream != None:
            stream_desc = doc.stream.desc
            stream = "draft-stream-" + doc.stream.slug
        else:
            stream_desc = "(None)"
            stream = "(None)"

        html = None
        js = None
        css = None
        diff_revisions = None
        simple_diff_revisions = None
        if document_html:
            diff_revisions=get_diff_revisions(request, name, doc if isinstance(doc,Document) else doc.doc)
            simple_diff_revisions = [t[1] for t in diff_revisions if t[0] == doc.name]
            simple_diff_revisions.reverse()
            if rev and rev != doc.rev: 
                # No DocHistory was found matching rev - snapshot will be false
                # and doc will be a Document object, not a DocHistory
                snapshot = True
                doc = doc.fake_history_obj(rev)
            else:
                html = doc.html_body()
                if request.COOKIES.get("pagedeps") == "inline":
                    js = Path(finders.find("ietf/js/document_html.js")).read_text()
                    js += Path(finders.find("ietf/js/theme.js")).read_text()
                    css = Path(finders.find("ietf/css/document_html_inline.css")).read_text()
                    if html:
                        css += Path(finders.find("ietf/css/document_html_txt.css")).read_text()

        return render(request, "doc/document_draft.html" if document_html is False else "doc/document_html.html",
                                  dict(doc=doc,
                                       document_html=document_html,
                                       css=css,
                                       js=js,
                                       html=html,
                                       group=group,
                                       top=top,
                                       name=doc.name,
                                       content=content,
                                       split_content=split_content,
                                       revisions=simple_diff_revisions if document_html else revisions,
                                       snapshot=snapshot,
                                       stream=stream,
                                       stream_desc=stream_desc,
                                       latest_revision=latest_revision,
                                       latest_rev=latest_rev,
                                       can_edit=can_edit,
                                       can_edit_authors=can_edit_authors,
                                       can_change_stream=can_change_stream,
                                       can_edit_stream_info=can_edit_stream_info,
                                       can_edit_individual=can_edit_individual,
                                       is_shepherd = is_shepherd,
                                       can_edit_shepherd_writeup=can_edit_shepherd_writeup,
                                       can_edit_notify=can_edit_notify,
                                       can_edit_iana_state=can_edit_iana_state,
                                       can_edit_consensus=can_edit_consensus,
                                       can_edit_replaces=can_edit_replaces,
                                       can_view_possibly_replaces=can_view_possibly_replaces,
                                       can_request_review=can_request_review,
                                       can_submit_unsolicited_review_for_teams=can_submit_unsolicited_review_for_teams,

                                       telechat=telechat,
                                       iesg_ballot_summary=iesg_ballot_summary,
                                       submission=submission,
                                       resurrected_by=resurrected_by,

                                       replaces=interesting_relations_that_doc.filter(relationship="replaces"),
                                       replaced_by=interesting_relations_that.filter(relationship="replaces"),
                                       possibly_replaces=interesting_relations_that_doc.filter(relationship="possibly_replaces"),
                                       possibly_replaced_by=interesting_relations_that.filter(relationship="possibly_replaces"),
                                       updates=interesting_relations_that_doc.filter(relationship="updates"),
                                       updated_by=interesting_relations_that.filter(relationship="updates"),
                                       obsoletes=interesting_relations_that_doc.filter(relationship="obs"),
                                       obsoleted_by=interesting_relations_that.filter(relationship="obs"),
                                       conflict_reviews=conflict_reviews,
                                       status_changes=status_changes,
                                       proposed_status_changes=proposed_status_changes,
                                       has_errata=doc.pk and doc.tags.filter(slug="errata"), # doc.pk == None if using a fake_history_obj
                                       published=published,
                                       file_urls=file_urls,
                                       additional_urls=additional_urls,
                                       stream_state_type_slug=stream_state_type_slug,
                                       stream_state=stream_state,
                                       stream_tags=stream_tags,
                                       milestones=doc.groupmilestone_set.filter(state="active"),
                                       consensus=consensus,
                                       iesg_state=iesg_state,
                                       iesg_state_summary=iesg_state_summary,
                                       rfc_editor_state=doc.get_state("draft-rfceditor"),
                                       rfc_editor_auth48_url=auth48_url,
                                       iana_review_state=doc.get_state("draft-iana-review"),
                                       iana_action_state=doc.get_state("draft-iana-action"),
                                       iana_experts_state=doc.get_state("draft-iana-experts"),
                                       iana_experts_comment=iana_experts_comment,
                                       started_iesg_process=started_iesg_process,
                                       shepherd_writeup=shepherd_writeup,
                                       search_archive=search_archive,
                                       actions=actions,
                                       presentations=presentations,
                                       review_assignments=review_assignments,
                                       review_requests=review_requests,
                                       no_review_from_teams=no_review_from_teams,
                                       due_date=due_date,
                                       diff_revisions=diff_revisions
                                       ))

    elif doc.type_id == "charter":
        content = doc.text_or_error()     # pyflakes:ignore
        content = markdown.markdown(content)

        ballot_summary = None
        if doc.get_state_slug() in ("intrev", "iesgrev"):
            active_ballot = doc.active_ballot()
            if active_ballot:
                ballot_summary = needed_ballot_positions(doc, list(active_ballot.active_balloter_positions().values()))
            else:
                ballot_summary = "No active ballot found."

        chartering = get_chartering_type(doc)

        # inject milestones from group
        milestones = None
        if chartering and not snapshot:
            milestones = doc.group.groupmilestone_set.filter(state="charter")

        can_manage = can_manage_all_groups_of_type(request.user, doc.group.type_id)

        return render(request, "doc/document_charter.html",
                                  dict(doc=doc,
                                       top=top,
                                       chartering=chartering,
                                       content=content,
                                       txt_url=doc.get_href(),
                                       revisions=revisions,
                                       latest_rev=latest_rev,
                                       snapshot=snapshot,
                                       telechat=telechat,
                                       ballot_summary=ballot_summary,
                                       group=group,
                                       milestones=milestones,
                                       can_manage=can_manage,
                                       ))

    elif doc.type_id == "bofreq":
        content = markdown.markdown(doc.text_or_error())
        editors = bofreq_editors(doc)
        responsible = bofreq_responsible(doc)
        can_manage = has_role(request.user,['Secretariat', 'Area Director', 'IAB'])
        editor_can_manage =  doc.get_state_slug('bofreq')=='proposed' and request.user.is_authenticated and request.user.person in editors

        return render(request, "doc/document_bofreq.html",
                                  dict(doc=doc,
                                       top=top,
                                       revisions=revisions,
                                       latest_rev=latest_rev,
                                       content=content,
                                       snapshot=snapshot,
                                       can_manage=can_manage,
                                       editors=editors,
                                       responsible=responsible,
                                       editor_can_manage=editor_can_manage,
                                       ))

    elif doc.type_id == "conflrev":
        filename = "%s-%s.txt" % (doc.name, doc.rev)
        pathname = os.path.join(settings.CONFLICT_REVIEW_PATH,filename)

        if doc.rev == "00" and not os.path.isfile(pathname):
            # This could move to a template
            content = "A conflict review response has not yet been proposed."
        else:     
            content = doc.text_or_error() # pyflakes:ignore
            content = markdown.markdown(content)

        ballot_summary = None
        if doc.get_state_slug() in ("iesgeval", ) and doc.active_ballot():
            ballot_summary = needed_ballot_positions(doc, list(doc.active_ballot().active_balloter_positions().values()))

        conflictdoc = doc.related_that_doc('conflrev')[0]

        return render(request, "doc/document_conflict_review.html",
                                  dict(doc=doc,
                                       top=top,
                                       content=content,
                                       revisions=revisions,
                                       latest_rev=latest_rev,
                                       snapshot=snapshot,
                                       telechat=telechat,
                                       conflictdoc=conflictdoc,
                                       ballot_summary=ballot_summary,
                                       approved_states=('appr-reqnopub-pend','appr-reqnopub-sent','appr-noprob-pend','appr-noprob-sent'),
                                       ))

    elif doc.type_id == "statchg":
        filename = "%s-%s.txt" % (doc.name, doc.rev)
        pathname = os.path.join(settings.STATUS_CHANGE_PATH,filename)

        if doc.rev == "00" and not os.path.isfile(pathname):
            # This could move to a template
            content = "Status change text has not yet been proposed."
        else:     
            content = doc.text_or_error() # pyflakes:ignore

        ballot_summary = None
        if doc.get_state_slug() in ("iesgeval"):
            ballot_summary = needed_ballot_positions(doc, list(doc.active_ballot().active_balloter_positions().values()))
     
        if isinstance(doc,Document):
            sorted_relations=doc.relateddocument_set.all().order_by("relationship__name", "target__name")
        elif isinstance(doc,DocHistory):
            sorted_relations=doc.relateddochistory_set.all().order_by("relationship__name", "target__name")
        else:
            sorted_relations=None

        return render(request, "doc/document_status_change.html",
                                  dict(doc=doc,
                                       top=top,
                                       content=content,
                                       revisions=revisions,
                                       latest_rev=latest_rev,
                                       snapshot=snapshot,
                                       telechat=telechat,
                                       ballot_summary=ballot_summary,
                                       approved_states=('appr-pend','appr-sent'),
                                       sorted_relations=sorted_relations,
                                       ))

    elif doc.type_id in ("slides", "agenda", "minutes", "bluesheets", "procmaterials",):
        can_manage_material = can_manage_materials(request.user, doc.group)
        presentations = doc.future_presentations()
        if doc.uploaded_filename:
            # we need to remove the extension for the globbing below to work
            basename = os.path.splitext(doc.uploaded_filename)[0]
        else:
            basename = "%s-%s" % (doc.name, doc.rev)

        pathname = os.path.join(doc.get_file_path(), basename)

        content = None
        content_is_html = False
        other_types = []
        globs = glob.glob(pathname + ".*")
        url = doc.get_href()
        urlbase, urlext = os.path.splitext(url) 
        for g in globs:
            extension = os.path.splitext(g)[1]
            t = os.path.splitext(g)[1].lstrip(".")
            if not url.endswith("/") and not url.endswith(extension): 
                url = urlbase + extension 
            if extension == ".txt":
                content = doc.text_or_error()
                t = "plain text"
            elif extension == ".md":
                content = markdown.markdown(doc.text_or_error())
                content_is_html = True
                t = "markdown"
            other_types.append((t, url))

        # determine whether uploads are allowed
        can_upload = can_manage_material and not snapshot
        if doc.group is None:
            can_upload = can_upload and (doc.type_id == 'procmaterials')
        else:
            can_upload = (
                    can_upload
                    and doc.group.features.has_nonsession_materials
                    and doc.type_id in doc.group.features.material_types
            )
        return render(request, "doc/document_material.html",
                                  dict(doc=doc,
                                       top=top,
                                       content=content,
                                       content_is_html=content_is_html,
                                       revisions=revisions,
                                       latest_rev=latest_rev,
                                       snapshot=snapshot,
                                       can_manage_material=can_manage_material,
                                       can_upload = can_upload,
                                       other_types=other_types,
                                       presentations=presentations,
                                       ))


    elif doc.type_id == "review":
        basename = "{}.txt".format(doc.name)
        pathname = os.path.join(doc.get_file_path(), basename)
        content = get_unicode_document_content(basename, pathname)
       
        assignments = ReviewAssignment.objects.filter(review__name=doc.name)
        review_assignment = assignments.first()

        other_reviews = []
        if review_assignment:
            other_reviews = [r for r in review_assignments_to_list_for_docs([review_assignment.review_request.doc]).get(doc.name, []) if r != review_assignment]

        return render(request, "doc/document_review.html",
                      dict(doc=doc,
                           top=top,
                           content=content,
                           revisions=revisions,
                           latest_rev=latest_rev,
                           snapshot=snapshot,
                           review_req=review_assignment.review_request if review_assignment else None,
                           other_reviews=other_reviews,
                           assignments=assignments,
                      ))

    elif doc.type_id in ("chatlog", "polls"):
        if isinstance(doc,DocHistory):
            session = doc.doc.sessionpresentation_set.last().session
        else:
            session = doc.sessionpresentation_set.last().session
        pathname = Path(session.meeting.get_materials_path()) / doc.type_id / doc.uploaded_filename
        content = get_unicode_document_content(doc.name, str(pathname))
        return render(
            request, 
            f"doc/document_{doc.type_id}.html",
            dict(
                doc=doc,
                top=top,
                content=content,
                revisions=revisions,
                latest_rev=latest_rev,
                snapshot=snapshot,
                session=session,
            )
        )

    elif doc.type_id == "statement":
        if doc.uploaded_filename:
            basename = doc.uploaded_filename.split(".")[0] # strip extension
        else:
            basename = f"{doc.name}-{doc.rev}"
        variants = set([match.name.split(".")[1] for match in Path(doc.get_file_path()).glob(f"{basename}.*")])
        inlineable = any([ext in variants for ext in ["md", "txt"]])
        if inlineable:
            content = markdown.markdown(doc.text_or_error())
        else:
            content = "No format available to display inline"
            if "pdf" in variants:
                pdf_url = urlreverse(
                    "ietf.doc.views_statement.serve_pdf",
                    kwargs=dict(name=doc.name, rev=doc.rev),
                )
                content += f" - Download [pdf]({pdf_url})"
            content = markdown.markdown(content)
        can_manage = has_role(request.user,["Secretariat"]) # Add IAB or IESG as appropriate
        interesting_relations_that, interesting_relations_that_doc = interesting_doc_relations(doc)
        published = doc.latest_event(type="published_statement").time
        return render(request, "doc/document_statement.html",
                                  dict(doc=doc,
                                       top=top,
                                       revisions=revisions,
                                       latest_rev=latest_rev,
                                       published=published,
                                       content=content,
                                       snapshot=snapshot,
                                       replaces=interesting_relations_that_doc.filter(relationship="replaces"),
                                       replaced_by=interesting_relations_that.filter(relationship="replaces"),
                                       can_manage=can_manage,
                                       ))
    elif doc.type_id in ["bcp", "std", "fyi"]:
        return render(request, "doc/document_subseries.html", {"doc": doc, "top": top})


    raise Http404("Document not found: %s" % (name + ("-%s"%rev if rev else "")))


def document_raw_id(request, name, rev=None, ext=None):
    if not name.startswith('draft-'):
        raise Http404
    found = fuzzy_find_documents(name, rev)
    num_found = found.documents.count()
    if num_found == 0:
        raise Http404("Document not found: %s" % name)
    if num_found > 1:
        raise Http404("Multiple documents matched: %s" % name)

    doc = found.documents.get()

    if found.matched_rev or found.matched_name.startswith('rfc'):
        rev = found.matched_rev
    else:
        rev = doc.rev
    if rev:
        doc = doc.history_set.filter(rev=rev).first() or doc.fake_history_obj(rev)

    base_path = os.path.join(settings.INTERNET_ALL_DRAFTS_ARCHIVE_DIR, doc.name + "-" + doc.rev + ".")
    possible_types = settings.IDSUBMIT_FILE_TYPES
    found_types=dict()
    for t in possible_types:
        if os.path.exists(base_path + t):
            found_types[t]=base_path+t
    if ext == None:
        ext = 'txt'
    if not ext in found_types:
        raise Http404('dont have the file for that extension')
    mimetypes = {'txt':'text/plain','html':'text/html','xml':'application/xml'}
    try:
        with open(found_types[ext],'rb') as f:
            blob = f.read()
            return HttpResponse(blob,content_type=f'{mimetypes[ext]};charset=utf-8')
    except:
        raise Http404

def document_html(request, name, rev=None):
    requested_rev = rev
    found = fuzzy_find_documents(name, rev)
    num_found = found.documents.count()
    if num_found == 0:
        raise Http404("Document not found: %s" % name)
    if num_found > 1:
        raise Http404("Multiple documents matched: %s" % name)

    doc = found.documents.get()
    rev = found.matched_rev

    if not requested_rev and doc.type_id == "rfc": # Someone asked for /doc/html/8989
        if not name.startswith('rfc'):
            return redirect('ietf.doc.views_doc.document_html', name=doc.name)

    if rev:
        doc = doc.history_set.filter(rev=rev).first() or doc.fake_history_obj(rev)

    if not os.path.exists(doc.get_file_name()):
        raise Http404("File not found: %s" % doc.get_file_name())

    return document_main(
        request,
        name=doc.name if requested_rev else doc.name,
        rev=doc.rev if requested_rev or doc.type_id != "rfc" else None,
        document_html=True,
    )

def document_pdfized(request, name, rev=None, ext=None):

    found = fuzzy_find_documents(name, rev)
    num_found = found.documents.count()
    if num_found == 0:
        raise Http404("Document not found: %s" % name)
    if num_found > 1:
        raise Http404("Multiple documents matched: %s" % name)

    if found.matched_name.startswith('rfc') and name != found.matched_name:
         return redirect('ietf.doc.views_doc.document_pdfized', name=found.matched_name)

    doc = found.documents.get()

    if found.matched_rev or found.matched_name.startswith('rfc'):
        rev = found.matched_rev
    else:
        rev = doc.rev
    if rev:
        doc = doc.history_set.filter(rev=rev).first() or doc.fake_history_obj(rev)

    if not os.path.exists(doc.get_file_name()):
        raise Http404("File not found: %s" % doc.get_file_name())

    try:
        pdf = doc.pdfized()
    except Exception:
        return render(request, "doc/weasyprint_failed.html")
    if pdf:
        return HttpResponse(pdf,content_type='application/pdf')
    else:
        raise Http404

def check_doc_email_aliases():
    pattern = re.compile(r'^expand-(.*?)(\..*?)?@.*? +(.*)$')
    good_count = 0
    tot_count = 0
    with io.open(settings.DRAFT_VIRTUAL_PATH,"r") as virtual_file:
        for line in virtual_file.readlines():
            m = pattern.match(line)
            tot_count += 1
            if m:
                good_count += 1
            if good_count > 50 and tot_count < 3*good_count:
                return True
    return False

def get_doc_email_aliases(name):
    if name:
        pattern = re.compile(r'^expand-(%s)(\..*?)?@.*? +(.*)$'%name)
    else:
        pattern = re.compile(r'^expand-(.*?)(\..*?)?@.*? +(.*)$')
    aliases = []
    with io.open(settings.DRAFT_VIRTUAL_PATH,"r") as virtual_file:
        for line in virtual_file.readlines():
            m = pattern.match(line)
            if m:
                aliases.append({'doc_name':m.group(1),'alias_type':m.group(2),'expansion':m.group(3)})
    return aliases

def document_email(request,name):
    doc = get_object_or_404(Document, name=name)
    top = render_document_top(request, doc, "email", name)

    aliases = get_doc_email_aliases(name) if doc.type_id=='draft' else None

    expansions = gather_relevant_expansions(doc=doc)
    
    return render(request, "doc/document_email.html",
                            dict(doc=doc,
                                 top=top,
                                 aliases=aliases,
                                 expansions=expansions,
                                 ietf_domain=settings.IETF_DOMAIN,
                                )
                 )


def get_diff_revisions(request, name, doc):
    """ Calculate what to offer for diff comparisons

    returns list of (name, rev, time, url, is_this_doc, is_previous_doc)
    ordered by -time for use by forms used to get to the diff tools.
    """
    diffable = any(
        [
            name.startswith(prefix)
            for prefix in [
                "rfc",
                "draft",
                "charter",
                "conflict-review",
                "status-change",
            ]
        ]
    )

    if not diffable:
        return []

    # pick up revisions from events
    diff_revisions = []

    diff_documents = [doc]
    diff_documents.extend(
        Document.objects.filter(
            relateddocument__source=doc,
            relateddocument__relationship="replaces",
        )
    )
    if doc.came_from_draft():
        diff_documents.append(doc.came_from_draft())

    if doc.became_rfc():
        rfc = doc.became_rfc()
        e = rfc.latest_event(type="published_rfc")
        diff_revisions.append((rfc.name, "", e.time if e else rfc.time, rfc.name, False, False))

    if doc.type_id == "rfc":
        e = doc.latest_event(type="published_rfc")
        diff_revisions.append((name, "", e.time if e else doc.time, name, True, False))

    seen = set()
    for e in (
        NewRevisionDocEvent.objects.filter(type="new_revision", doc__in=diff_documents)
        .select_related("doc")
        .order_by("-time", "-id")
    ):
        if (e.doc.name, e.rev) in seen:
            continue

        seen.add((e.doc.name, e.rev))

        url = ""
        if name.startswith("charter"):
            url = request.build_absolute_uri(
                urlreverse(
                    "ietf.doc.views_charter.charter_with_milestones_txt",
                    kwargs=dict(name=e.doc.name, rev=e.rev),
                )
            )
        elif name.startswith("conflict-review"):
            url = find_history_active_at(e.doc, e.time).get_href()
        elif name.startswith("status-change"):
            url = find_history_active_at(e.doc, e.time).get_href()
        elif name.startswith("draft") or name.startswith("rfc"):
            # rfcdiff tool has special support for IDs
            url = e.doc.name + "-" + e.rev

        diff_revisions.append((e.doc.name, e.rev, e.time, url, e.doc == doc and e.rev == doc.rev, False))
    
    diff_revisions.sort(key=lambda t: t[2], reverse=True)
    for index, t in enumerate(diff_revisions):
        if t[4]: # is_this_doc
            n = index+1
            if n < len(diff_revisions):
                t_name, rev, time, url, _, _ = diff_revisions[n]
                diff_revisions[n] = (t_name, rev, time, url, False, True)
                break

    return diff_revisions


def document_history(request, name):
    doc = get_object_or_404(Document, name=name)
    top = render_document_top(request, doc, "history", name)
    diff_revisions = get_diff_revisions(request, name, doc)

    # grab event history
    events = doc.docevent_set.all().order_by("-time", "-id").select_related("by")

    augment_events_with_revision(doc, events)
    add_events_message_info(events)

    # figure out if the current user can add a comment to the history
    if doc.type_id in ("draft", "rfc") and doc.group is not None:
        can_add_comment = bool(
            has_role(
                request.user,
                ("Area Director", "Secretariat", "IRTF Chair", "IANA", "RFC Editor"),
            )
            or (
                request.user.is_authenticated
                and Role.objects.filter(
                    name__in=("chair", "secr"),
                    group__acronym=doc.group.acronym,
                    person__user=request.user,
                )
            )
        )
    else:
        can_add_comment = has_role(
            request.user, ("Area Director", "Secretariat", "IRTF Chair")
        )


    return render(
        request,
        "doc/document_history.html",
        {
            "doc": doc,
            "top": top,
            "diff_revisions": diff_revisions,
            "events": events,
            "can_add_comment": can_add_comment,
        },
    )


def document_bibtex(request, name, rev=None):
    if name.startswith('rfc') and rev is not None:
        raise Http404()

    # Make sure URL_REGEXPS did not grab too much for the rev number
    if rev != None and len(rev) != 2:
        mo = re.search(r"^(?P<m>[0-9]{1,2})-(?P<n>[0-9]{2})$", rev)
        if mo:
            name = name+"-"+mo.group(1)
            rev = mo.group(2)
        else:
            name = name+"-"+rev
            rev = None

    doc = get_object_or_404(Document, name=name)

    if doc.type_id not in ["rfc", "draft"]:
        raise Http404()

    doi = None
    draft_became_rfc = None
    replaced_by = None
    latest_revision = None
    if doc.type_id == "draft":
        latest_revision = doc.latest_event(NewRevisionDocEvent, type="new_revision")
        replaced_by = [d.name for d in doc.related_that("replaces")]
        draft_became_rfc = doc.became_rfc()

        if rev != None and rev != doc.rev:
            # find the entry in the history
            for h in doc.history_set.order_by("-time"):
                if rev == h.rev:
                    doc = h
                    break

    elif doc.type_id == "rfc":
        # This needs to be replaced with a lookup, as the mapping may change
        # over time.
        doi = f"10.17487/RFC{doc.rfc_number:04d}"

    if doc.is_dochistory():
        latest_event = doc.latest_event(type='new_revision', rev=rev)
        if latest_event:
            doc.pub_date = latest_event.time

    return render(request, "doc/document_bibtex.bib",
                              dict(doc=doc,
                                   replaced_by=replaced_by,
                                   published_as=draft_became_rfc,
                                   latest_revision=latest_revision,
                                   doi=doi,
                               ),
                              content_type="text/plain; charset=utf-8",
                          )

def document_bibxml_ref(request, name, rev=None):
    if re.search(r'^rfc\d+$', name):
        raise Http404()
    if not name.startswith('draft-'):
        name = 'draft-'+name
    return document_bibxml(request, name, rev=rev)
    
def document_bibxml(request, name, rev=None):
    # This only deals with drafts, as bibxml entries for RFCs should come from
    # the RFC-Editor.
    if re.search(r'^rfc\d+$', name):
        raise Http404()

    # Make sure URL_REGEXPS did not grab too much for the rev number
    if rev != None and len(rev) != 2:
        mo = re.search(r"^(?P<m>[0-9]{1,2})-(?P<n>[0-9]{2})$", rev)
        if mo:
            name = name+"-"+mo.group(1)
            rev = mo.group(2)
        else:
            name = name+"-"+rev
            rev = None

    doc = get_object_or_404(Document, name=name, type_id='draft')
        
    return HttpResponse(bibxml_for_draft(doc, rev), content_type="application/xml; charset=utf-8")



def document_writeup(request, name):
    doc = get_object_or_404(Document, name=name)
    top = render_document_top(request, doc, "writeup", name)

    def text_from_writeup(event_type):
        e = doc.latest_event(WriteupDocEvent, type=event_type)
        if e:
            return e.text
        else:
            return ""

    sections = []
    if doc.type_id == "draft":
        writeups = []
        sections.append(("Approval Announcement",
                         "<em>Draft</em> of message to be sent <em>after</em> approval:",
                         writeups))

        if doc.get_state("draft-iesg"):
            writeups.append(("Announcement",
                             text_from_writeup("changed_ballot_approval_text"),
                             urlreverse('ietf.doc.views_ballot.ballot_approvaltext', kwargs=dict(name=doc.name))))

        writeups.append(("Ballot Text",
                         text_from_writeup("changed_ballot_writeup_text"),
                         urlreverse('ietf.doc.views_ballot.ballot_writeupnotes', kwargs=dict(name=doc.name))))

        writeups.append(("RFC Editor Note",
                         text_from_writeup("changed_rfc_editor_note_text"),
                         urlreverse('ietf.doc.views_ballot.ballot_rfceditornote', kwargs=dict(name=doc.name))))

    elif doc.type_id == "charter":
        sections.append(("WG Review Announcement",
                         "",
                         [("WG Review Announcement",
                           text_from_writeup("changed_review_announcement"),
                           urlreverse("ietf.doc.views_charter.review_announcement_text", kwargs=dict(name=doc.name)))]
                         ))

        sections.append(("WG Action Announcement",
                         "",
                         [("WG Action Announcement",
                           text_from_writeup("changed_action_announcement"),
                           urlreverse("ietf.doc.views_charter.action_announcement_text", kwargs=dict(name=doc.name)))]
                         ))

        if doc.latest_event(BallotDocEvent, type="created_ballot"):
            sections.append(("Ballot Announcement",
                             "",
                             [("Ballot Announcement",
                               text_from_writeup("changed_ballot_writeup_text"),
                               urlreverse("ietf.doc.views_charter.ballot_writeupnotes", kwargs=dict(name=doc.name)))]
                             ))

    if not sections:
        raise Http404

    return render(request, "doc/document_writeup.html",
                              dict(doc=doc,
                                   top=top,
                                   sections=sections,
                                   can_edit=has_role(request.user, ("Area Director", "Secretariat")),
                                   ))

def document_shepherd_writeup(request, name):
    doc = get_object_or_404(Document, name=name)
    lastwriteup = doc.latest_event(WriteupDocEvent,type="changed_protocol_writeup")
    if lastwriteup:
        writeup_text = lastwriteup.text
    else:
        writeup_text = "(There is no shepherd's writeup available for this document)"

    can_edit_stream_info = is_authorized_in_doc_stream(request.user, doc)
    can_edit_shepherd_writeup = can_edit_stream_info or user_is_person(request.user, doc.shepherd and doc.shepherd.person) or has_role(request.user, ["Area Director"])

    return render(request, "doc/shepherd_writeup.html",
                               dict(doc=doc,
                                    writeup=writeup_text,
                                    can_edit=can_edit_shepherd_writeup
                                   ),
                              )


def document_shepherd_writeup_template(request, type):
    writeup = markdown.markdown(
        render_to_string(
            "doc/shepherd_writeup.txt",
            dict(stream="ietf", type="individ" if type == "individual" else "group"),
        )
    )
    return render(
        request,
        "doc/shepherd_writeup_template.html",
        dict(
            writeup=writeup,
            stream="ietf",
            type="individ" if type == "individual" else "group",
        ),
    )


def document_references(request, name):
    doc = get_object_or_404(Document,name=name)
    refs = doc.references()
    if doc.type_id in ["bcp","std","fyi"]:
        for rfc in doc.contains():
            refs |= rfc.references()    
    return render(request, "doc/document_references.html",dict(doc=doc,refs=sorted(refs,key=lambda x:x.target.name),))

def document_referenced_by(request, name):
    """View documents that reference the named document
    
    The view lists both direct references to a the named document, plus references to
    related other documents. For a draft that became an RFC, this will include references
    to the RFC. For an RFC, this will include references to the draft it came from, if any.
    For a subseries document, this will include references to any of the RFC documents it
    contains. 
    
    In the rendered output, a badge is applied to indicate the name of the document the
    reference actually targeted. E.g., on the display for a draft that became RFC NNN,
    references included because they point to that RFC would be shown with a tag "As RFC NNN".
    The intention is to make the "Referenced By" page useful for finding related work while
    accurately reflecting the actual reference relationships.     
    """
    doc = get_object_or_404(Document,name=name)
    refs = doc.referenced_by()
    if doc.came_from_draft():
        refs |= doc.came_from_draft().referenced_by()
    if doc.became_rfc():
        refs |= doc.became_rfc().referenced_by()
    if doc.type_id in ["bcp","std","fyi"]:
        for rfc in doc.contains():
            refs |= rfc.referenced_by()
    full = ( request.GET.get('full') != None )
    numdocs = refs.count()
    if not full and numdocs>250:
       refs=refs[:250]
    else:
       numdocs=None
    refs=sorted(refs,key=lambda x:(['refnorm','refinfo','refunk','refold'].index(x.relationship.slug),x.source.name))
    return render(request, "doc/document_referenced_by.html",
               dict(name=name,
                    doc=doc,
                    numdocs=numdocs,
                    refs=refs,
                    ))

def document_ballot_content(request, doc, ballot_id, editable=True):
    """Render HTML string with content of ballot page."""
    all_ballots = list(BallotDocEvent.objects.filter(doc=doc, type="created_ballot").order_by("time"))
    augment_events_with_revision(doc, all_ballots)

    ballot = None
    if ballot_id != None:
        ballot_id = int(ballot_id)
        for b in all_ballots:
            if b.id == ballot_id:
                ballot = b
                break
    elif all_ballots:
        ballot = all_ballots[-1]

    if not ballot:
        return "<p>No ballots are available for this document at this time.</p>"

    deferred = doc.active_defer_event()

    positions = ballot.all_positions()

    # put into position groups
    #
    # Each position group is a tuple (BallotPositionName, [BallotPositionDocEvent, ...])
    # THe list contains the latest entry for each AD, possibly with a fake 'no record' entry
    # for any ADs without an event. Blocking positions are earlier in the list than non-blocking.
    position_groups = []
    for n in BallotPositionName.objects.filter(slug__in=[p.pos_id for p in positions]).order_by('order'):
        g = (n, [p for p in positions if p.pos_id == n.slug])
        g[1].sort(key=lambda p: (p.is_old_pos, p.balloter.plain_name()))
        if n.blocking:
            position_groups.insert(0, g)
        else:
            position_groups.append(g)

    iesg = doc.get_state("draft-iesg")
    iesg_state = iesg.slug if iesg else None
    if (ballot.ballot_type.slug == "irsg-approve"):
        summary = irsg_needed_ballot_positions(doc, [p for p in positions if not p.is_old_pos])
    else:
        summary = needed_ballot_positions(doc, [p for p in positions if not p.is_old_pos])

    text_positions = [p for p in positions if p.discuss or p.comment]
    text_positions.sort(key=lambda p: (p.is_old_pos, p.balloter.last_name()))

    ballot_open = not BallotDocEvent.objects.filter(doc=doc,
                                                    type__in=("closed_ballot", "created_ballot"),
                                                    time__gt=ballot.time,
                                                    ballot_type=ballot.ballot_type)
    if not ballot_open:
        editable = False

    return render_to_string("doc/document_ballot_content.html",
                              dict(doc=doc,
                                   ballot=ballot,
                                   position_groups=position_groups,
                                   text_positions=text_positions,
                                   editable=editable,
                                   ballot_open=ballot_open,
                                   deferred=deferred,
                                   summary=summary,
                                   all_ballots=all_ballots,
                                   iesg_state=iesg_state,
                                   ),
                              request=request)

def document_ballot(request, name, ballot_id=None):
    doc = get_object_or_404(Document, name=name)
    all_ballots = list(BallotDocEvent.objects.filter(doc=doc, type="created_ballot").order_by("time"))
    if not ballot_id:
        if all_ballots:
            ballot = all_ballots[-1]
        else:
            raise Http404("Ballot not found for: %s" % name)
        ballot_id = ballot.id
    else:
        ballot_id = int(ballot_id)
        for b in all_ballots:
            if b.id == ballot_id:
                ballot = b
                break

    if not ballot_id or not ballot:
        raise Http404("Ballot not found for: %s" % name)

    if ballot.ballot_type.slug == "irsg-approve":
        ballot_tab = "irsgballot"
    else:
        ballot_tab = "ballot"

    top = render_document_top(request, doc, ballot_tab, name)

    c = document_ballot_content(request, doc, ballot_id, editable=True)
    request.session['ballot_edit_return_point'] = request.path_info

    return render(request, "doc/document_ballot.html",
                              dict(doc=doc,
                                   top=top,
                                   ballot_content=c,
                                   # ballot_type_slug=ballot.ballot_type.slug,
                                   ))

def document_irsg_ballot(request, name, ballot_id=None):
    doc = get_object_or_404(Document, name=name)
    top = render_document_top(request, doc, "irsgballot", name)
    if not ballot_id:
        ballot = doc.latest_event(BallotDocEvent, type="created_ballot", ballot_type__slug='irsg-approve')
        if ballot:
            ballot_id = ballot.id

    c = document_ballot_content(request, doc, ballot_id, editable=True)

    request.session['ballot_edit_return_point'] = request.path_info

    return render(request, "doc/document_ballot.html",
                              dict(doc=doc,
                                   top=top,
                                   ballot_content=c,
                                   # ballot_type_slug=ballot.ballot_type.slug,
                                   ))

def document_rsab_ballot(request, name, ballot_id=None):
    doc = get_object_or_404(Document, name=name)
    top = render_document_top(request, doc, "rsabballot", name)
    if not ballot_id:
        ballot = doc.latest_event(BallotDocEvent, type="created_ballot", ballot_type__slug='rsab-approve')
        if ballot:
            ballot_id = ballot.id

    c = document_ballot_content(request, doc, ballot_id, editable=True)

    request.session['ballot_edit_return_point'] = request.path_info

    return render(
        request,
        "doc/document_ballot.html",
        dict(
            doc=doc,
            top=top,
            ballot_content=c,
        )
    )

def ballot_popup(request, name, ballot_id):
    doc = get_object_or_404(Document, name=name)
    c = document_ballot_content(request, doc, ballot_id=ballot_id, editable=False)
    ballot = get_object_or_404(BallotDocEvent,id=ballot_id)
    return render(request, "doc/ballot_popup.html",
                              dict(doc=doc,
                                   ballot_content=c,
                                   ballot_id=ballot_id,
                                   ballot_type_slug=ballot.ballot_type.slug,
                                   editable=True,
                                   ))


def document_json(request, name, rev=None):
    doc = get_object_or_404(Document, name=name)

    def extract_name(s):
        return s.name if s else None

    data = {}

    data["name"] = doc.name
    data["rev"] = doc.rev
    data["pages"] = doc.pages
    data["time"] = doc.time.strftime("%Y-%m-%d %H:%M:%S")
    data["group"] = None
    if doc.group:
        data["group"] = dict(
            name=doc.group.name,
            type=extract_name(doc.group.type),
            acronym=doc.group.acronym)
    data["expires"] = doc.expires.strftime("%Y-%m-%d %H:%M:%S") if doc.expires else None
    data["title"] = doc.title
    data["abstract"] = doc.abstract
    data["state"] = extract_name(doc.get_state())
    data["intended_std_level"] = extract_name(doc.intended_std_level)
    data["std_level"] = extract_name(doc.std_level)
    data["authors"] = [
        dict(name=author.person.name,
             email=author.email.address if author.email else None,
             affiliation=author.affiliation)
        for author in doc.documentauthor_set.all().select_related("person", "email").order_by("order")
    ]
    data["shepherd"] = doc.shepherd.formatted_email() if doc.shepherd else None
    data["ad"] = doc.ad.role_email("ad").formatted_email() if doc.ad else None

    latest_revision = doc.latest_event(NewRevisionDocEvent, type="new_revision")
    data["rev_history"] = make_rev_history(latest_revision.doc if latest_revision else doc)

    if doc.type_id == "draft": # These live only on drafts
        data["iesg_state"] = extract_name(doc.get_state("draft-iesg"))
        data["rfceditor_state"] = extract_name(doc.get_state("draft-rfceditor"))
        data["iana_review_state"] = extract_name(doc.get_state("draft-iana-review"))
        data["iana_action_state"] = extract_name(doc.get_state("draft-iana-action"))

        if doc.stream_id in ("ietf", "irtf", "iab"):
            e = doc.latest_event(ConsensusDocEvent, type="changed_consensus")
            data["consensus"] = e.consensus if e else None

    if doc.type_id in ["draft", "rfc"]:
        data["stream"] = extract_name(doc.stream)

    return HttpResponse(json.dumps(data, indent=2), content_type='application/json')

class AddCommentForm(forms.Form):
    comment = forms.CharField(required=True, widget=forms.Textarea, strip=False)

@role_required('Area Director', 'Secretariat', 'IRTF Chair', 'WG Chair', 'RG Chair', 'WG Secretary', 'RG Secretary', 'IANA', 'RFC Editor')
def add_comment(request, name):
    """Add comment to history of document."""
    doc = get_object_or_404(Document, name=name)

    login = request.user.person

    if doc.type_id == "draft" and doc.group != None:
        can_add_comment = bool(has_role(request.user, ("Area Director", "Secretariat", "IRTF Chair", "IANA", "RFC Editor")) or (
            request.user.is_authenticated and
            Role.objects.filter(name__in=("chair", "secr"),
                group__acronym=doc.group.acronym,
                person__user=request.user)))
    else:
        can_add_comment = has_role(request.user, ("Area Director", "Secretariat", "IRTF Chair"))
    if not can_add_comment:
        # The user is a chair or secretary, but not for this WG or RG
        permission_denied(request, "You need to be a chair or secretary of this group to add a comment.")

    if request.method == 'POST':
        form = AddCommentForm(request.POST)
        if form.is_valid():
            c = form.cleaned_data['comment']
            
            e = DocEvent(doc=doc, rev=doc.rev, by=login)
            e.type = "added_comment"
            e.desc = c
            e.save()

            email_comment(request, doc, e)

            return redirect('ietf.doc.views_doc.document_history', name=doc.name)
    else:
        form = AddCommentForm()
  
    return render(request, 'doc/add_comment.html',
                              dict(doc=doc,
                                   form=form))

@role_required("Area Director", "Secretariat")
def telechat_date(request, name):
    doc = get_object_or_404(Document, name=name)
    login = request.user.person

    e = doc.latest_event(TelechatDocEvent, type="scheduled_for_telechat")
    initial_returning_item = bool(e and e.returning_item)

    warnings = []
    if e and e.telechat_date and doc.type.slug != 'charter':
        today = date_today(settings.TIME_ZONE)
        if e.telechat_date == today:
            warnings.append( "This document is currently scheduled for today's telechat. "
                            +"Please set the returning item bit carefully.")

        elif e.telechat_date < today and has_same_ballot(doc,e.telechat_date):
            initial_returning_item = True
            warnings.append(  "This document appears to have been on a previous telechat with the same ballot, "
                            +"so the returning item bit has been set. Clear it if that is not appropriate.")

    initial = dict(telechat_date=e.telechat_date if e else None,
                   returning_item = initial_returning_item,
                  )
    if request.method == "POST":
        form = TelechatForm(request.POST, initial=initial)

        if form.is_valid():
            if doc.type.slug=='charter':
                cleaned_returning_item = None
            else:
                cleaned_returning_item = form.cleaned_data['returning_item']
            update_telechat(request, doc, login, form.cleaned_data['telechat_date'],cleaned_returning_item)
            return redirect('ietf.doc.views_doc.document_main', name=doc.name)
    else:
        form = TelechatForm(initial=initial)
        if doc.type.slug=='charter':
            del form.fields['returning_item']

    return render(request, 'doc/edit_telechat_date.html',
                              dict(doc=doc,
                                   form=form,
                                   user=request.user,
                                   warnings=warnings,
                                   login=login))


def doc_titletext(doc):
    if doc.type.slug=='conflrev':
        conflictdoc = doc.relateddocument_set.get(relationship__slug='conflrev').target
        return 'the conflict review of %s' % conflictdoc.name
    return doc.name
    
    
def edit_notify(request, name):
    """Change the set of email addresses document change notificaitions go to."""

    login = request.user
    doc = get_object_or_404(Document, name=name)

    if not ( is_authorized_in_doc_stream(request.user, doc) or user_is_person(request.user, doc.shepherd and doc.shepherd.person) or has_role(request.user, ["Area Director"]) ):
        permission_denied(request, "You do not have permission to perform this action")

    init = { "notify" : doc.notify }

    if request.method == 'POST':

        if "save_addresses" in request.POST:
            form = NotifyForm(request.POST)
            if form.is_valid():
                new_notify = form.cleaned_data['notify']
                if set(new_notify.split(',')) != set(doc.notify.split(',')):
                    e = make_notify_changed_event(request, doc, login.person, new_notify)
                    doc.notify = new_notify
                    doc.save_with_history([e])
                return redirect('ietf.doc.views_doc.document_main', name=doc.name)

        elif "regenerate_addresses" in request.POST:
            init = { "notify" : get_initial_notify(doc) }
            form = NotifyForm(initial=init)

        # Protect from handcrufted POST
        else:
            form = NotifyForm(initial=init)

    else:

        init = { "notify" : doc.notify }
        form = NotifyForm(initial=init)

    return render(request, 'doc/edit_notify.html',
                              {'form':   form,
                               'doc': doc,
                               'titletext': doc_titletext(doc),
                              },
                          )


@role_required('Secretariat')
def edit_authors(request, name):
    """Edit the authors of a doc"""
    class _AuthorsBaseFormSet(forms.BaseFormSet):
        HIDE_FIELDS = ['ORDER']

        def __init__(self, *args, **kwargs):
            kwargs['prefix'] = 'author'
            super(_AuthorsBaseFormSet, self).__init__(*args, **kwargs)

        def add_fields(self, form, index):
            super(_AuthorsBaseFormSet, self).add_fields(form, index)
            for fh in self.HIDE_FIELDS:
                if fh in form.fields:
                    form.fields[fh].widget = forms.HiddenInput()

    AuthorFormSet = forms.formset_factory(DocAuthorForm,
                                          formset=_AuthorsBaseFormSet,
                                          can_delete=True,
                                          can_order=True,
                                          extra=0)
    doc = get_object_or_404(Document, name=name)
    
    if request.method == 'POST':
        change_basis_form = DocAuthorChangeBasisForm(request.POST)
        author_formset = AuthorFormSet(request.POST)
        if change_basis_form.is_valid() and author_formset.is_valid():
            docauthors = []
            for form in author_formset.ordered_forms:
                if not form.cleaned_data['DELETE']:
                    docauthors.append(
                        DocumentAuthor(
                            # update_documentauthors() will fill in document and order for us
                            person=form.cleaned_data['person'],
                            email=form.cleaned_data['email'],
                            affiliation=form.cleaned_data['affiliation'],
                            country=form.cleaned_data['country']
                        )
                    )
            change_events = update_documentauthors(
                doc,
                docauthors,
                request.user.person,
                change_basis_form.cleaned_data['basis']
            )
            for event in change_events:
                event.save()
            return redirect('ietf.doc.views_doc.document_main', name=doc.name)
    else:
        change_basis_form = DocAuthorChangeBasisForm() 
        author_formset = AuthorFormSet(
            initial=[{
                'person': author.person,
                'email': author.email,
                'affiliation': author.affiliation,
                'country': author.country,
                'order': author.order,
            } for author in doc.documentauthor_set.all()]
        )
    return render(
        request, 
        'doc/edit_authors.html',
        {
            'doc': doc,
            'change_basis_form': change_basis_form,
            'formset': author_formset,
            'titletext': doc_titletext(doc),
        })


@role_required('Area Director', 'Secretariat')
def edit_action_holders(request, name):
    """Change the set of action holders for a doc"""
    doc = get_object_or_404(Document, name=name)
    
    if request.method == 'POST':
        form = ActionHoldersForm(request.POST)
        if form.is_valid():
            new_action_holders = form.cleaned_data['action_holders']  # Person queryset
            prev_action_holders = list(doc.action_holders.all())
            
            # Now update the action holders. We can't use the simple approach of clearing
            # the set and then adding back the entire new_action_holders. If we did that,
            # the timestamps that track when each person became an action holder would
            # reset every time the list was modified. So we need to be careful only
            # to delete the ones that are really being removed.
            #
            # Also need to take care not to delete the people! doc.action_holders.all()
            # (and other querysets) give the Person objects. We only want to add/delete
            # the DocumentActionHolder 'through' model objects. That means working directly
            # with the model or using doc.action_holders.add() and .remove(), which take
            # Person objects as arguments.
            existing = DocumentActionHolder.objects.filter(document=doc)  # through model  
            to_remove = existing.exclude(person__in=new_action_holders)  # through model
            to_remove.delete()  # deletes the DocumentActionHolder objects, leaves the Person objects

            # Get all the Persons who do not have a DocumentActionHolder for this document
            added_people = new_action_holders.exclude(documentactionholder__document=doc)
            doc.action_holders.add(*added_people)
            
            add_action_holder_change_event(doc, request.user.person, prev_action_holders,
                                           form.cleaned_data['reason'])

        return redirect('ietf.doc.views_doc.document_main', name=doc.name)
    
    # When not a POST
    # Data for quick add/remove of various related Persons
    doc_role_labels = []  # labels for document-related roles
    group_role_labels = []  # labels for group-related roles
    role_ids = dict()  # maps role slug to list of Person IDs (assumed numeric in the JavaScript)
    extra_prefetch = []  # list of Person objects to prefetch for select2 field

    if len(doc.authors()) > 0:
        doc_role_labels.append(dict(slug='authors', label='Authors'))
        authors = doc.authors()
        role_ids['authors'] = [p.pk for p in authors]
        extra_prefetch += authors

    if doc.ad:
        doc_role_labels.append(dict(slug='ad', label='Responsible AD'))
        role_ids['ad'] = [doc.ad.pk]
        extra_prefetch.append(doc.ad)
        
    if doc.shepherd:
        # doc.shepherd is an Email, which is allowed not to have a Person.
        # The Emails used for shepherds should always have one, though. If not, log the
        # event and move on without the shepherd. This just means there will not be
        # add/remove shepherd buttons.
        log.assertion('doc.shepherd.person',
                      note="A document's shepherd should always have a Person'.  Failed for %s"%doc.name)
        if doc.shepherd.person:
            doc_role_labels.append(dict(slug='shep', label='Shepherd'))
            role_ids['shep'] = [doc.shepherd.person.pk]
            extra_prefetch.append(doc.shepherd.person)

    if doc.group:
        # UI buttons to add / remove will appear in same order as this list
        group_roles = doc.group.role_set.filter(
            name__in=DocumentActionHolder.GROUP_ROLES_OF_INTEREST,
        ).select_related('name', 'person')  # name is a RoleName

        # Gather all the roles for this group
        for role in group_roles:
            key = 'group_%s' % role.name.slug
            existing_list = role_ids.get(key)
            if existing_list:
                existing_list.append(role.person.pk)
            else:
                role_ids[key] = [role.person.pk]
                group_role_labels.append(dict(
                    sort_order=DocumentActionHolder.GROUP_ROLES_OF_INTEREST.index(role.name.slug),
                    slug=key,
                    label='Group ' + role.name.name,  # friendly role name
                ))
            extra_prefetch.append(role.person)
    
    # Ensure group role button order is stable
    group_role_labels.sort(key=lambda r: r['sort_order'])

    form = ActionHoldersForm(initial={'action_holders': doc.action_holders.all()})
    form.fields['action_holders'].extra_prefetch = extra_prefetch
    form.fields['action_holders'].widget.attrs["data-role-ids"] = json.dumps(role_ids)

    return render(
        request,
        'doc/edit_action_holders.html',
        {
            'form': form, 
            'doc': doc, 
            'titletext': doc_titletext(doc),
            'role_labels': doc_role_labels + group_role_labels,
        }
    )


class ReminderEmailForm(forms.Form):
    note = forms.CharField(
        widget=forms.Textarea, 
        label='Note to action holders',
        help_text='Optional message to the action holders',
        required=False,
        strip=True,
    )

@role_required('Area Director', 'Secretariat')
def remind_action_holders(request, name):
    doc = get_object_or_404(Document, name=name)
    
    if request.method == 'POST':
        form = ReminderEmailForm(request.POST)
        if form.is_valid():
            email_remind_action_holders(request, doc, form.cleaned_data['note'])
        return redirect('ietf.doc.views_doc.document_main', name=doc.name)

    form = ReminderEmailForm()
    return render(
        request,
        'doc/remind_action_holders.html',
        {
            'form': form,
            'doc': doc,
            'titletext': doc_titletext(doc),
        }
    )


def email_aliases(request,name=''):
    doc = get_object_or_404(Document, name=name) if name else None
    if not name:
        # require login for the overview page, but not for the
        # document-specific pages 
        if not request.user.is_authenticated:
                return redirect('%s?next=%s' % (settings.LOGIN_URL, request.path))
    aliases = get_doc_email_aliases(name)

    return render(request,'doc/email_aliases.html',{'aliases':aliases,'ietf_domain':settings.IETF_DOMAIN,'doc':doc})

class VersionForm(forms.Form):

    version = forms.ChoiceField(required=True,
                                label='Which version of this document will be discussed at this session?')

    def __init__(self, *args, **kwargs):
        choices = kwargs.pop('choices')
        super(VersionForm,self).__init__(*args,**kwargs)
        self.fields['version'].choices = choices

def edit_sessionpresentation(request,name,session_id):
    doc = get_object_or_404(Document, name=name)
    sp = get_object_or_404(doc.sessionpresentation_set, session_id=session_id)

    if not sp.session.can_manage_materials(request.user):
        raise Http404

    if sp.session.is_material_submission_cutoff() and not has_role(request.user, "Secretariat"):
        raise Http404

    choices = [(x,x) for x in doc.docevent_set.filter(type='new_revision').values_list('newrevisiondocevent__rev',flat=True)]
    choices.insert(0,('current','Current at the time of the session'))
    initial = {'version' : sp.rev if sp.rev else 'current'}

    if request.method == 'POST':
        form = VersionForm(request.POST,choices=choices)
        if form.is_valid():
            new_selection = form.cleaned_data['version']
            if initial['version'] != new_selection:
                doc.sessionpresentation_set.filter(pk=sp.pk).update(rev=None if new_selection=='current' else new_selection)
                c = DocEvent(type="added_comment", doc=doc, rev=doc.rev, by=request.user.person)
                c.desc = "Revision for session %s changed to  %s" % (sp.session,new_selection)
                c.save()
            return redirect('ietf.doc.views_doc.all_presentations', name=name)
    else:
        form = VersionForm(choices=choices,initial=initial)

    return render(request,'doc/edit_sessionpresentation.html', {'sp': sp, 'form': form })

def remove_sessionpresentation(request,name,session_id):
    doc = get_object_or_404(Document, name=name)
    sp = get_object_or_404(doc.sessionpresentation_set, session_id=session_id)

    if not sp.session.can_manage_materials(request.user):
        raise Http404

    if sp.session.is_material_submission_cutoff() and not has_role(request.user, "Secretariat"):
        raise Http404

    if request.method == 'POST':
        doc.sessionpresentation_set.filter(pk=sp.pk).delete()
        c = DocEvent(type="added_comment", doc=doc, rev=doc.rev, by=request.user.person)
        c.desc = "Removed from session: %s" % (sp.session)
        c.save()
        return redirect('ietf.doc.views_doc.all_presentations', name=name)

    return render(request,'doc/remove_sessionpresentation.html', {'sp': sp })

class SessionChooserForm(forms.Form):
    session = forms.ChoiceField(label="Which session should this document be added to?",required=True)

    def __init__(self, *args, **kwargs):
        choices = kwargs.pop('choices')
        super(SessionChooserForm,self).__init__(*args,**kwargs)
        self.fields['session'].choices = choices

@role_required("Secretariat","Area Director","WG Chair","WG Secretary","RG Chair","RG Secretary","IRTF Chair","Team Chair")
def add_sessionpresentation(request,name):
    doc = get_object_or_404(Document, name=name)
    
    version_choices = [(x,x) for x in doc.docevent_set.filter(type='new_revision').values_list('newrevisiondocevent__rev',flat=True)]
    version_choices.insert(0,('current','Current at the time of the session'))

    sessions = get_upcoming_manageable_sessions(request.user)
    sessions = sort_sessions([s for s in sessions if not s.sessionpresentation_set.filter(document=doc).exists()])
    if doc.group:
        sessions = sorted(sessions,key=lambda x:0 if x.group==doc.group else 1)

    session_choices = [(s.pk, str(s)) for s in sessions]

    if request.method == 'POST':
        version_form = VersionForm(request.POST,choices=version_choices)
        session_form = SessionChooserForm(request.POST,choices=session_choices)
        if version_form.is_valid() and session_form.is_valid():
            session_id = session_form.cleaned_data['session']
            version = version_form.cleaned_data['version']
            rev = None if version=='current' else version
            doc.sessionpresentation_set.create(session_id=session_id,rev=rev)
            c = DocEvent(type="added_comment", doc=doc, rev=doc.rev, by=request.user.person)
            c.desc = "%s to session: %s" % ('Added -%s'%rev if rev else 'Added', Session.objects.get(pk=session_id))
            c.save()
            return redirect('ietf.doc.views_doc.all_presentations', name=name)

    else: 
        version_form = VersionForm(choices=version_choices,initial={'version':'current'})
        session_form = SessionChooserForm(choices=session_choices)

    return render(request,'doc/add_sessionpresentation.html',{'doc':doc,'version_form':version_form,'session_form':session_form})

def all_presentations(request, name):
    doc = get_object_or_404(Document, name=name)

    sessions = add_event_info_to_session_qs(
        doc.session_set.filter(type__in=['regular','plenary','other'])
    ).filter(current_status__in=['sched','schedw','appr','canceled'])

    future, in_progress, recent, past = group_sessions(sessions)

    return render(request, 'doc/material/all_presentations.html', {
        'user': request.user,
        'doc': doc,
        'future': future,
        'in_progress': in_progress,
        'past' : past+recent,
        })


def idnits2_rfcs_obsoleted(request):
    filename = os.path.join(settings.DERIVED_DIR,'idnits2-rfcs-obsoleted')
    try:
        with open(filename,'rb') as f:
            blob = f.read()
            return HttpResponse(blob,content_type='text/plain;charset=utf-8')
    except Exception as e:
        log.log('Failed to read idnits2-rfcs-obsoleted:'+str(e))
        raise Http404


def idnits2_rfc_status(request):
    filename = os.path.join(settings.DERIVED_DIR,'idnits2-rfc-status')
    try:
        with open(filename,'rb') as f:
            blob = f.read()
            return HttpResponse(blob,content_type='text/plain;charset=utf-8')
    except Exception as e:
        log.log('Failed to read idnits2-rfc-status:'+str(e))
        raise Http404


def idnits2_state(request, name, rev=None):
    doc = get_object_or_404(Document, name=name)
    if doc.type_id not in ["draft", "rfc"]:
        raise Http404
    zero_revision = None
    if doc.type_id == "rfc":
        draft = doc.came_from_draft()
        if draft:
            zero_revision = NewRevisionDocEvent.objects.filter(
                doc=draft, rev="00"
            ).first()
    else:
        zero_revision = NewRevisionDocEvent.objects.filter(doc=doc, rev="00").first()
    if zero_revision:
        doc.created = zero_revision.time
    else:
        if doc.type_id == "draft":
            if doc.became_rfc():
                interesting_event = (
                    doc.became_rfc()
                    .docevent_set.filter(type="published_rfc")
                    .order_by("-time")
                    .first()
                )
            else:
                interesting_event = doc.docevent_set.order_by(
                    "-time"
                ).first()  # Is taking the most _recent_ instead of the oldest event correct?
        else:  # doc.type_id == "rfc"
            interesting_event = (
                doc.docevent_set.filter(type="published_rfc").order_by("-time").first()
            )
        doc.created = interesting_event.time
    if doc.std_level:
        doc.deststatus = doc.std_level.name
    elif doc.intended_std_level:
        doc.deststatus = doc.intended_std_level.name
    else:
        text = doc.text()
        if text:
            parsed_draft = PlaintextDraft(
                text=doc.text(), source=name, name_from_source=False
            )
            doc.deststatus = parsed_draft.get_status()
        else:
            doc.deststatus = "Unknown"
    return render(
        request,
        "doc/idnits2-state.txt",
        context={"doc": doc},
        content_type="text/plain;charset=utf-8",
    )
<|MERGE_RESOLUTION|>--- conflicted
+++ resolved
@@ -51,11 +51,8 @@
 from django import forms
 from django.contrib.staticfiles import finders
 
-<<<<<<< HEAD
 import rfc2html
 
-=======
->>>>>>> 748bcc32
 import debug                            # pyflakes:ignore
 
 from ietf.doc.models import ( Document, DocHistory, DocEvent, BallotDocEvent, BallotType,
