# Copyright The IETF Trust 2010-2023, All Rights Reserved
# -*- coding: utf-8 -*-


import datetime
import logging
import io
import os

import django.db
import rfc2html

from pathlib import Path
from lxml import etree
from typing import Optional, TYPE_CHECKING
from weasyprint import HTML as wpHTML
from weasyprint.text.fonts import FontConfiguration

from django.db import models
from django.core import checks
from django.core.cache import caches
from django.core.validators import URLValidator, RegexValidator
from django.urls import reverse as urlreverse
from django.contrib.contenttypes.models import ContentType
from django.conf import settings
from django.utils import timezone
from django.utils.encoding import force_str
from django.utils.html import mark_safe # type:ignore
from django.contrib.staticfiles import finders

import debug                            # pyflakes:ignore

from ietf.group.models import Group
from ietf.name.models import ( DocTypeName, DocTagName, StreamName, IntendedStdLevelName, StdLevelName,
    DocRelationshipName, DocReminderTypeName, BallotPositionName, ReviewRequestStateName, ReviewAssignmentStateName, FormalLanguageName,
    DocUrlTagName, ExtResourceName)
from ietf.person.models import Email, Person
from ietf.person.utils import get_active_balloters
from ietf.utils import log
from ietf.utils.decorators import memoize
from ietf.utils.validators import validate_no_control_chars
from ietf.utils.mail import formataddr
from ietf.utils.models import ForeignKey
from ietf.utils.timezone import date_today, RPC_TZINFO, DEADLINE_TZINFO
if TYPE_CHECKING:
    # importing other than for type checking causes errors due to cyclic imports
    from ietf.meeting.models import ProceedingsMaterial, Session

logger = logging.getLogger('django')

class StateType(models.Model):
    slug = models.CharField(primary_key=True, max_length=30) # draft, draft-iesg, charter, ...
    label = models.CharField(max_length=255, help_text="Label that should be used (e.g. in admin) for state drop-down for this type of state") # State, IESG state, WG state, ...

    def __str__(self):
        return self.slug

@checks.register('db-consistency')
def check_statetype_slugs(app_configs, **kwargs):
    errors = []
    try:
        state_type_slugs = [ t.slug for t in StateType.objects.all() ]
    except django.db.ProgrammingError:
        # When running initial migrations on an empty DB, attempting to retrieve StateType will raise a
        # ProgrammingError. Until Django 3, there is no option to skip the checks.
        return []
    else:
        for type in DocTypeName.objects.all():
            if not type.slug in state_type_slugs:
                errors.append(checks.Error(
                    "The document type '%s (%s)' does not have a corresponding entry in the doc.StateType table" % (type.name, type.slug),
                    hint="You should add a doc.StateType entry with a slug '%s' to match the DocTypeName slug."%(type.slug),
                    obj=type,
                    id='datatracker.doc.E0015',
                ))
        return errors

class State(models.Model):
    type = ForeignKey(StateType)
    slug = models.SlugField()
    name = models.CharField(max_length=255)
    used = models.BooleanField(default=True)
    desc = models.TextField(blank=True)
    order = models.IntegerField(default=0)

    next_states = models.ManyToManyField('State', related_name="previous_states", blank=True)

    def __str__(self):
        return self.name
    
    class Meta:
        ordering = ["type", "order"]

IESG_BALLOT_ACTIVE_STATES = ("lc", "writeupw", "goaheadw", "iesg-eva", "defer")
IESG_CHARTER_ACTIVE_STATES = ("intrev", "extrev", "iesgrev")
IESG_STATCHG_CONFLREV_ACTIVE_STATES = ("iesgeval", "defer")
IESG_SUBSTATE_TAGS = ('ad-f-up', 'need-rev', 'extpty')

class DocumentInfo(models.Model):
    """Any kind of document.  Draft, RFC, Charter, IPR Statement, Liaison Statement"""
    time = models.DateTimeField(default=timezone.now) # should probably have auto_now=True

    type = ForeignKey(DocTypeName, blank=True, null=True) # Draft, Agenda, Minutes, Charter, Discuss, Guideline, Email, Review, Issue, Wiki, External ...
    title = models.CharField(max_length=255, validators=[validate_no_control_chars, ])

    states = models.ManyToManyField(State, blank=True) # plain state (Active/Expired/...), IESG state, stream state
    tags = models.ManyToManyField(DocTagName, blank=True) # Revised ID Needed, ExternalParty, AD Followup, ...
    stream = ForeignKey(StreamName, blank=True, null=True) # IETF, IAB, IRTF, Independent Submission, Editorial
    group = ForeignKey(Group, blank=True, null=True) # WG, RG, IAB, IESG, Edu, Tools

    abstract = models.TextField(blank=True)
    rev = models.CharField(verbose_name="revision", max_length=16, blank=True)
    pages = models.IntegerField(blank=True, null=True)
    words = models.IntegerField(blank=True, null=True)
    formal_languages = models.ManyToManyField(FormalLanguageName, blank=True, help_text="Formal languages used in document")
    intended_std_level = ForeignKey(IntendedStdLevelName, verbose_name="Intended standardization level", blank=True, null=True)
    std_level = ForeignKey(StdLevelName, verbose_name="Standardization level", blank=True, null=True)
    ad = ForeignKey(Person, verbose_name="area director", related_name='ad_%(class)s_set', blank=True, null=True)
    shepherd = ForeignKey(Email, related_name='shepherd_%(class)s_set', blank=True, null=True)
    expires = models.DateTimeField(blank=True, null=True)
    notify = models.TextField(max_length=1023, blank=True)
    external_url = models.URLField(blank=True)
    uploaded_filename = models.TextField(blank=True)
    note = models.TextField(blank=True)
    internal_comments = models.TextField(blank=True)
    rfc_number = models.PositiveIntegerField(blank=True, null=True)  # only valid for type="rfc"

    def file_extension(self):
        if not hasattr(self, '_cached_extension'):
            if self.uploaded_filename:
                _, ext= os.path.splitext(self.uploaded_filename)
                self._cached_extension = ext.lstrip(".").lower()
            else:
                self._cached_extension = "txt"
        return self._cached_extension

    def get_file_path(self):
        if not hasattr(self, '_cached_file_path'):
            if self.type_id == "rfc":
                self._cached_file_path = settings.RFC_PATH
            elif self.type_id == "draft":
                if self.is_dochistory():
                    self._cached_file_path = settings.INTERNET_ALL_DRAFTS_ARCHIVE_DIR
                else:
                    draft_state = self.get_state('draft')
                    if draft_state and draft_state.slug == 'active':
                        self._cached_file_path = settings.INTERNET_DRAFT_PATH
                    else:
                        self._cached_file_path = settings.INTERNET_ALL_DRAFTS_ARCHIVE_DIR
            elif self.meeting_related() and self.type_id in (
                    "agenda", "minutes", "narrativeminutes", "slides", "bluesheets", "procmaterials", "chatlog", "polls"
            ):
                meeting = self.get_related_meeting()
                if meeting is not None:
                    self._cached_file_path = os.path.join(meeting.get_materials_path(), self.type_id) + "/"
                else:
                    self._cached_file_path = ""
            elif self.type_id == "charter":
                self._cached_file_path = settings.CHARTER_PATH
            elif self.type_id == "conflrev": 
                self._cached_file_path = settings.CONFLICT_REVIEW_PATH
            elif self.type_id == "statchg":
                self._cached_file_path = settings.STATUS_CHANGE_PATH
            elif self.type_id == "bofreq": # TODO: This is probably unneeded, as is the separate path setting
                self._cached_file_path = settings.BOFREQ_PATH
            else:
                self._cached_file_path = settings.DOCUMENT_PATH_PATTERN.format(doc=self)
        return self._cached_file_path

    def get_base_name(self):
        if not hasattr(self, '_cached_base_name'):
            if self.uploaded_filename:
                self._cached_base_name = self.uploaded_filename
            elif self.type_id == 'rfc':
                self._cached_base_name = "%s.txt" % self.name  
            elif self.type_id == 'draft':
                if self.is_dochistory():
                    self._cached_base_name = "%s-%s.txt" % (self.doc.name, self.rev)
                else:
<<<<<<< HEAD
                    if self.get_state_slug() == 'rfc':
                        self._cached_base_name = "%s.txt" % self.canonical_name()
                    else:
                        self._cached_base_name = "%s-%s.txt" % (self.name, self.rev)
            elif self.type_id in ["slides", "agenda", "minutes", "narrativeminutes", "bluesheets", "procmaterials", ] and self.meeting_related():
=======
                    self._cached_base_name = "%s-%s.txt" % (self.name, self.rev)
            elif self.type_id in ["slides", "agenda", "minutes", "bluesheets", "procmaterials", ] and self.meeting_related():
>>>>>>> ec90725f
                ext = 'pdf' if self.type_id == 'procmaterials' else 'txt'
                self._cached_base_name = f'{self.name}-{self.rev}.{ext}'
            elif self.type_id == 'review':
                # TODO: This will be wrong if a review is updated on the same day it was created (or updated more than once on the same day)
                self._cached_base_name = "%s.txt" % self.name
            elif self.type_id in ['bofreq', 'statement']:
                self._cached_base_name = "%s-%s.md" % (self.name, self.rev)
            else:
                if self.rev:
                    self._cached_base_name = "%s-%s.txt" % (self.name, self.rev)
                else:
                    self._cached_base_name = "%s.txt" % (self.name, )
        return self._cached_base_name

    def get_file_name(self):
        if not hasattr(self, '_cached_file_name'):
            self._cached_file_name = os.path.join(self.get_file_path(), self.get_base_name())
        return self._cached_file_name


    def revisions_by_dochistory(self):
        revisions = []
        if self.type_id != "rfc":
            for h in self.history_set.order_by("time", "id"):
                if h.rev and not h.rev in revisions:
                    revisions.append(h.rev)
            if not self.rev in revisions:
                revisions.append(self.rev)
        return revisions

    def revisions_by_newrevisionevent(self):
        revisions = []
        if self.type_id != "rfc":
            doc = self.doc if isinstance(self, DocHistory) else self
            for e in doc.docevent_set.filter(type='new_revision').distinct():
                if e.rev and not e.rev in revisions:
                    revisions.append(e.rev)
            if not doc.rev in revisions:
                revisions.append(doc.rev)
            revisions.sort()
        return revisions

    def get_href(self, meeting=None):
        return self._get_ref(meeting=meeting,meeting_doc_refs=settings.MEETING_DOC_HREFS)


    def get_versionless_href(self, meeting=None):
        return self._get_ref(meeting=meeting,meeting_doc_refs=settings.MEETING_DOC_GREFS)


    def _get_ref(self, meeting=None, meeting_doc_refs=settings.MEETING_DOC_HREFS):
        """
        Returns an url to the document text.  This differs from .get_absolute_url(),
        which returns an url to the datatracker page for the document.   
        """
        # If self.external_url truly is an url, use it.  This is a change from
        # the earlier resolution order, but there's at the moment one single
        # instance which matches this (with correct results), so we won't
        # break things all over the place.
        if not hasattr(self, '_cached_href'):
            validator = URLValidator()
            if self.external_url and self.external_url.split(':')[0] in validator.schemes:
                validator(self.external_url)
                return self.external_url

            if self.type_id in settings.DOC_HREFS and self.type_id in meeting_doc_refs:
                if self.meeting_related():
                    self.is_meeting_related = True
                    format = meeting_doc_refs[self.type_id]
                else:
                    self.is_meeting_related = False
                    format = settings.DOC_HREFS[self.type_id]
            elif self.type_id in settings.DOC_HREFS:
                self.is_meeting_related = False
                if self.type_id == "rfc":
                    format = settings.DOC_HREFS['rfc']
                else:
                    format = settings.DOC_HREFS[self.type_id]
            elif self.type_id in meeting_doc_refs:
                self.is_meeting_related = True
            else:
                return None

            if self.is_meeting_related:
                if not meeting:
                    meeting = self.get_related_meeting()
                    if meeting is None:
                        return ''

                # After IETF 96, meeting materials acquired revision
                # handling, and the document naming changed.
                if meeting.proceedings_format_version == 1:
                    format = settings.MEETING_DOC_OLD_HREFS[self.type_id]
                else:
                    # This branch includes interims
                    format = meeting_doc_refs[self.type_id]
                info = dict(doc=self, meeting=meeting)
            else:
                info = dict(doc=self)

            href = format.format(**info)
            if href.startswith('/'):
                href = settings.IDTRACKER_BASE_URL + href
            self._cached_href = href
        return self._cached_href

    def set_state(self, state):
        """Switch state type implicit in state to state. This just
        sets the state, doesn't log the change."""
        already_set = self.states.filter(type=state.type)
        others = [s for s in already_set if s != state]
        if others:
            self.states.remove(*others)
        if state not in already_set:
            self.states.add(state)
        if state.type and state.type.slug == 'draft-iesg':
            iesg_state = self.states.get(type_id="draft-iesg") # pyflakes:ignore
            log.assertion('iesg_state', note="A document's 'draft-iesg' state should never be unset'.  Failed for %s"%self.name)
        self.state_cache = None # invalidate cache
        self._cached_state_slug = {}

    def unset_state(self, state_type):
        """Unset state of type so no state of that type is any longer set."""
        log.assertion('state_type != "draft-iesg"')
        self.states.remove(*self.states.filter(type=state_type))
        self.state_cache = None # invalidate cache
        self._cached_state_slug = {}

    def get_state(self, state_type=None):
        """Get state of type, or default state for document type if
        not specified. Uses a local cache to speed multiple state
        reads up."""
        if self.pk == None: # states is many-to-many so not in database implies no state
            return None

        if state_type == None:
            state_type = self.type_id

        if not hasattr(self, "state_cache") or self.state_cache == None:
            state_cache = {}
            for s in self.states.all():
                state_cache[s.type_id] = s
            self.state_cache = state_cache

        return self.state_cache.get(state_type, None)

    def get_state_slug(self, state_type=None):
        """Get state of type, or default if not specified, returning
        the slug of the state or None. This frees the caller of having
        to check against None before accessing the slug for a
        comparison."""
        if not hasattr(self, '_cached_state_slug'):
            self._cached_state_slug = {}
        if not state_type in self._cached_state_slug:
            s = self.get_state(state_type)
            self._cached_state_slug[state_type] = s.slug if s else None
        return self._cached_state_slug[state_type]

    def friendly_state(self):
        """ Return a concise text description of the document's current state."""
        state = self.get_state()
        if not state:
            return "Unknown state"
    
        if self.type_id == "rfc":
            return f"RFC {self.rfc_number} ({self.std_level})"
        elif self.type_id == 'draft':
            iesg_state = self.get_state("draft-iesg")
            iesg_state_summary = None
            if iesg_state:
                iesg_substate = [t for t in self.tags.all() if t.slug in IESG_SUBSTATE_TAGS]
                # There really shouldn't be more than one tag in iesg_substate, but this will do something sort-of-sensible if there is
                iesg_state_summary = iesg_state.name
                if iesg_substate:
                     iesg_state_summary = iesg_state_summary + "::"+"::".join(tag.name for tag in iesg_substate)

            rfc = self.became_rfc()
            if rfc:
                return f"Became RFC {rfc.rfc_number} ({rfc.std_level})"

            elif state.slug == "repl":
                rs = self.related_that("replaces")
                if rs:
                    return mark_safe("Replaced by " + ", ".join("<a href=\"%s\">%s</a>" % (urlreverse('ietf.doc.views_doc.document_main', kwargs=dict(name=related.name)), related) for related in rs))
                else:
                    return "Replaced"
            elif state.slug == "active":
                if iesg_state:
                    if iesg_state.slug == "dead":
                        # Many drafts in the draft-iesg "Dead" state are not dead
                        # in other state machines; they're just not currently under 
                        # IESG processing. Show them as "I-D Exists (IESG: Dead)" instead...
                        return "I-D Exists (IESG: %s)" % iesg_state_summary
                    elif iesg_state.slug == "lc":
                        e = self.latest_event(LastCallDocEvent, type="sent_last_call")
                        if e:
                            return iesg_state_summary + " (ends %s)" % e.expires.astimezone(DEADLINE_TZINFO).date().isoformat()
    
                    return iesg_state_summary
                else:
                    return "I-D Exists"
            else:
                if iesg_state and iesg_state.slug == "dead":
                    return state.name + " (IESG: %s)" % iesg_state_summary
                # Expired/Withdrawn by Submitter/IETF
                return state.name
        else:
            return state.name

    def author_list(self):
        best_addresses = []
        for author in self.documentauthor_set.all():
            if author.email:
                if author.email.active or not author.email.person:
                    best_addresses.append(author.email.address)
                else:
                    best_addresses.append(author.email.person.email_address())
        return ", ".join(best_addresses)

    def authors(self):
        return [ a.person for a in self.documentauthor_set.all() ]

    # This, and several other ballot related functions here, assume that there is only one active ballot for a document at any point in time.
    # If that assumption is violated, they will only expose the most recently created ballot
    def ballot_open(self, ballot_type_slug):
        e = self.latest_event(BallotDocEvent, ballot_type__slug=ballot_type_slug)
        return e if e and not e.type == "closed_ballot" else None

    def latest_ballot(self):
        """Returns the most recently created ballot"""
        ballot = self.latest_event(BallotDocEvent, type__in=("created_ballot", "closed_ballot"))
        return ballot

    def active_ballot(self):
        """Returns the most recently created ballot if it isn't closed."""
        ballot = self.latest_ballot()
        if ballot and ballot.type == "created_ballot":
            return ballot
        else:
            return None

    def has_rfc_editor_note(self):
        e = self.latest_event(WriteupDocEvent, type="changed_rfc_editor_note_text")
        return e != None and (e.text != "")

    def meeting_related(self):
        if self.type_id in ("agenda","minutes", "narrativeminutes", "bluesheets","slides","recording","procmaterials","chatlog","polls"):
             return self.type_id != "slides" or self.get_state_slug('reuse_policy')=='single'
        return False

    def get_related_session(self) -> Optional['Session']:
        """Get the meeting session related to this document

        Return None if there is no related session.
        Must define this in DocumentInfo subclasses.
        """
        raise NotImplementedError(f'Class {self.__class__} must define get_related_session()')

    def get_related_proceedings_material(self) -> Optional['ProceedingsMaterial']:
        """Get the proceedings material related to this document

        Return None if there is no related proceedings material.
        Must define this in DocumentInfo subclasses.
        """
        raise NotImplementedError(f'Class {self.__class__} must define get_related_proceedings_material()')

    def get_related_meeting(self):
        """Get the meeting this document relates to"""
        if not self.meeting_related():
            return None  # no related meeting if not meeting_related!
        # get an item that links this doc to a meeting
        item = self.get_related_session() or self.get_related_proceedings_material()
        return getattr(item, 'meeting', None)

    def relations_that(self, relationship):
        """Return the related-document objects that describe a given relationship targeting self."""
        if isinstance(relationship, str):
            relationship = ( relationship, )
        if not isinstance(relationship, tuple):
            raise TypeError("Expected a string or tuple, received %s" % type(relationship))
        if isinstance(self, Document):
            return RelatedDocument.objects.filter(target=self, relationship__in=relationship).select_related('source')
        elif isinstance(self, DocHistory):
            return RelatedDocHistory.objects.filter(target=self.doc, relationship__in=relationship).select_related('source')
        else:
            raise TypeError("Expected method called on Document or DocHistory")

    def all_relations_that(self, relationship, related=None):
        if not related:
            related = tuple([])
        rels = self.relations_that(relationship)
        for r in rels:
            if not r in related:
                related += ( r, )
                related = r.source.all_relations_that(relationship, related)
        return related

    def relations_that_doc(self, relationship):
        """Return the related-document objects that describe a given relationship from self to other documents."""
        if isinstance(relationship, str):
            relationship = ( relationship, )
        if not isinstance(relationship, tuple):
            raise TypeError("Expected a string or tuple, received %s" % type(relationship))
        if isinstance(self, Document):
            return RelatedDocument.objects.filter(source=self, relationship__in=relationship).select_related('target')
        elif isinstance(self, DocHistory):
            return RelatedDocHistory.objects.filter(source=self, relationship__in=relationship).select_related('target')
        else:
            raise TypeError("Expected method called on Document or DocHistory")

    def all_relations_that_doc(self, relationship, related=None):
        if not related:
            related = tuple([])
        rels = self.relations_that_doc(relationship)
        for r in rels:
            if not r in related:
                related += ( r, )
                related = r.target.all_relations_that_doc(relationship, related)
        return related

    def related_that(self, relationship):
        return list(set([x.source for x in self.relations_that(relationship)]))

    def all_related_that(self, relationship, related=None):
        return list(set([x.source for x in self.all_relations_that(relationship)]))

    def related_that_doc(self, relationship):
        return list(set([x.target for x in self.relations_that_doc(relationship)]))

    def all_related_that_doc(self, relationship, related=None):
        return list(set([x.target for x in self.all_relations_that_doc(relationship)]))

    def replaces(self):
        return self.related_that_doc("replaces")

    def replaced_by(self):
        return set([ r.document for r in self.related_that("replaces") ])

    def text(self):
        path = self.get_file_name()
        root, ext =  os.path.splitext(path)
        txtpath = root+'.txt'
        if ext != '.txt' and os.path.exists(txtpath):
            path = txtpath
        try:
            with io.open(path, 'rb') as file:
                raw = file.read()
        except IOError:
            return None
        try:
            text = raw.decode('utf-8')
        except UnicodeDecodeError:
            text = raw.decode('latin-1')
        #
        return text

    def text_or_error(self):
        return self.text() or "Error; cannot read '%s'"%self.get_base_name()

    def html_body(self, classes=""):
        if self.type_id == "rfc":
            try:
                html = Path(
                    os.path.join(settings.RFC_PATH, self.name + ".html")
                ).read_text()
            except (IOError, UnicodeDecodeError):
                return None
        else:
            try:
                html = Path(
                    os.path.join(
                        settings.INTERNET_ALL_DRAFTS_ARCHIVE_DIR,
                        self.name + "-" + self.rev + ".html",
                    )
                ).read_text()
            except (IOError, UnicodeDecodeError):
                return None

        # If HTML was generated by rfc2html, do not return it. Caller
        # will use htmlize() to use a more current rfc2html to
        # generate an HTMLized version. TODO: There should be a
        # better way to determine how an HTML format was generated.
        if html.startswith("<pre>"):
            return None

        # get body
        etree_html = etree.HTML(html)
        if etree_html is None:
            return None
        body = etree_html.xpath("//body")[0]
        body.tag = "div"
        if classes:
            body.attrib["class"] = classes

        # remove things
        for tag in ["script"]:
            for t in body.xpath(f"//{tag}"):
                t.getparent().remove(t)
        html = etree.tostring(body, encoding=str, method="html")

        return html

    def htmlized(self):
        name = self.get_base_name()
        text = self.text()
        if name.endswith('.html'):
            return text
        if not name.endswith('.txt'):
            return None
        html = ""
        if text:
            cache = caches['htmlized']
            cache_key = name.split('.')[0]
            try:
                html = cache.get(cache_key)
            except EOFError:
                html = None
            if not html:
                # The path here has to match the urlpattern for htmlized
                # documents in order to produce correct intra-document links
                html = rfc2html.markup(text, path=settings.HTMLIZER_URL_PREFIX)
                html = f'<div class="rfcmarkup">{html}</div>'
                if html:
                    cache.set(cache_key, html, settings.HTMLIZER_CACHE_TIME)
        return html

    def pdfized(self):
        name = self.get_base_name()
        text = self.html_body(classes="rfchtml")
        stylesheets = [finders.find("ietf/css/document_html_referenced.css")]
        if text:
            stylesheets.append(finders.find("ietf/css/document_html_txt.css"))
        else:
            text = self.htmlized()
        stylesheets.append(f'{settings.STATIC_IETF_ORG_INTERNAL}/fonts/noto-sans-mono/import.css')

        cache = caches["pdfized"]
        cache_key = name.split(".")[0]
        try:
            pdf = cache.get(cache_key)
        except EOFError:
            pdf = None
        if not pdf:
            try:
                font_config = FontConfiguration()
                pdf = wpHTML(
                    string=text, base_url=settings.IDTRACKER_BASE_URL
                ).write_pdf(
                    stylesheets=stylesheets,
                    font_config=font_config,
                    presentational_hints=True,
                    optimize_images=True,
                )
            except AssertionError:
                pdf = None
            if pdf:
                cache.set(cache_key, pdf, settings.PDFIZER_CACHE_TIME)
        return pdf

    def references(self):
        return self.relations_that_doc(('refnorm','refinfo','refunk','refold'))

    def referenced_by(self):
        return self.relations_that(("refnorm", "refinfo", "refunk", "refold")).filter(
            models.Q(
                source__type__slug="draft",
                source__states__type__slug="draft",
                source__states__slug="active",
            )
            | models.Q(source__type__slug="rfc")
        ).distinct()
    
    def referenced_by_rfcs(self):
        """Get refs to this doc from RFCs"""
        return self.relations_that(("refnorm", "refinfo", "refunk", "refold")).filter(
            source__type__slug="rfc"
        )

    def became_rfc(self):
        if not hasattr(self, "_cached_became_rfc"):
            doc = self if isinstance(self, Document) else self.doc
            self._cached_became_rfc = next(iter(doc.related_that_doc("became_rfc")), None)
        return self._cached_became_rfc

    def came_from_draft(self):
        if not hasattr(self, "_cached_came_from_draft"):
            doc = self if isinstance(self, Document) else self.doc
            self._cached_came_from_draft = next(iter(doc.related_that("became_rfc")), None)
        return self._cached_came_from_draft
    
    def contains(self):
        return self.related_that_doc("contains")
    
    def part_of(self):
        return self.related_that("contains")

    def referenced_by_rfcs_as_rfc_or_draft(self):
        """Get refs to this doc, or a draft/rfc it came from, from an RFC"""
        refs_to = self.referenced_by_rfcs()
        if self.type_id == "rfc" and self.came_from_draft():
            refs_to |= self.came_from_draft().referenced_by_rfcs()
        return refs_to

    class Meta:
        abstract = True

STATUSCHANGE_RELATIONS = ('tops','tois','tohist','toinf','tobcp','toexp')

class RelatedDocument(models.Model):
    source = ForeignKey('Document')
    target = ForeignKey('Document', related_name='targets_related')
    relationship = ForeignKey(DocRelationshipName)
    originaltargetaliasname = models.CharField(max_length=255, null=True, blank=True)
    def action(self):
        return self.relationship.name
    def __str__(self):
        return u"%s %s %s" % (self.source.name, self.relationship.name.lower(), self.target.name)

    def is_downref(self):
        if self.source.type_id not in ["draft","rfc"] or self.relationship.slug not in [
            "refnorm",
            "refold",
            "refunk",
        ]:
            return None

        if self.source.type_id == "rfc":
            source_lvl = self.source.std_level_id
        elif self.source.type_id in ["bcp","std"]:
            source_lvl = self.source.type_id
        else:
            source_lvl = self.source.intended_std_level_id

        if source_lvl not in ["bcp", "ps", "ds", "std", "unkn"]:
            return None

        if self.target.type_id == 'rfc':
            if not self.target.std_level:
                target_lvl = 'unkn'
            else:
                target_lvl = self.target.std_level_id
        elif self.target.type_id in ["bcp", "std"]:
            target_lvl = self.target.type_id
        else:
            if not self.target.intended_std_level:
                target_lvl = 'unkn'
            else:
                target_lvl = self.target.intended_std_level_id

        if self.relationship.slug not in ["refnorm", "refunk"]:
            return None

        if source_lvl in ["inf", "exp"]:
            return None

        pos_downref = (
            "Downref" if self.relationship_id != "refunk" else "Possible Downref"
        )

        if source_lvl in ["bcp", "ps", "ds", "std"] and target_lvl in ["inf", "exp"]:
            return pos_downref

        if source_lvl == "ds" and target_lvl == "ps":
            return pos_downref

        if source_lvl == "std" and target_lvl in ["ps", "ds"]:
            return pos_downref

        if source_lvl not in ["inf", "exp"] and target_lvl == "unkn":
            return "Possible Downref"

        if source_lvl == "unkn" and target_lvl in ["ps", "ds"]:
            return "Possible Downref"

        return None

    def is_approved_downref(self):

        if self.target.type_id == 'rfc':
           if RelatedDocument.objects.filter(relationship_id='downref-approval', target=self.target).exists():
              return "Approved Downref"

        return False

class DocumentAuthorInfo(models.Model):
    person = ForeignKey(Person)
    # email should only be null for some historic documents
    email = ForeignKey(Email, help_text="Email address used by author for submission", blank=True, null=True)
    affiliation = models.CharField(max_length=100, blank=True, help_text="Organization/company used by author for submission")
    country = models.CharField(max_length=255, blank=True, help_text="Country used by author for submission")
    order = models.IntegerField(default=1)

    def formatted_email(self):

        if self.email:
            return formataddr((self.person.plain_ascii(), self.email.address))
        else:
            return ""

    class Meta:
        abstract = True
        ordering = ["document", "order"]
        indexes = [
            models.Index(fields=['document', 'order']),
        ]

class DocumentAuthor(DocumentAuthorInfo):
    document = ForeignKey('Document')

    def __str__(self):
        return u"%s %s (%s)" % (self.document.name, self.person, self.order)


class DocumentActionHolder(models.Model):
    """Action holder for a document"""
    document = ForeignKey('Document')
    person = ForeignKey(Person)
    time_added = models.DateTimeField(default=timezone.now)

    CLEAR_ACTION_HOLDERS_STATES = ['approved', 'ann', 'rfcqueue', 'pub', 'dead']  # draft-iesg state slugs
    GROUP_ROLES_OF_INTEREST = ['chair', 'techadv', 'editor', 'secr']

    def __str__(self):
        return str(self.person)

    class Meta:
        constraints = [
            models.UniqueConstraint(fields=['document', 'person'], name='unique_action_holder')
        ]

    def role_for_doc(self):
        """Brief string description of this person's relationship to the doc"""
        roles = []
        if self.person in self.document.authors():
            roles.append('Author')
        if self.person == self.document.ad:
            roles.append('Responsible AD')
        if self.document.shepherd and self.person == self.document.shepherd.person:
            roles.append('Shepherd')
        if self.document.group:
            roles.extend([
                'Group %s' % role.name.name 
                for role in self.document.group.role_set.filter(
                    name__in=self.GROUP_ROLES_OF_INTEREST,
                    person=self.person,
                )
            ])

        if not roles:
            roles.append('Action Holder')
        return ', '.join(roles) 

validate_docname = RegexValidator(
    r'^[-a-z0-9]+$',
    "Provide a valid document name consisting of lowercase letters, numbers and hyphens.",
    'invalid'
)

class Document(DocumentInfo):
    name = models.CharField(max_length=255, validators=[validate_docname,], unique=True)           # immutable
    
    action_holders = models.ManyToManyField(Person, through=DocumentActionHolder, blank=True)

    def __str__(self):
        return self.name

    def get_absolute_url(self):
        """
        Returns an url to the document view.  This differs from .get_href(),
        which returns an url to the document content.
        """
        if not hasattr(self, '_cached_absolute_url'):
            name = self.name
            url = None
            if self.type_id == "draft" and self.get_state_slug() == "rfc":
                name = self.name
                url = urlreverse('ietf.doc.views_doc.document_main', kwargs={ 'name': name }, urlconf="ietf.urls")
            elif self.type_id in ('slides','bluesheets','recording'):
                session = self.session_set.first()
                if session:
                    meeting = session.meeting
                    if self.type_id == 'recording':
                        url = self.external_url
                    else:
                        filename = self.uploaded_filename
                        url = '%sproceedings/%s/%s/%s' % (settings.IETF_HOST_URL,meeting.number,self.type_id,filename)
            else:
                url = urlreverse('ietf.doc.views_doc.document_main', kwargs={ 'name': name }, urlconf="ietf.urls")
            self._cached_absolute_url = url
        return self._cached_absolute_url

    def get_related_session(self):
        sessions = self.session_set.all()
        return sessions.first()

    def get_related_proceedings_material(self):
        return self.proceedingsmaterial_set.first()

    def file_tag(self):
        return "<%s>" % self.filename_with_rev()

    def filename_with_rev(self):
        return "%s-%s.txt" % (self.name, self.rev)
    
    def latest_event(self, *args, **filter_args):
        """Get latest event of optional Python type and with filter
        arguments, e.g. d.latest_event(type="xyz") returns a DocEvent
        while d.latest_event(WriteupDocEvent, type="xyz") returns a
        WriteupDocEvent event."""
        model = args[0] if args else DocEvent
        e = model.objects.filter(doc=self).filter(**filter_args).order_by('-time', '-id').first()
        return e

    def display_name(self):
        name = self.name
        if name.startswith('rfc'):
            name = name.upper()
        return name

    def save_with_history(self, events):
        """Save document and put a snapshot in the history models where they
        can be retrieved later. You must pass in at least one event
        with a description of what happened."""

        assert events, "You must always add at least one event to describe the changes in the history log"
        self.time = max(self.time, events[0].time)

        self._has_an_event_so_saving_is_allowed = True
        self.save()
        del self._has_an_event_so_saving_is_allowed

        from ietf.doc.utils import save_document_in_history
        save_document_in_history(self)

    def save(self, *args, **kwargs):
        # if there's no primary key yet, we can allow the save to go
        # through to break the cycle between the document and any
        # events
        assert kwargs.get("force_insert", False) or getattr(self, "_has_an_event_so_saving_is_allowed", None), "Use .save_with_history to save documents"
        super(Document, self).save(*args, **kwargs)

    def telechat_date(self, e=None):
        if not e:
            e = self.latest_event(TelechatDocEvent, type="scheduled_for_telechat")
        return e.telechat_date if e and e.telechat_date and e.telechat_date >= date_today(settings.TIME_ZONE) else None

    def past_telechat_date(self):
        "Return the latest telechat date if it isn't in the future; else None"
        e = self.latest_event(TelechatDocEvent, type="scheduled_for_telechat")
        return e.telechat_date if e and e.telechat_date and e.telechat_date < date_today(settings.TIME_ZONE) else None

    def previous_telechat_date(self):
        "Return the most recent telechat date in the past, if any (even if there's another in the future)"
        e = self.latest_event(
            TelechatDocEvent,
            type="scheduled_for_telechat",
            telechat_date__lt=date_today(settings.TIME_ZONE),
        )
        return e.telechat_date if e else None

    def request_closed_time(self, review_req):
        e = self.latest_event(ReviewRequestDocEvent, type="closed_review_request", review_request=review_req)
        return e.time if e and e.time else None

    def area_acronym(self):
        g = self.group
        if g:
            if g.type_id == "area":
                return g.acronym
            elif g.type_id != "individ" and g.parent:
                return g.parent.acronym
        else:
            return None
    
    def group_acronym(self):
        g = self.group
        if g and g.type_id != "area":
            return g.acronym
        else:
            return "none"

    @memoize
    def returning_item(self):
        e = self.latest_event(TelechatDocEvent, type="scheduled_for_telechat")
        return e.returning_item if e else None

    # This is brittle. Resist the temptation to make it more brittle by combining the search against those description
    # strings to one command. It is coincidence that those states have the same description - one might change.
    # Also, this needs further review - is it really the case that there would be no other changed_document events
    # between when the state was changed to defer and when some bit of code wants to know if we are deferred? Why
    # isn't this just returning whether the state is currently a defer state for that document type?
    def active_defer_event(self):
        if self.type_id == "draft" and self.get_state_slug("draft-iesg") == "defer":
            return self.latest_event(type="changed_state", desc__icontains="State changed to <b>IESG Evaluation - Defer</b>")
        elif self.type_id == "conflrev" and self.get_state_slug("conflrev") == "defer":
            return self.latest_event(type="changed_state", desc__icontains="State changed to <b>IESG Evaluation - Defer</b>")
        elif self.type_id == "statchg" and self.get_state_slug("statchg") == "defer":
            return self.latest_event(type="changed_state", desc__icontains="State changed to <b>IESG Evaluation - Defer</b>")
        return None

    def most_recent_ietflc(self):
        """Returns the most recent IETF LastCallDocEvent for this document"""
        return self.latest_event(LastCallDocEvent,type="sent_last_call")

    def displayname_with_link(self):
        return mark_safe('<a href="%s">%s-%s</a>' % (self.get_absolute_url(), self.name , self.rev))

    def ipr(self,states=settings.PUBLISH_IPR_STATES):
        """Returns the IPR disclosures against this document (as a queryset over IprDocRel)."""
        # from ietf.ipr.models import IprDocRel
        # return IprDocRel.objects.filter(document__docs=self, disclosure__state__in=states) # TODO - clear these comments away
        return self.iprdocrel_set.filter(disclosure__state__in=states)

    def related_ipr(self):
        """Returns the IPR disclosures against this document and those documents this
        document directly or indirectly obsoletes or replaces
        """
        from ietf.ipr.models import IprDocRel
        iprs = (
            IprDocRel.objects.filter(
                document__in=[self]
                + self.all_related_that_doc(("obs", "replaces"))
            )
            .filter(disclosure__state__in=settings.PUBLISH_IPR_STATES)
            .values_list("disclosure", flat=True)
            .distinct()
        )
        return iprs


    def future_presentations(self):
        """ returns related SessionPresentation objects for meetings that
            have not yet ended. This implementation allows for 2 week meetings """
        candidate_presentations = self.sessionpresentation_set.filter(
            session__meeting__date__gte=date_today() - datetime.timedelta(days=15)
        )
        return sorted(
            [pres for pres in candidate_presentations
             if pres.session.meeting.end_date() >= date_today()],
            key=lambda x:x.session.meeting.date,
        )

    def last_presented(self):
        """ returns related SessionPresentation objects for the most recent meeting in the past"""
        # Assumes no two meetings have the same start date - if the assumption is violated, one will be chosen arbitrarily
        today = date_today()
        candidate_presentations = self.sessionpresentation_set.filter(session__meeting__date__lte=today)
        candidate_meetings = set([p.session.meeting for p in candidate_presentations if p.session.meeting.end_date()<today])
        if candidate_meetings:
            mtg = sorted(list(candidate_meetings),key=lambda x:x.date,reverse=True)[0]
            return self.sessionpresentation_set.filter(session__meeting=mtg)
        else:
            return None

    def submission(self):
        s = self.submission_set.filter(rev=self.rev)
        s = s.first()
        return s

    def pub_date(self):
        """Get the publication date for this document

        This is the rfc publication date for RFCs, and the new-revision date for other documents.
        """
        if self.type_id == "rfc":
            # As of Sept 2022, in ietf.sync.rfceditor.update_docs_from_rfc_index() `published_rfc` events are
            # created with a timestamp whose date *in the PST8PDT timezone* is the official publication date
            # assigned by the RFC editor.
            event = self.latest_event(type='published_rfc')
        else:
            event = self.latest_event(type='new_revision')
        return event.time.astimezone(RPC_TZINFO).date() if event else None

    def is_dochistory(self):
        return False

    def fake_history_obj(self, rev):
        """
        Mock up a fake DocHistory object with the given revision, for
        situations where we need an entry but there is none in the DocHistory
        table.
        XXX TODO: Add missing objects to DocHistory instead
        """
        history = DocHistory.objects.filter(doc=self, rev=rev).order_by("time")
        if history.exists():
            return history.first()
        else:
            # fake one
            events = self.docevent_set.order_by("time", "id")
            rev_events = events.filter(rev=rev)
            new_rev_events = rev_events.filter(type='new_revision')
            if new_rev_events.exists():
                time = new_rev_events.first().time
            elif rev_events.exists():
                time = rev_events.first().time
            else:
                time = datetime.datetime.fromtimestamp(0, datetime.timezone.utc)
            dh = DocHistory(name=self.name, rev=rev, doc=self, time=time, type=self.type, title=self.title,
                             stream=self.stream, group=self.group)

        return dh

    def action_holders_enabled(self):
        """Is the action holder list active for this document?"""
        iesg_state = self.get_state('draft-iesg')
        return iesg_state and iesg_state.slug != 'idexists'

class DocumentURL(models.Model):
    doc  = ForeignKey(Document)
    tag  = ForeignKey(DocUrlTagName)
    desc = models.CharField(max_length=255, default='', blank=True)
    url  = models.URLField(max_length=2083) # 2083 is the legal max for URLs

class ExtResource(models.Model):
    name = models.ForeignKey(ExtResourceName, on_delete=models.CASCADE)
    display_name = models.CharField(max_length=255, default='', blank=True)
    value = models.CharField(max_length=2083) # 2083 is the maximum legal URL length
    def __str__(self):
        priority = self.display_name or self.name.name
        return u"%s (%s) %s" % (priority, self.name.slug, self.value)

    class Meta:
        abstract = True
        
    # The to_form_entry_str() and matching from_form_entry_str() class method are
    # defined here to ensure that change request emails suggest resources in the
    # correct format to cut-and-paste into the current textarea on the external
    # resource form. If that is changed to a formset or other non-text entry field,
    # these methods really should not be needed.
    def to_form_entry_str(self):
        """Serialize as a string suitable for entry in a form"""
        if self.display_name:
            return "%s %s (%s)" % (self.name.slug, self.value, self.display_name.strip('()'))
        else:
            return "%s %s" % (self.name.slug, self.value)

    @classmethod
    def from_form_entry_str(cls, s):
        """Create an instance from the form_entry_str format

        Expected format is "<tag> <value>[ (<display name>)]"
        Any text after the value is treated as the display name, with whitespace replaced by
        spaces and leading/trailing parentheses stripped.
        """
        parts = s.split(None, 2)
        display_name = ' '.join(parts[2:]).strip('()')
        kwargs = dict(name_id=parts[0], value=parts[1])
        if display_name:
            kwargs['display_name'] = display_name
        return cls(**kwargs)

    @classmethod
    def from_sibling_class(cls, sib):
        """Create an instance with same base attributes as another subclass instance"""
        kwargs = dict()
        for field in ExtResource._meta.get_fields():
            value = getattr(sib, field.name, None)
            if value:
                kwargs[field.name] = value
        return cls(**kwargs)

class DocExtResource(ExtResource):
    doc = ForeignKey(Document) # Should this really be to DocumentInfo rather than Document?

class RelatedDocHistory(models.Model):
    source = ForeignKey('DocHistory')
    target = ForeignKey('Document', related_name="reversely_related_document_history_set")
    relationship = ForeignKey(DocRelationshipName)
    originaltargetaliasname = models.CharField(max_length=255, null=True, blank=True)
    def __str__(self):
        return u"%s %s %s" % (self.source.doc.name, self.relationship.name.lower(), self.target.name)

class DocHistoryAuthor(DocumentAuthorInfo):
    # use same naming convention as non-history version to make it a bit
    # easier to write generic code
    document = ForeignKey('DocHistory', related_name="documentauthor_set")

    def __str__(self):
        return u"%s %s (%s)" % (self.document.doc.name, self.person, self.order)

class DocHistory(DocumentInfo):
    doc = ForeignKey(Document, related_name="history_set")

    name = models.CharField(max_length=255)

    def __str__(self):
        return force_str(self.doc.name)

    def get_related_session(self):
        return self.doc.get_related_session()

    def get_related_proceedings_material(self):
        return self.doc.get_related_proceedings_material()

    def latest_event(self, *args, **kwargs):
        kwargs["time__lte"] = self.time
        return self.doc.latest_event(*args, **kwargs)

    def future_presentations(self):
        return self.doc.future_presentations()

    def last_presented(self):
        return self.doc.last_presented()

    @property
    def groupmilestone_set(self):
        return self.doc.groupmilestone_set

    def is_dochistory(self):
        return True

    def related_ipr(self):
        return self.doc.related_ipr()

    @property
    def documenturl_set(self):
        return self.doc.documenturl_set

    def filename_with_rev(self):
        return self.doc.filename_with_rev()
    
    class Meta:
        verbose_name = "document history"
        verbose_name_plural = "document histories"


class DocReminder(models.Model):
    event = ForeignKey('DocEvent')
    type = ForeignKey(DocReminderTypeName)
    due = models.DateTimeField()
    active = models.BooleanField(default=True)


EVENT_TYPES = [
    # core events
    ("new_revision", "Added new revision"),
    ("new_submission", "Uploaded new revision"),
    ("changed_document", "Changed document metadata"),
    ("added_comment", "Added comment"),
    ("added_message", "Added message"),
    ("edited_authors", "Edited the documents author list"),

    ("deleted", "Deleted document"),

    ("changed_state", "Changed state"),

    # misc draft/RFC events
    ("changed_stream", "Changed document stream"),
    ("expired_document", "Expired document"),
    ("extended_expiry", "Extended expiry of document"),
    ("requested_resurrect", "Requested resurrect"),
    ("completed_resurrect", "Completed resurrect"),
    ("changed_consensus", "Changed consensus"),
    ("published_rfc", "Published RFC"),
    ("added_suggested_replaces", "Added suggested replacement relationships"),
    ("reviewed_suggested_replaces", "Reviewed suggested replacement relationships"),
    ("changed_action_holders", "Changed action holders for document"),

    # WG events
    ("changed_group", "Changed group"),
    ("changed_protocol_writeup", "Changed protocol writeup"),
    ("changed_charter_milestone", "Changed charter milestone"),

    # charter events
    ("initial_review", "Set initial review time"),
    ("changed_review_announcement", "Changed WG Review text"),
    ("changed_action_announcement", "Changed WG Action text"),

    # IESG events
    ("started_iesg_process", "Started IESG process on document"),

    ("created_ballot", "Created ballot"),
    ("closed_ballot", "Closed ballot"),
    ("sent_ballot_announcement", "Sent ballot announcement"),
    ("changed_ballot_position", "Changed ballot position"),
    
    ("changed_ballot_approval_text", "Changed ballot approval text"),
    ("changed_ballot_writeup_text", "Changed ballot writeup text"),
    ("changed_rfc_editor_note_text", "Changed RFC Editor Note text"),

    ("changed_last_call_text", "Changed last call text"),
    ("requested_last_call", "Requested last call"),
    ("sent_last_call", "Sent last call"),

    ("scheduled_for_telechat", "Scheduled for telechat"),

    ("iesg_approved", "IESG approved document (no problem)"),
    ("iesg_disapproved", "IESG disapproved document (do not publish)"),
    
    ("approved_in_minute", "Approved in minute"),

    # IANA events
    ("iana_review", "IANA review comment"),
    ("rfc_in_iana_registry", "RFC is in IANA registry"),

    # RFC Editor
    ("rfc_editor_received_announcement", "Announcement was received by RFC Editor"),
    ("requested_publication", "Publication at RFC Editor requested"),
    ("sync_from_rfc_editor", "Received updated information from RFC Editor"),

    # review
    ("requested_review", "Requested review"),
    ("assigned_review_request", "Assigned review request"),
    ("closed_review_request", "Closed review request"),
    ("closed_review_assignment", "Closed review assignment"),

    # downref
    ("downref_approved", "Downref approved"),
    
    # IPR events
    ("posted_related_ipr", "Posted related IPR"),
    ("removed_related_ipr", "Removed related IPR"),
    ("removed_objfalse_related_ipr", "Removed Objectively False related IPR"),

    # Bofreq Editor events
    ("changed_editors", "Changed BOF Request editors"),

    # Statement events
    ("published_statement", "Published statement"),

    # Slide events
    ("approved_slides", "Slides approved"),
    
    ]

class DocEvent(models.Model):
    """An occurrence for a document, used for tracking who, when and what."""
    time = models.DateTimeField(default=timezone.now, help_text="When the event happened", db_index=True)
    type = models.CharField(max_length=50, choices=EVENT_TYPES)
    by = ForeignKey(Person)
    doc = ForeignKey(Document)
    rev = models.CharField(verbose_name="revision", max_length=16, null=True, blank=True)
    desc = models.TextField()

    def for_current_revision(self):
        e = self.doc.latest_event(NewRevisionDocEvent,type='new_revision')
        return not e or (self.time, self.pk) >= (e.time, e.pk)

    def get_dochistory(self):
        return DocHistory.objects.filter(time__lte=self.time,doc__name=self.doc.name).order_by('-time', '-pk').first()

    def __str__(self):
        return u"%s %s by %s at %s" % (self.doc.name, self.get_type_display().lower(), self.by.plain_name(), self.time)
    
    class Meta:
        ordering = ['-time', '-id']
        indexes = [
            models.Index(fields=['type', 'doc']),
            models.Index(fields=['-time', '-id']),
        ]
        
class NewRevisionDocEvent(DocEvent):
    pass

class IanaExpertDocEvent(DocEvent):
    pass

class StateDocEvent(DocEvent):
    state_type = ForeignKey(StateType)
    state = ForeignKey(State, blank=True, null=True)

class ConsensusDocEvent(DocEvent):
    consensus = models.BooleanField(null=True, default=None)

# IESG events
class BallotType(models.Model):
    doc_type = ForeignKey(DocTypeName, blank=True, null=True)
    slug = models.SlugField()
    name = models.CharField(max_length=255)
    question = models.TextField(blank=True)
    used = models.BooleanField(default=True)
    order = models.IntegerField(default=0)
    positions = models.ManyToManyField(BallotPositionName, blank=True)

    def __str__(self):
        return u"%s: %s" % (self.name, self.doc_type.name)
    
    class Meta:
        ordering = ['order']

class BallotDocEvent(DocEvent):
    ballot_type = ForeignKey(BallotType)

    def active_balloter_positions(self):
        """Return dict mapping each active member of the balloting body to a current ballot position (or None if they haven't voted)."""
        res = {}
    
        active_balloters = get_active_balloters(self.ballot_type)
        positions = BallotPositionDocEvent.objects.filter(type="changed_ballot_position",balloter__in=active_balloters, ballot=self).select_related('balloter', 'pos').order_by("-time", "-id")

        for pos in positions:
            if pos.balloter not in res:
                res[pos.balloter] = pos

        for balloter in active_balloters:
            if balloter not in res:
                res[balloter] = None
        return res

    def all_positions(self):
        """Return array holding the current and past positions per AD"""

        positions = []
        seen = {}
        active_balloters = get_active_balloters(self.ballot_type)
        for e in BallotPositionDocEvent.objects.filter(type="changed_ballot_position", ballot=self).select_related('balloter', 'pos').order_by("-time", '-id'):
            if e.balloter not in seen:
                e.is_old_pos = e.balloter not in active_balloters
                e.old_positions = []
                positions.append(e)
                seen[e.balloter] = e
            else:
                latest = seen[e.balloter]
                if latest.old_positions:
                    prev = latest.old_positions[-1]
                else:
                    prev = latest.pos
    
                if e.pos != prev:
                    latest.old_positions.append(e.pos)

        # get rid of trailing "No record" positions, some old ballots
        # have plenty of these
        for p in positions:
            while p.old_positions and p.old_positions[-1].slug == "norecord":
                p.old_positions.pop()

        # add any missing balloters through fake No Record events
        if self.doc.active_ballot() == self:
            norecord = BallotPositionName.objects.get(slug="norecord")
            for balloter in active_balloters:
                if balloter not in seen:
                    e = BallotPositionDocEvent(type="changed_ballot_position", doc=self.doc, rev=self.doc.rev, balloter=balloter)
                    e.by = balloter
                    e.pos = norecord
                    e.is_old_pos = False
                    e.old_positions = []
                    positions.append(e)

        positions.sort(key=lambda p: (p.is_old_pos, p.balloter.last_name()))
        return positions

class IRSGBallotDocEvent(BallotDocEvent):
    duedate = models.DateTimeField(blank=True, null=True)

class BallotPositionDocEvent(DocEvent):
    ballot = ForeignKey(BallotDocEvent, null=True, default=None) # default=None is a temporary migration period fix, should be removed when charter branch is live
    balloter = ForeignKey(Person)
    pos = ForeignKey(BallotPositionName, verbose_name="position", default="norecord")
    discuss = models.TextField(help_text="Discuss text if position is discuss", blank=True)
    discuss_time = models.DateTimeField(help_text="Time discuss text was written", blank=True, null=True)
    comment = models.TextField(help_text="Optional comment", blank=True)
    comment_time = models.DateTimeField(help_text="Time optional comment was written", blank=True, null=True)
    send_email = models.BooleanField(null=True, default=None)

    @memoize
    def any_email_sent(self):
        # When the send_email field is introduced, old positions will have it
        # set to None.  We still essentially return True, False, or don't know:
        sent_list = BallotPositionDocEvent.objects.filter(
            ballot=self.ballot,
            time__lte=self.time,
            balloter=self.balloter,
        ).values_list('send_email', flat=True)
        false = any( s==False for s in sent_list )
        true  = any( s==True for s in sent_list )
        return True if true else False if false else None


class WriteupDocEvent(DocEvent):
    text = models.TextField(blank=True)

class LastCallDocEvent(DocEvent):
    expires = models.DateTimeField(blank=True, null=True)
    
class TelechatDocEvent(DocEvent):
    telechat_date = models.DateField(blank=True, null=True)
    returning_item = models.BooleanField(default=False)

class ReviewRequestDocEvent(DocEvent):
    review_request = ForeignKey('review.ReviewRequest')
    state = ForeignKey(ReviewRequestStateName, blank=True, null=True)

class ReviewAssignmentDocEvent(DocEvent):
    review_assignment = ForeignKey('review.ReviewAssignment')
    state = ForeignKey(ReviewAssignmentStateName, blank=True, null=True)

# charter events
class InitialReviewDocEvent(DocEvent):
    expires = models.DateTimeField(blank=True, null=True)

class AddedMessageEvent(DocEvent):
    import ietf.message.models
    message     = ForeignKey(ietf.message.models.Message, null=True, blank=True,related_name='doc_manualevents')
    msgtype     = models.CharField(max_length=25)
    in_reply_to = ForeignKey(ietf.message.models.Message, null=True, blank=True,related_name='doc_irtomanual')


class SubmissionDocEvent(DocEvent):
    import ietf.submit.models
    submission = ForeignKey(ietf.submit.models.Submission)

# dumping store for removed events
class DeletedEvent(models.Model):
    content_type = ForeignKey(ContentType)
    json = models.TextField(help_text="Deleted object in JSON format, with attribute names chosen to be suitable for passing into the relevant create method.")
    by = ForeignKey(Person)
    time = models.DateTimeField(default=timezone.now)

    def __str__(self):
        return u"%s by %s %s" % (self.content_type, self.by, self.time)

class EditedAuthorsDocEvent(DocEvent):
    """ Capture the reasoning or authority for changing a document author list.
        Allows programs to recognize and not change lists that have been manually verified and corrected.
        Example 'basis' values might be from ['manually adjusted','recomputed by parsing document', etc.]
    """
    basis = models.CharField(help_text="What is the source or reasoning for the changes to the author list",max_length=255)

class BofreqEditorDocEvent(DocEvent):
    """ Capture the proponents of a BOF Request."""
    editors = models.ManyToManyField('person.Person', blank=True)

class BofreqResponsibleDocEvent(DocEvent):
    """ Capture the responsible leadership (IAB and IESG members) for a BOF Request """
    responsible = models.ManyToManyField('person.Person', blank=True)<|MERGE_RESOLUTION|>--- conflicted
+++ resolved
@@ -177,16 +177,8 @@
                 if self.is_dochistory():
                     self._cached_base_name = "%s-%s.txt" % (self.doc.name, self.rev)
                 else:
-<<<<<<< HEAD
-                    if self.get_state_slug() == 'rfc':
-                        self._cached_base_name = "%s.txt" % self.canonical_name()
-                    else:
-                        self._cached_base_name = "%s-%s.txt" % (self.name, self.rev)
-            elif self.type_id in ["slides", "agenda", "minutes", "narrativeminutes", "bluesheets", "procmaterials", ] and self.meeting_related():
-=======
                     self._cached_base_name = "%s-%s.txt" % (self.name, self.rev)
             elif self.type_id in ["slides", "agenda", "minutes", "bluesheets", "procmaterials", ] and self.meeting_related():
->>>>>>> ec90725f
                 ext = 'pdf' if self.type_id == 'procmaterials' else 'txt'
                 self._cached_base_name = f'{self.name}-{self.rev}.{ext}'
             elif self.type_id == 'review':
