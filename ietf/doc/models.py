--- conflicted
+++ resolved
@@ -721,7 +721,6 @@
         if self.type_id == "rfc" and self.came_from_draft():
             refs_to |= self.came_from_draft().referenced_by_rfcs()
         return refs_to
-<<<<<<< HEAD
 
     def sent_to_rfc_editor_event(self):
         if self.stream_id == "ietf":
@@ -731,10 +730,6 @@
         #elif self.stream_id == "editorial": #TODO
         else:
             return None
-
-=======
-    
->>>>>>> 48bee8a5
     class Meta:
         abstract = True
 
