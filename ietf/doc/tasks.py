--- conflicted
+++ resolved
@@ -2,11 +2,8 @@
 #
 # Celery task definitions
 #
-import os
 import datetime
 import debug  # pyflakes:ignore
-
-from django.conf import settings
 
 from celery import shared_task
 from pathlib import Path
@@ -16,10 +13,6 @@
 
 from ietf.utils import log
 from ietf.utils.timezone import datetime_today
-from ietf.doc.utils import generate_idnits2_rfcs_obsoleted
-from ietf.doc.utils import generate_idnits2_rfc_status
-from ietf.doc.utils import bibxml_for_all_drafts
-from ietf.doc.utils import bibxml_for_recent_drafts
 
 from .expire import (
     in_draft_expire_freeze,
@@ -75,48 +68,6 @@
 
 
 @shared_task
-<<<<<<< HEAD
-def generate_idnits2_rfcs_obsoleted_task():
-    filename = os.path.join(settings.DERIVED_DIR, 'idnits2-rfcs-obsoleted')
-    blob = generate_idnits2_rfcs_obsoleted()
-    try:
-        f = open(filename, 'wb')
-        f.write(blob.encode('utf-8'))
-    except Exception as e:
-        log.log('failed to write idnits2-rfcs-obsoleted: ' + str(e))
-        raise e
-
-
-@shared_task
-def generate_idnits2_rfc_status_task():
-    filename = os.path.join(settings.DERIVED_DIR, 'idnits2-rfc-status')
-    blob = generate_idnits2_rfc_status()
-    try:
-        f = open(filename, 'wb')
-        f.write(blob.encode('utf-8'))
-    except Exception as e:
-        log.log('failed to write idnits2-rfc-status: ' + str(e))
-        raise e
-
-
-@shared_task
-def generate_bibxml_files_for_all_drafts_task():
-    bibxmldir = os.path.join(settings.BIBXML_BASE_PATH, 'bibxml-ids')
-    if not os.path.exists(bibxmldir):
-        log.log('%s directory needs to be created' % bibxmldir)
-        print(bibxmldir)
-        raise FileNotFoundError(bibxmldir)
-    bibxml_for_all_drafts(bibxmldir)
-
-
-@shared_task
-def generate_bibxml_files_for_recent_drafts_task(days=7):
-    bibxmldir = os.path.join(settings.BIBXML_BASE_PATH, 'bibxml-ids')
-    if not os.path.exists(bibxmldir):
-        log.log('%s directory needs to be created' % bibxmldir)
-        raise FileNotFoundError(bibxmldir)
-    bibxml_for_recent_drafts(bibxmldir, days=days)
-=======
 def expire_last_calls_task():
     for doc in get_expired_last_calls():
         try:
@@ -165,5 +116,4 @@
         try:
             update_or_create_draft_bibxml_file(event.doc, event.rev)
         except Exception as err:
-            log.log(f"Error generating bibxml for {event.doc.name}-{event.rev}: {err}")
->>>>>>> a58e34c5
+            log.log(f"Error generating bibxml for {event.doc.name}-{event.rev}: {err}")