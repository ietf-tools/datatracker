# Copyright The IETF Trust 2011, All Rights Reserved

import os, shutil, datetime
from StringIO import StringIO
from pyquery import PyQuery

from django.conf import settings
from django.core.urlresolvers import reverse as urlreverse

from ietf.doc.models import ( Document, State, BallotDocEvent, BallotType, NewRevisionDocEvent,
    TelechatDocEvent, WriteupDocEvent )
<<<<<<< HEAD
from ietf.doc.utils_charter import next_revision, default_review_text, default_action_text 
=======
from ietf.doc.utils_charter import ( next_revision, default_review_text, default_action_text,
    charter_name_for_group )
>>>>>>> 73a41bb7
from ietf.group.models import Group, GroupMilestone
from ietf.iesg.models import TelechatDate
from ietf.person.models import Person
from ietf.utils.test_utils import TestCase
from ietf.utils.mail import outbox, empty_outbox
from ietf.utils.test_data import make_test_data
from ietf.utils.test_utils import login_testing_unauthorized

class EditCharterTests(TestCase):
    def setUp(self):
        self.charter_dir = os.path.abspath("tmp-charter-dir")
        os.mkdir(self.charter_dir)
        settings.CHARTER_PATH = self.charter_dir

    def tearDown(self):
        shutil.rmtree(self.charter_dir)

    def write_charter_file(self, charter):
        with open(os.path.join(self.charter_dir, "%s-%s.txt" % (charter.canonical_name(), charter.rev)), "w") as f:
            f.write("This is a charter.")

    def test_startstop_process(self):
        make_test_data()

        group = Group.objects.get(acronym="mars")
        charter = group.charter

        for option in ("recharter", "abandon"):
            self.client.logout()
            url = urlreverse('charter_startstop_process', kwargs=dict(name=charter.name, option=option))
            login_testing_unauthorized(self, "secretary", url)

            # normal get
            r = self.client.get(url)
            self.assertEqual(r.status_code, 200)

            # post
            self.write_charter_file(charter)

            r = self.client.post(url, dict(message="test message"))
            self.assertEqual(r.status_code, 302)
            if option == "abandon":
                self.assertTrue("abandoned" in charter.latest_event(type="changed_document").desc.lower())
            else:
                self.assertTrue("state changed" in charter.latest_event(type="changed_state").desc.lower())

    def test_change_state(self):
        make_test_data()

        group = Group.objects.get(acronym="ames")
        charter = group.charter

        url = urlreverse('charter_change_state', kwargs=dict(name=charter.name))
        login_testing_unauthorized(self, "secretary", url)

        first_state = charter.get_state()

        # normal get
        r = self.client.get(url)
        self.assertEqual(r.status_code, 200)
        q = PyQuery(r.content)
        self.assertEqual(len(q('form select[name=charter_state]')), 1)
        
        # faulty post
        r = self.client.post(url, dict(charter_state="-12345"))
        self.assertEqual(r.status_code, 200)
        q = PyQuery(r.content)
        self.assertTrue(len(q('form .has-error')) > 0)
        self.assertEqual(charter.get_state(), first_state)
        
        # change state
        for slug in ("intrev", "extrev", "iesgrev"):
            s = State.objects.get(used=True, type="charter", slug=slug)
            events_before = charter.docevent_set.count()

            empty_outbox()
        
            r = self.client.post(url, dict(charter_state=str(s.pk), message="test message"))
            self.assertEqual(r.status_code, 302)
        
            charter = Document.objects.get(name="charter-ietf-%s" % group.acronym)
            self.assertEqual(charter.get_state_slug(), slug)
            events_now = charter.docevent_set.count()
            self.assertTrue(events_now > events_before)

            def find_event(t):
                return [e for e in charter.docevent_set.all()[:events_now - events_before] if e.type == t]

            self.assertTrue("state changed" in find_event("changed_state")[0].desc.lower())

            if slug in ("intrev", "iesgrev"):
                self.assertTrue(find_event("created_ballot"))

            self.assertEqual(len(outbox), 3 if slug=="intrev" else 2 )

            if slug=="intrev":
                self.assertTrue("Internal WG Review" in outbox[-3]['Subject'])
                self.assertTrue(all([x in outbox[-3]['To'] for x in ['iab@','iesg@']]))

            self.assertTrue("state changed" in outbox[-2]['Subject'].lower())
            self.assertTrue("iesg-secretary@" in outbox[-2]['To'])

            self.assertTrue("State Update Notice" in outbox[-1]['Subject'])
            self.assertTrue("ames-chairs@" in outbox[-1]['To'])
                    
    def test_edit_telechat_date(self):
        make_test_data()

        group = Group.objects.get(acronym="mars")
        charter = group.charter

        url = urlreverse('charter_telechat_date', kwargs=dict(name=charter.name))
        login_testing_unauthorized(self, "secretary", url)

        # get
        r = self.client.get(url)
        self.assertEqual(r.status_code, 200)

        # add to telechat
        self.assertTrue(not charter.latest_event(TelechatDocEvent, "scheduled_for_telechat"))
        telechat_date = TelechatDate.objects.active()[0].date
        r = self.client.post(url, dict(name=group.name, acronym=group.acronym, telechat_date=telechat_date.isoformat()))
        self.assertEqual(r.status_code, 302)

        charter = Document.objects.get(name=charter.name)
        self.assertTrue(charter.latest_event(TelechatDocEvent, "scheduled_for_telechat"))
        self.assertEqual(charter.latest_event(TelechatDocEvent, "scheduled_for_telechat").telechat_date, telechat_date)

        # change telechat
        telechat_date = TelechatDate.objects.active()[1].date
        r = self.client.post(url, dict(name=group.name, acronym=group.acronym, telechat_date=telechat_date.isoformat()))
        self.assertEqual(r.status_code, 302)

        charter = Document.objects.get(name=charter.name)
        self.assertEqual(charter.latest_event(TelechatDocEvent, "scheduled_for_telechat").telechat_date, telechat_date)

        # remove from agenda
        telechat_date = ""
        r = self.client.post(url, dict(name=group.name, acronym=group.acronym, telechat_date=telechat_date))
        self.assertEqual(r.status_code, 302)

        charter = Document.objects.get(name=charter.name)
        self.assertTrue(not charter.latest_event(TelechatDocEvent, "scheduled_for_telechat").telechat_date)

    def test_no_returning_item_for_different_ballot(self):
        make_test_data()

        group = Group.objects.get(acronym="ames")
        charter = group.charter
        url = urlreverse('charter_telechat_date', kwargs=dict(name=charter.name))
        login_testing_unauthorized(self, "secretary", url)
        login = Person.objects.get(user__username="secretary")

        # Make it so that the charter has been through internal review, and passed its external review
        # ballot on a previous telechat 
        last_week = datetime.date.today()-datetime.timedelta(days=7)
        BallotDocEvent.objects.create(type='created_ballot',by=login,doc=charter,
                                      ballot_type=BallotType.objects.get(doc_type=charter.type,slug='r-extrev'),
                                      time=last_week)
        TelechatDocEvent.objects.create(type='scheduled_for_telechat',doc=charter,by=login,telechat_date=last_week,returning_item=False)
        BallotDocEvent.objects.create(type='created_ballot',by=login,doc=charter,
                                      ballot_type=BallotType.objects.get(doc_type=charter.type,slug='approve'))
        
        # Put the charter onto a future telechat and verify returning item is not set
        telechat_date = TelechatDate.objects.active()[1].date
        r = self.client.post(url, dict(name=group.name, acronym=group.acronym, telechat_date=telechat_date.isoformat()))
        self.assertEqual(r.status_code, 302)
        
        charter = Document.objects.get(name=charter.name)
        telechat_event = charter.latest_event(TelechatDocEvent, "scheduled_for_telechat")
        self.assertEqual(telechat_event.telechat_date, telechat_date)
        self.assertFalse(telechat_event.returning_item)

    def test_edit_notify(self):
        make_test_data()

        charter = Group.objects.get(acronym="mars").charter

        url = urlreverse('charter_edit_notify', kwargs=dict(name=charter.name))
        login_testing_unauthorized(self, "secretary", url)

        # get
        r = self.client.get(url)
        self.assertEqual(r.status_code, 200)

        # post
        self.assertTrue(not charter.notify)
        newlist = "someone@example.com, someoneelse@example.com"
        r = self.client.post(url, dict(notify=newlist,save_addresses="1"))
        self.assertEqual(r.status_code, 302)

        charter = Document.objects.get(name=charter.name)
        self.assertEqual(charter.notify, newlist)

        # Ask the form to regenerate the list
        r = self.client.post(url,dict(regenerate_addresses="1"))
        self.assertEqual(r.status_code,200)
        charter= Document.objects.get(name=charter.name)
        # Regenerate does not save!
        self.assertEqual(charter.notify,newlist)
        q = PyQuery(r.content)
        formlist = q('form input[name=notify]')[0].value
        self.assertEqual(formlist, None)

    def test_edit_ad(self):
        make_test_data()

        charter = Group.objects.get(acronym="mars").charter

        url = urlreverse('charter_edit_ad', kwargs=dict(name=charter.name))
        login_testing_unauthorized(self, "secretary", url)

        # normal get
        r = self.client.get(url)
        self.assertEqual(r.status_code, 200)
        q = PyQuery(r.content)
        self.assertEqual(len(q('select[name=ad]')),1)

        # post
        self.assertTrue(not charter.ad)
        ad2 = Person.objects.get(name='Ad No2')
        r = self.client.post(url,dict(ad=str(ad2.pk)))
        self.assertEqual(r.status_code, 302)

        charter = Document.objects.get(name=charter.name)
        self.assertEqual(charter.ad, ad2)

    def test_submit_charter(self):
        make_test_data()

        group = Group.objects.get(acronym="mars")
        charter = group.charter

        url = urlreverse('charter_submit', kwargs=dict(name=charter.name))
        login_testing_unauthorized(self, "secretary", url)

        # normal get
        r = self.client.get(url)
        self.assertEqual(r.status_code, 200)
        q = PyQuery(r.content)
        self.assertEqual(len(q('form input[name=txt]')), 1)

        # faulty post
        test_file = StringIO("\x10\x11\x12") # post binary file
        test_file.name = "unnamed"

        r = self.client.post(url, dict(txt=test_file))
        self.assertEqual(r.status_code, 200)
        self.assertTrue("does not appear to be a text file" in r.content)

        # post
        prev_rev = charter.rev

        latin_1_snippet = '\xe5' * 10
        utf_8_snippet = '\xc3\xa5' * 10
        test_file = StringIO("Windows line\r\nMac line\rUnix line\n" + latin_1_snippet)
        test_file.name = "unnamed"

        r = self.client.post(url, dict(txt=test_file))
        self.assertEqual(r.status_code, 302)

        charter = Document.objects.get(name="charter-ietf-%s" % group.acronym)
        self.assertEqual(charter.rev, next_revision(prev_rev))
        self.assertTrue("new_revision" in charter.latest_event().type)

        with open(os.path.join(self.charter_dir, charter.canonical_name() + "-" + charter.rev + ".txt")) as f:
            self.assertEqual(f.read(),
                              "Windows line\nMac line\nUnix line\n" + utf_8_snippet)

<<<<<<< HEAD
    def test_edit_review_announcement_text(self):
=======
    def test_submit_initial_charter(self):
        make_test_data()

        group = Group.objects.get(acronym="mars")
        # get rid of existing charter
        charter = group.charter
        group.charter = None
        group.save()
        charter.delete()
        charter = None

        url = urlreverse('charter_submit', kwargs=dict(name=charter_name_for_group(group)))
        login_testing_unauthorized(self, "secretary", url)

        # normal get
        r = self.client.get(url)
        self.assertEqual(r.status_code, 200)
        q = PyQuery(r.content)
        self.assertEqual(len(q('form input[name=txt]')), 1)

        # create charter
        test_file = StringIO("Simple test")
        test_file.name = "unnamed"

        r = self.client.post(url, dict(txt=test_file))
        self.assertEqual(r.status_code, 302)

        charter = Document.objects.get(name="charter-ietf-%s" % group.acronym)
        self.assertEqual(charter.rev, "00-00")
        self.assertTrue("new_revision" in charter.latest_event().type)

        group = Group.objects.get(pk=group.pk)
        self.assertEqual(group.charter, charter)

    def test_edit_announcement_text(self):
>>>>>>> 73a41bb7
        draft = make_test_data()
        charter = draft.group.charter

        url = urlreverse('ietf.doc.views_charter.review_announcement_text', kwargs=dict(name=charter.name))
        self.client.logout()
        login_testing_unauthorized(self, "secretary", url)

        # normal get
        r = self.client.get(url)
        self.assertEqual(r.status_code, 200)
        q = PyQuery(r.content)
        self.assertEqual(len(q('textarea[name=announcement_text]')), 1)
        self.assertEqual(len(q('textarea[name=new_work_text]')), 1)

        by = Person.objects.get(user__username="secretary")

        (e1, e2) = default_review_text(draft.group, charter, by)
        announcement_text = e1.text
        new_work_text = e2.text

        empty_outbox()
        r = self.client.post(url, dict(
                announcement_text=announcement_text,
                new_work_text=new_work_text,
                send_both="1"))
        self.assertEqual(len(outbox), 2)
        self.assertTrue(all(['WG Review' in m['Subject'] for m in outbox]))
        self.assertTrue('ietf-announce@' in outbox[0]['To'])
        self.assertTrue('mars-wg@' in outbox[0]['Cc'])
        self.assertTrue('new-work@' in outbox[1]['To'])

        empty_outbox()
        r = self.client.post(url, dict(
                announcement_text=announcement_text,
                new_work_text=new_work_text,
                send_annc_only="1"))
        self.assertEqual(len(outbox), 1)
        self.assertTrue('ietf-announce@' in outbox[0]['To'])

        empty_outbox()
        r = self.client.post(url, dict(
                announcement_text=announcement_text,
                new_work_text=new_work_text,
                send_nw_only="1"))
        self.assertEqual(len(outbox), 1)
        self.assertTrue('new-work@' in outbox[0]['To'])

        # save
        r = self.client.post(url, dict(
                announcement_text="This is a simple test.",
                new_work_text="New work gets something different.",
                save_text="1"))
        self.assertEqual(r.status_code, 302)
        self.assertTrue("This is a simple test" in charter.latest_event(WriteupDocEvent, type="changed_review_announcement").text)
        self.assertTrue("New work gets something different." in charter.latest_event(WriteupDocEvent, type="changed_new_work_text").text)

        # test regenerate
        r = self.client.post(url, dict(
                announcement_text="This is a simple test.",
                new_work_text="Too simple perhaps?",
                regenerate_text="1"))
        self.assertEqual(r.status_code, 200)
        q = PyQuery(r.content)
        self.assertTrue(draft.group.name in charter.latest_event(WriteupDocEvent, type="changed_review_announcement").text)
        self.assertTrue(draft.group.name in charter.latest_event(WriteupDocEvent, type="changed_new_work_text").text)

    def test_edit_action_announcement_text(self):
        draft = make_test_data()
        charter = draft.group.charter

        url = urlreverse('ietf.doc.views_charter.action_announcement_text', kwargs=dict(name=charter.name))
        self.client.logout()
        login_testing_unauthorized(self, "secretary", url)

        # normal get
        r = self.client.get(url)
        self.assertEqual(r.status_code, 200)
        q = PyQuery(r.content)
        self.assertEqual(len(q('textarea[name=announcement_text]')), 1)

        # save
        r = self.client.post(url, dict(
                announcement_text="This is a simple test.",
                save_text="1"))
        self.assertEqual(r.status_code, 302)
        self.assertTrue("This is a simple test" in charter.latest_event(WriteupDocEvent, type="changed_action_announcement").text)

        # test regenerate
        r = self.client.post(url, dict(
                announcement_text="This is a simple test.",
                regenerate_text="1"))
        self.assertEqual(r.status_code, 200)
        q = PyQuery(r.content)
        self.assertTrue(draft.group.name in charter.latest_event(WriteupDocEvent, type="changed_action_announcement").text)

    def test_edit_ballot_writeupnotes(self):
        draft = make_test_data()
        charter = draft.group.charter
        by = Person.objects.get(user__username="secretary")

        BallotDocEvent.objects.create(
            type="created_ballot",
            ballot_type=BallotType.objects.get(doc_type="charter", slug="approve"),
            by=by,
            doc=charter,
            desc="Created ballot",
            )

        url = urlreverse('ietf.doc.views_charter.ballot_writeupnotes', kwargs=dict(name=charter.name))
        login_testing_unauthorized(self, "secretary", url)

        e = default_action_text(draft.group, charter, by)
        e.save()

        # normal get
        r = self.client.get(url)
        self.assertEqual(r.status_code, 200)
        q = PyQuery(r.content)
        self.assertEqual(len(q('textarea[name=ballot_writeup]')), 1)

        # save
        r = self.client.post(url, dict(
            ballot_writeup="This is a simple test.",
            save_ballot_writeup="1"))
        self.assertEqual(r.status_code, 200)
        self.assertTrue("This is a simple test" in charter.latest_event(WriteupDocEvent, type="changed_ballot_writeup_text").text)

        # send
        empty_outbox()
        r = self.client.post(url, dict(
            ballot_writeup="This is a simple test.",
            send_ballot="1"))
        self.assertEqual(len(outbox), 1)
        self.assertTrue('Evaluation' in outbox[0]['Subject'])
        
    def test_approve(self):
        make_test_data()

        group = Group.objects.get(acronym="ames")
        charter = group.charter

        url = urlreverse('charter_approve', kwargs=dict(name=charter.name))
        login_testing_unauthorized(self, "secretary", url)

        self.write_charter_file(charter)

        p = Person.objects.get(name="Aread Irector")

        BallotDocEvent.objects.create(
            type="created_ballot",
            ballot_type=BallotType.objects.get(doc_type="charter", slug="approve"),
            by=p,
            doc=charter,
            desc="Created ballot",
            )

        charter.set_state(State.objects.get(used=True, type="charter", slug="iesgrev"))

        due_date = datetime.date.today() + datetime.timedelta(days=180)
        m1 = GroupMilestone.objects.create(group=group,
                                           state_id="active",
                                           desc="Has been copied",
                                           due=due_date,
                                           resolved="")
        GroupMilestone.objects.create(group=group,
                                      state_id="active",
                                      desc="To be deleted",
                                      due=due_date,
                                      resolved="")
        GroupMilestone.objects.create(group=group,
                                      state_id="charter",
                                      desc="Has been copied",
                                      due=due_date,
                                      resolved="")
        m4 = GroupMilestone.objects.create(group=group,
                                           state_id="charter",
                                           desc="New charter milestone",
                                           due=due_date,
                                           resolved="")

        # normal get
        r = self.client.get(url)
        self.assertEqual(r.status_code, 200)
        q = PyQuery(r.content)
        self.assertTrue(q('[type=submit]:contains("Send announcement")'))
        self.assertEqual(len(q('pre')), 1)

        # approve
        empty_outbox()

        r = self.client.post(url, dict())
        self.assertEqual(r.status_code, 302)

        charter = Document.objects.get(name=charter.name)
        self.assertEqual(charter.get_state_slug(), "approved")
        self.assertTrue(not charter.ballot_open("approve"))

        self.assertEqual(charter.rev, "01")
        self.assertTrue(os.path.exists(os.path.join(self.charter_dir, "charter-ietf-%s-%s.txt" % (group.acronym, charter.rev))))

        self.assertEqual(len(outbox), 2)
        self.assertTrue("approved" in outbox[0]['Subject'].lower())
        self.assertTrue("iesg-secretary" in outbox[0]['To'])
        self.assertTrue("WG Action" in outbox[1]['Subject'])
        self.assertTrue("ietf-announce" in outbox[1]['To'])
        self.assertTrue("ames-wg@ietf.org" in outbox[1]['Cc'])

        self.assertEqual(group.groupmilestone_set.filter(state="charter").count(), 0)
        self.assertEqual(group.groupmilestone_set.filter(state="active").count(), 2)
        self.assertEqual(group.groupmilestone_set.filter(state="active", desc=m1.desc).count(), 1)
        self.assertEqual(group.groupmilestone_set.filter(state="active", desc=m4.desc).count(), 1)

    def test_charter_with_milestones(self):
        draft = make_test_data()
        charter = draft.group.charter

        NewRevisionDocEvent.objects.create(doc=charter,
                                           type="new_revision",
                                           rev=charter.rev,
                                           by=Person.objects.get(name="(System)"))

        m = GroupMilestone.objects.create(group=draft.group,
                                          state_id="active",
                                          desc="Test milestone",
                                          due=datetime.date.today(),
                                          resolved="")

        url = urlreverse('charter_with_milestones_txt', kwargs=dict(name=charter.name, rev=charter.rev))
        r = self.client.get(url)
        self.assertEqual(r.status_code, 200)
        self.assertTrue(m.desc in r.content)<|MERGE_RESOLUTION|>--- conflicted
+++ resolved
@@ -9,12 +9,8 @@
 
 from ietf.doc.models import ( Document, State, BallotDocEvent, BallotType, NewRevisionDocEvent,
     TelechatDocEvent, WriteupDocEvent )
-<<<<<<< HEAD
-from ietf.doc.utils_charter import next_revision, default_review_text, default_action_text 
-=======
 from ietf.doc.utils_charter import ( next_revision, default_review_text, default_action_text,
     charter_name_for_group )
->>>>>>> 73a41bb7
 from ietf.group.models import Group, GroupMilestone
 from ietf.iesg.models import TelechatDate
 from ietf.person.models import Person
@@ -284,9 +280,6 @@
             self.assertEqual(f.read(),
                               "Windows line\nMac line\nUnix line\n" + utf_8_snippet)
 
-<<<<<<< HEAD
-    def test_edit_review_announcement_text(self):
-=======
     def test_submit_initial_charter(self):
         make_test_data()
 
@@ -321,8 +314,7 @@
         group = Group.objects.get(pk=group.pk)
         self.assertEqual(group.charter, charter)
 
-    def test_edit_announcement_text(self):
->>>>>>> 73a41bb7
+    def test_edit_review_announcement_text(self):
         draft = make_test_data()
         charter = draft.group.charter
 
