import os, datetime, shutil, textwrap, json

from django.http import HttpResponse, HttpResponseRedirect, HttpResponseNotFound, HttpResponseForbidden, Http404
from django.shortcuts import render_to_response, get_object_or_404, redirect
from django.core.urlresolvers import reverse as urlreverse
from django.template import RequestContext
from django import forms
from django.utils.safestring import mark_safe
from django.conf import settings
from django.contrib import messages
from django.contrib.auth.decorators import login_required

import debug                            # pyflakes:ignore

from ietf.doc.models import ( Document, DocHistory, State, DocEvent, BallotDocEvent,
    BallotPositionDocEvent, InitialReviewDocEvent, NewRevisionDocEvent,
    WriteupDocEvent, save_document_in_history )
from ietf.doc.utils import ( add_state_change_event, close_open_ballots,
    create_ballot_if_not_open, get_chartering_type )
from ietf.doc.utils_charter import ( historic_milestones_for_charter,
    approved_revision, default_review_text, default_action_text, email_state_changed,
    generate_ballot_writeup, generate_issue_ballot_mail, next_approved_revision, next_revision )
from ietf.group.models import ChangeStateGroupEvent, MilestoneGroupEvent
from ietf.group.utils import save_group_in_history, save_milestone_in_history, can_manage_group_type
from ietf.ietfauth.utils import has_role, role_required
from ietf.name.models import GroupStateName
from ietf.person.models import Person
from ietf.utils.history import find_history_active_at
from ietf.utils.mail import send_mail_preformatted
from ietf.utils.textupload import get_cleaned_text_file_content
from ietf.group.mails import email_iesg_secretary_re_charter

class ChangeStateForm(forms.Form):
    charter_state = forms.ModelChoiceField(State.objects.filter(used=True, type="charter"), label="Charter state", empty_label=None, required=False)
    initial_time = forms.IntegerField(initial=0, label="Review time", help_text="(in weeks)", required=False)
    message = forms.CharField(widget=forms.Textarea, help_text="Leave blank to change state without notifying the Secretariat.", required=False, label=mark_safe("Message to the Secretariat"))
    comment = forms.CharField(widget=forms.Textarea, help_text="Optional comment for the charter history.", required=False)
    def __init__(self, *args, **kwargs):
        self.hide = kwargs.pop('hide', None)
        group = kwargs.pop('group')
        super(ChangeStateForm, self).__init__(*args, **kwargs)
        state_field = self.fields["charter_state"]
        if group.type_id == "wg":
            state_field.queryset = state_field.queryset.filter(slug__in=("infrev", "intrev", "extrev", "iesgrev"))
        else:
            state_field.queryset = state_field.queryset.filter(slug__in=("intrev", "extrev", "approved"))
        # hide requested fields
        if self.hide:
            for f in self.hide:
                self.fields[f].widget = forms.HiddenInput()

@login_required
def change_state(request, name, option=None):
    """Change state of charter, notifying parties as necessary and
    logging the change as a comment."""
    charter = get_object_or_404(Document, type="charter", name=name)
    group = charter.group

    if not can_manage_group_type(request.user, group.type_id):
        return HttpResponseForbidden("You don't have permission to access this view")

    chartering_type = get_chartering_type(charter)

    initial_review = charter.latest_event(InitialReviewDocEvent, type="initial_review")
    if charter.get_state_slug() != "infrev" or (initial_review and initial_review.expires < datetime.datetime.now()) or chartering_type == "rechartering":
        initial_review = None

    login = request.user.person

    if request.method == 'POST':
        form = ChangeStateForm(request.POST, group=group)
        if form.is_valid():
            clean = form.cleaned_data
            charter_rev = charter.rev

            if option in ("initcharter", "recharter"):
                if group.type_id == "wg":
                    charter_state = State.objects.get(used=True, type="charter", slug="infrev")
                else:
                    charter_state = clean['charter_state']

                # make sure we have the latest revision set, if we
                # abandoned a charter before, we could have reset the
                # revision to latest approved
                prev_revs = charter.history_set.order_by('-rev')[:1]
                if prev_revs and prev_revs[0].rev > charter_rev:
                    charter_rev = prev_revs[0].rev

                if "-" not in charter_rev:
                    charter_rev = charter_rev + "-00"
            elif option == "abandon":
                oldstate = group.state
                if oldstate.slug in ("proposed", "bof", "unknown"):
                    charter_state = State.objects.get(used=True, type="charter", slug="notrev")
                    #TODO : set an abandoned state and leave some comments here
                    group.state = GroupStateName.objects.get(slug='abandon')
                    group.save()
                    e = ChangeStateGroupEvent(group=group, type="changed_state")
                    e.time = group.time
                    e.by = login
                    e.state_id = group.state.slug
                    e.desc = "Group state changed to %s from %s" % (group.state, oldstate)
                    e.save()

                else:
                    charter_state = State.objects.get(used=True, type="charter", slug="approved")
                    charter_rev = approved_revision(charter.rev)
            else:
                charter_state = clean['charter_state']

            comment = clean['comment'].rstrip()
            message = clean['message']

            if charter_state != charter.get_state():
                # Charter state changed
                save_document_in_history(charter)

                prev_state = charter.get_state()
                new_state = charter_state
                charter.set_state(new_state)
                charter.rev = charter_rev

                if option != "abandon":
                    add_state_change_event(charter, login, prev_state, new_state)
                else:
                    # kill hanging ballots
                    close_open_ballots(charter, login)

                    # Special log for abandoned efforts
                    e = DocEvent(type="changed_document", doc=charter, by=login)
                    e.desc = "IESG has abandoned the chartering effort"
                    e.save()

                if comment:
                    c = DocEvent(type="added_comment", doc=charter, by=login)
                    c.desc = comment
                    c.save()

                charter.time = datetime.datetime.now()
                charter.save()

                if message or charter_state.slug == "intrev" or charter_state.slug == "extrev":
                    email_iesg_secretary_re_charter(request, group, "Charter state changed to %s" % charter_state.name, message)

                email_state_changed(request, charter, "State changed to %s." % charter_state)

                if charter_state.slug == "intrev" and group.type_id == "wg":
                    if request.POST.get("ballot_wo_extern"):
                        create_ballot_if_not_open(charter, login, "r-wo-ext")
                    else:
                        create_ballot_if_not_open(charter, login, "r-extrev")
                    default_review_text(group, charter, login)
                    default_action_text(group, charter, login)
                elif charter_state.slug == "iesgrev":
                    create_ballot_if_not_open(charter, login, "approve")
                elif charter_state.slug == "approved":
                    change_group_state_after_charter_approval(group, login)
                    fix_charter_revision_after_approval(charter, login)

            if charter_state.slug == "infrev" and clean["initial_time"] and clean["initial_time"] != 0:
                e = InitialReviewDocEvent(type="initial_review", by=login, doc=charter)
                e.expires = datetime.datetime.now() + datetime.timedelta(weeks=clean["initial_time"])
                e.desc = "Initial review time expires %s" % e.expires.strftime("%Y-%m-%d")
                e.save()

            return redirect('doc_view', name=charter.name)
    else:
        hide = ['initial_time']
        s = charter.get_state()
        init = dict(charter_state=s.pk if s and option != "recharter" else None)

        if option == "abandon":
            hide = ['initial_time', 'charter_state']

        if group.type_id == "wg":
            if option == "recharter":
                hide = ['initial_time', 'charter_state', 'message']
                init = dict()
            elif option == "initcharter":
                hide = ['charter_state']
                init = dict(initial_time=1, message='%s has initiated chartering of the proposed %s:\n "%s" (%s).' % (login.plain_name(), group.type.name, group.name, group.acronym))
            elif option == "abandon":
                hide = ['initial_time', 'charter_state']
                init = dict(message='%s has abandoned the chartering effort on the %s:\n "%s" (%s).' % (login.plain_name(), group.type.name, group.name, group.acronym))
        form = ChangeStateForm(hide=hide, initial=init, group=group)

    prev_charter_state = None
    charter_hists = DocHistory.objects.filter(doc=charter).exclude(states__type="charter", states__slug=charter.get_state_slug()).order_by("-time")[:1]
    if charter_hists:
        prev_charter_state = charter_hists[0].get_state()

    title = {
        "initcharter": "Initiate chartering of %s %s" % (group.acronym, group.type.name),
        "recharter": "Recharter %s %s" % (group.acronym, group.type.name),
        "abandon": "Abandon effort on %s %s" % (group.acronym, group.type.name),
        }.get(option)
    if not title:
        title = "Change chartering state of %s %s" % (group.acronym, group.type.name)

    def state_pk(slug):
        return State.objects.get(used=True, type="charter", slug=slug).pk

    info_msg = {}
    if group.type_id == "wg":
        info_msg[state_pk("infrev")] = 'The %s "%s" (%s) has been set to Informal IESG review by %s.' % (group.type.name, group.name, group.acronym, login.plain_name())
        info_msg[state_pk("intrev")] = 'The %s "%s" (%s) has been set to Internal review by %s.\nPlease place it on the next IESG telechat and inform the IAB.' % (group.type.name, group.name, group.acronym, login.plain_name())
        info_msg[state_pk("extrev")] = 'The %s "%s" (%s) has been set to External review by %s.\nPlease send out the external review announcement to the appropriate lists.\n\nSend the announcement to other SDOs: Yes\nAdditional recipients of the announcement: ' % (group.type.name, group.name, group.acronym, login.plain_name())

    states_for_ballot_wo_extern = State.objects.none()
    if group.type_id == "wg":
        states_for_ballot_wo_extern = State.objects.filter(used=True, type="charter", slug="intrev").values_list("pk", flat=True)

    return render_to_response('doc/charter/change_state.html',
                              dict(form=form,
                                   doc=group.charter,
                                   login=login,
                                   option=option,
                                   prev_charter_state=prev_charter_state,
                                   title=title,
                                   initial_review=initial_review,
                                   chartering_type=chartering_type,
                                   info_msg=json.dumps(info_msg),
                                   states_for_ballot_wo_extern=json.dumps(list(states_for_ballot_wo_extern)),
                                   ),
                              context_instance=RequestContext(request))

class ChangeTitleForm(forms.Form):
    charter_title = forms.CharField(widget=forms.TextInput, label="Charter title", help_text="Enter new charter title.", required=True)
    message = forms.CharField(widget=forms.Textarea, help_text="Leave blank to change the title without notifying the Secretariat.", required=False, label=mark_safe("Message to Secretariat"))
    comment = forms.CharField(widget=forms.Textarea, help_text="Optional comment for the charter history.", required=False)
    def __init__(self, *args, **kwargs):
        charter = kwargs.pop('charter')
        super(ChangeTitleForm, self).__init__(*args, **kwargs)
        charter_title_field = self.fields["charter_title"]
        charter_title_field.initial = charter.title;

@login_required
def change_title(request, name, option=None):
    """Change title of charter, notifying parties as necessary and
    logging the title as a comment."""
    charter = get_object_or_404(Document, type="charter", name=name)
    group = charter.group
    if not can_manage_group_type(request.user, group.type_id):
        return HttpResponseForbidden("You don't have permission to access this view")
    login = request.user.person
    if request.method == 'POST':
        form = ChangeTitleForm(request.POST, charter=charter)
        if form.is_valid():
            clean = form.cleaned_data
            charter_rev = charter.rev
            new_title = clean['charter_title']
            comment = clean['comment'].rstrip()
            message = clean['message']
            prev_title = charter.title
            if new_title != prev_title:
                # Charter title changed
                save_document_in_history(charter)
                charter.title=new_title
                charter.rev = charter_rev
                if not comment:
                    comment = "Changed charter title from '%s' to '%s'." % (prev_title, new_title)
                event = DocEvent(type="added_comment", doc=charter, by=login)
                event.desc = comment
                event.save()
                charter.time = datetime.datetime.now()
                charter.save()
                if message:
                    email_iesg_secretary_re_charter(request, group, "Charter title changed to %s" % new_title, message)
                email_state_changed(request, charter, "Title changed to %s." % new_title)
            return redirect('doc_view', name=charter.name)
    else:
        form = ChangeTitleForm(charter=charter)
    title = "Change charter title of %s %s" % (group.acronym, group.type.name)
    return render_to_response('doc/charter/change_title.html',
                              dict(form=form,
                                   doc=group.charter,
                                   login=login,
                                   title=title,
                                   ),
                              context_instance=RequestContext(request))

class AdForm(forms.Form):
    ad = forms.ModelChoiceField(Person.objects.filter(role__name="ad", role__group__state="active", role__group__type="area").order_by('name'),
                                label="Responsible AD", empty_label="(None)", required=True)

    def __init__(self, *args, **kwargs):
        super(self.__class__, self).__init__(*args, **kwargs)

        # if previous AD is now ex-AD, append that person to the list
        ad_pk = self.initial.get('ad')
        choices = self.fields['ad'].choices
        if ad_pk and ad_pk not in [pk for pk, name in choices]:
            self.fields['ad'].choices = list(choices) + [("", "-------"), (ad_pk, Person.objects.get(pk=ad_pk).plain_name())]

@role_required("Area Director", "Secretariat")
def edit_ad(request, name):
    """Change the responsible Area Director for this charter."""

    charter = get_object_or_404(Document, type="charter", name=name)
    login = request.user.person

    if request.method == 'POST':
        form = AdForm(request.POST)
        if form.is_valid():
            new_ad = form.cleaned_data['ad']
            if new_ad != charter.ad:
                save_document_in_history(charter)
                e = DocEvent(doc=charter, by=login)
                e.desc = "Responsible AD changed to %s" % new_ad.plain_name()
                if charter.ad:
                   e.desc += " from %s" % charter.ad.plain_name()
                e.type = "changed_document"
                e.save()
                charter.ad = new_ad
                charter.time = e.time
                charter.save()

            return redirect('doc_view', name=charter.name)
    else:
        init = { "ad" : charter.ad_id }
        form = AdForm(initial=init)

    return render_to_response('doc/charter/change_ad.html',
                              {'form':   form,
                               'charter': charter,
                              },
                              context_instance = RequestContext(request))


class UploadForm(forms.Form):
    content = forms.CharField(widget=forms.Textarea, label="Charter text", help_text="Edit the charter text.", required=False)
    txt = forms.FileField(label=".txt format", help_text="Or upload a .txt file.", required=False)

    def clean_content(self):
        return self.cleaned_data["content"].replace("\r", "")

    def clean_txt(self):
        return get_cleaned_text_file_content(self.cleaned_data["txt"])

    def save(self, group, rev):
        filename = os.path.join(settings.CHARTER_PATH, '%s-%s.txt' % (group.charter.canonical_name(), rev))
        with open(filename, 'wb') as destination:
            if self.cleaned_data['txt']:
                destination.write(self.cleaned_data['txt'])
            else:
                destination.write(self.cleaned_data['content'].encode("utf-8"))

@login_required
def submit(request, name=None, option=None):
    if not name.startswith('charter-'):
        raise Http404

    charter = get_object_or_404(Document, type="charter", name=name)
    group = charter.group

    if not can_manage_group_type(request.user, group.type_id):
        return HttpResponseForbidden("You don't have permission to access this view")

    path = os.path.join(settings.CHARTER_PATH, '%s-%s.txt' % (charter.canonical_name(), charter.rev))
    not_uploaded_yet = charter.rev.endswith("-00") and not os.path.exists(path)

    if not_uploaded_yet:
        # this case is special - we recently chartered or rechartered and have no file yet
        next_rev = charter.rev
    else:
        # search history for possible collisions with abandoned efforts
        prev_revs = list(charter.history_set.order_by('-time').values_list('rev', flat=True))
        next_rev = next_revision(charter.rev)
        while next_rev in prev_revs:
            next_rev = next_revision(next_rev)

    if request.method == 'POST':
        form = UploadForm(request.POST, request.FILES)
        if form.is_valid():
            save_document_in_history(charter)
            # Also save group history so we can search for it
            save_group_in_history(group)

            charter.rev = next_rev

            e = NewRevisionDocEvent(doc=charter, by=request.user.person, type="new_revision")
            e.desc = "New version available: <b>%s-%s.txt</b>" % (charter.canonical_name(), charter.rev)
            e.rev = charter.rev
            e.save()

            # Save file on disk
            form.save(group, charter.rev)

            if option in ['initcharter','recharter'] and charter.ad == None:
<<<<<<< HEAD
                charter.ad = getattr(group.ad_role(),'person',None)
=======
                charter.ad = group.ad
>>>>>>> 0fedf931

            charter.time = datetime.datetime.now()
            charter.save()

            if option:
                return redirect('charter_startstop_process', name=charter.name, option=option)
            else:
                return redirect("doc_view", name=charter.name)
    else:
        init = { "content": ""}
        c = charter

        if not_uploaded_yet:
            # use text from last approved revision
            last_approved = charter.rev.split("-")[0]
            h = charter.history_set.filter(rev=last_approved).order_by("-time", "-id")
            if h:
                c = h[0]

        filename = os.path.join(settings.CHARTER_PATH, '%s-%s.txt' % (c.canonical_name(), c.rev))

        try:
            with open(filename, 'r') as f:
                init["content"] = f.read()
        except IOError:
            pass
        form = UploadForm(initial=init)
    return render_to_response('doc/charter/submit.html',
                              {'form': form,
                               'next_rev': next_rev,
                               'group': group,
                               'name': name },
                              context_instance=RequestContext(request))

class AnnouncementTextForm(forms.Form):
    announcement_text = forms.CharField(widget=forms.Textarea, required=True)

    def clean_announcement_text(self):
        return self.cleaned_data["announcement_text"].replace("\r", "")

@role_required('Area Director','Secretariat')
def announcement_text(request, name, ann):
    """Editing of announcement text"""
    charter = get_object_or_404(Document, type="charter", name=name)
    group = charter.group

    login = request.user.person

    if ann in ("action", "review"):
        existing = charter.latest_event(WriteupDocEvent, type="changed_%s_announcement" % ann)
    if not existing:
        if ann == "action":
            existing = default_action_text(group, charter, login)
        elif ann == "review":
            existing = default_review_text(group, charter, login)

    if not existing:
        raise Http404

    form = AnnouncementTextForm(initial=dict(announcement_text=existing.text))

    if request.method == 'POST':
        form = AnnouncementTextForm(request.POST)
        if "save_text" in request.POST and form.is_valid():
            t = form.cleaned_data['announcement_text']
            if t != existing.text:
                e = WriteupDocEvent(doc=charter, by=login)
                e.by = login
                e.type = "changed_%s_announcement" % ann
                e.desc = "%s %s text was changed" % (group.type.name, ann)
                e.text = t
                e.save()

                charter.time = e.time
                charter.save()

            if request.GET.get("next", "") == "approve":
                return redirect('charter_approve', name=charter.canonical_name())

            return redirect('doc_writeup', name=charter.canonical_name())

        if "regenerate_text" in request.POST:
            if ann == "action":
                e = default_action_text(group, charter, login)
            elif ann == "review":
                e = default_review_text(group, charter, login)
            # make sure form has the updated text
            form = AnnouncementTextForm(initial=dict(announcement_text=e.text))

        if "send_text" in request.POST and form.is_valid():
            parsed_msg = send_mail_preformatted(request, form.cleaned_data['announcement_text'])
            messages.success(request, "The email To: '%s' with Subject: '%s' has been sent." % (parsed_msg["To"],parsed_msg["Subject"],))
            return redirect('doc_writeup', name=charter.name)

    return render_to_response('doc/charter/announcement_text.html',
                              dict(charter=charter,
                                   announcement=ann,
                                   back_url=urlreverse("doc_writeup", kwargs=dict(name=charter.name)),
                                   announcement_text_form=form,
                                   ),
                              context_instance=RequestContext(request))

class BallotWriteupForm(forms.Form):
    ballot_writeup = forms.CharField(widget=forms.Textarea, required=True)

    def clean_ballot_writeup(self):
        return self.cleaned_data["ballot_writeup"].replace("\r", "")

@role_required('Area Director','Secretariat')
def ballot_writeupnotes(request, name):
    """Editing of ballot write-up and notes"""
    charter = get_object_or_404(Document, type="charter", name=name)

    ballot = charter.latest_event(BallotDocEvent, type="created_ballot")
    if not ballot:
        raise Http404

    login = request.user.person

    approval = charter.latest_event(WriteupDocEvent, type="changed_action_announcement")

    existing = charter.latest_event(WriteupDocEvent, type="changed_ballot_writeup_text")
    if not existing:
        existing = generate_ballot_writeup(request, charter)

    reissue = charter.latest_event(DocEvent, type="sent_ballot_announcement")

    form = BallotWriteupForm(initial=dict(ballot_writeup=existing.text))

    if request.method == 'POST' and ("save_ballot_writeup" in request.POST or "send_ballot" in request.POST):
        form = BallotWriteupForm(request.POST)
        if form.is_valid():
            t = form.cleaned_data["ballot_writeup"]
            if t != existing.text:
                e = WriteupDocEvent(doc=charter, by=login)
                e.by = login
                e.type = "changed_ballot_writeup_text"
                e.desc = "Ballot writeup was changed"
                e.text = t
                e.save()

                existing = e

            if "send_ballot" in request.POST and approval:
                if has_role(request.user, "Area Director") and not charter.latest_event(BallotPositionDocEvent, type="changed_ballot_position", ad=login, ballot=ballot):
                    # sending the ballot counts as a yes
                    pos = BallotPositionDocEvent(doc=charter, by=login)
                    pos.type = "changed_ballot_position"
                    pos.ad = login
                    pos.pos_id = "yes"
                    pos.desc = "[Ballot Position Update] New position, %s, has been recorded for %s" % (pos.pos.name, pos.ad.plain_name())
                    pos.save()

                msg = generate_issue_ballot_mail(request, charter, ballot)
                send_mail_preformatted(request, msg)

                e = DocEvent(doc=charter, by=login)
                e.by = login
                e.type = "sent_ballot_announcement"
                e.desc = "Ballot has been sent"
                e.save()

                return render_to_response('doc/charter/ballot_issued.html',
                                          dict(doc=charter,
                                               ),
                                          context_instance=RequestContext(request))

    return render_to_response('doc/charter/ballot_writeupnotes.html',
                              dict(charter=charter,
                                   ballot_issued=bool(charter.latest_event(type="sent_ballot_announcement")),
                                   ballot_writeup_form=form,
                                   reissue=reissue,
                                   approval=approval,
                                   ),
                              context_instance=RequestContext(request))

def change_group_state_after_charter_approval(group, by):
    new_state = GroupStateName.objects.get(slug="active")
    if group.state == new_state:
        return None

    save_group_in_history(group)
    group.state = new_state
    group.time = datetime.datetime.now()
    group.save()

    # create an event for the group state change, too
    e = ChangeStateGroupEvent(group=group, type="changed_state")
    e.time = group.time
    e.by = by
    e.state_id = "active"
    e.desc = "Charter approved, group active"
    e.save()

    return e

def fix_charter_revision_after_approval(charter, by):
    # according to spec, 00-02 becomes 01, so copy file and record new revision
    try:
        old = os.path.join(charter.get_file_path(), '%s-%s.txt' % (charter.canonical_name(), charter.rev))
        new = os.path.join(charter.get_file_path(), '%s-%s.txt' % (charter.canonical_name(), next_approved_revision(charter.rev)))
        shutil.copy(old, new)
    except IOError:
        return HttpResponse("There was an error copying %s to %s" %
                            ('%s-%s.txt' % (charter.canonical_name(), charter.rev),
                             '%s-%s.txt' % (charter.canonical_name(), next_approved_revision(charter.rev))))

    e = NewRevisionDocEvent(doc=charter, by=by, type="new_revision")
    e.rev = next_approved_revision(charter.rev)
    e.desc = "New version available: <b>%s-%s.txt</b>" % (charter.canonical_name(), e.rev)
    e.save()

    charter.rev = e.rev
    charter.time = e.time
    charter.save()

@role_required("Secretariat")
def approve(request, name):
    """Approve charter, changing state, fixing revision, copying file to final location."""
    charter = get_object_or_404(Document, type="charter", name=name)
    group = charter.group

    login = request.user.person

    e = charter.latest_event(WriteupDocEvent, type="changed_action_announcement")
    if not e:
        announcement = default_action_text(group, charter, login).text
    else:
        announcement = e.text

    if request.method == 'POST':
        new_charter_state = State.objects.get(used=True, type="charter", slug="approved")
        prev_charter_state = charter.get_state()

        save_document_in_history(charter)
        charter.set_state(new_charter_state)

        close_open_ballots(charter, login)

        # approve
        e = DocEvent(doc=charter, by=login)
        e.type = "iesg_approved"
        e.desc = "IESG has approved the charter"
        e.save()

        change_description = e.desc

        group_state_change_event = change_group_state_after_charter_approval(group, login)
        if group_state_change_event:
            change_description += " and group state has been changed to %s" % group.state.name

        add_state_change_event(charter, login, prev_charter_state, new_charter_state)

        fix_charter_revision_after_approval(charter, login)

        email_iesg_secretary_re_charter(request, group, "Charter state changed to %s" % new_charter_state.name, change_description)

        # move milestones over
        milestones_to_delete = list(group.groupmilestone_set.filter(state__in=("active", "review")))

        for m in group.groupmilestone_set.filter(state="charter"):
            # see if we got this milestone already (i.e. it was copied
            # verbatim to the charter)
            found = False
            for i, o in enumerate(milestones_to_delete):
                if o.desc == m.desc and o.due == m.due and set(o.docs.all()) == set(m.docs.all()):
                    found = True
                    break

            if found:
                # keep existing, whack charter milestone
                if not o.state_id == "active":
                    save_milestone_in_history(o)
                    o.state_id = "active"
                    o.save()
                    MilestoneGroupEvent.objects.create(
                        group=group, type="changed_milestone", by=login,
                        desc="Changed milestone \"%s\", set state to active from review" % o.desc,
                        milestone=o)

                del milestones_to_delete[i]

                # don't generate a DocEvent for this, it's implicit in the approval event
                save_milestone_in_history(m)
                m.state_id = "deleted"
                m.save()
            else:
                # move charter milestone
                save_milestone_in_history(m)
                m.state_id = "active"
                m.save()

                MilestoneGroupEvent.objects.create(
                    group=group, type="changed_milestone", by=login,
                    desc="Added milestone \"%s\", due %s, from approved charter" % (m.desc, m.due),
                    milestone=m)

        for m in milestones_to_delete:
            save_milestone_in_history(m)
            m.state_id = "deleted"
            m.save()

            MilestoneGroupEvent.objects.create(
                group=group, type="changed_milestone", by=login,
                desc="Deleted milestone \"%s\", not present in approved charter" % m.desc,
                milestone=m)

        # send announcement
        send_mail_preformatted(request, announcement)

        return HttpResponseRedirect(charter.get_absolute_url())

    return render_to_response('doc/charter/approve.html',
                              dict(charter=charter,
                                   announcement=announcement),
                              context_instance=RequestContext(request))

def charter_with_milestones_txt(request, name, rev):
    charter = get_object_or_404(Document, type="charter", docalias__name=name)

    revision_event = charter.latest_event(NewRevisionDocEvent, type="new_revision", rev=rev)
    if not revision_event:
        return HttpResponseNotFound("Revision %s not found in database" % rev)

    # read charter text
    c = find_history_active_at(charter, revision_event.time) or charter
    filename = '%s-%s.txt' % (c.canonical_name(), rev)

    charter_text = ""

    try:
        with open(os.path.join(settings.CHARTER_PATH, filename), 'r') as f:
            charter_text = unicode(f.read(), errors='ignore')
    except IOError:
        charter_text = "Error reading charter text %s" % filename

    milestones = historic_milestones_for_charter(charter, rev)

    # wrap the output nicely
    wrapper = textwrap.TextWrapper(initial_indent="", subsequent_indent=" " * 11, width=80, break_long_words=False)
    for m in milestones:
        m.desc_filled = wrapper.fill(m.desc)

    return render_to_response('doc/charter/charter_with_milestones.txt',
                              dict(charter_text=charter_text,
                                   milestones=milestones),
                              context_instance=RequestContext(request),
                              content_type="text/plain")<|MERGE_RESOLUTION|>--- conflicted
+++ resolved
@@ -387,11 +387,7 @@
             form.save(group, charter.rev)
 
             if option in ['initcharter','recharter'] and charter.ad == None:
-<<<<<<< HEAD
                 charter.ad = getattr(group.ad_role(),'person',None)
-=======
-                charter.ad = group.ad
->>>>>>> 0fedf931
 
             charter.time = datetime.datetime.now()
             charter.save()
