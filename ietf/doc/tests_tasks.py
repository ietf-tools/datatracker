# Copyright The IETF Trust 2024, All Rights Reserved
import mock

from pathlib import Path

from django.conf import settings

from ietf.utils.test_utils import TestCase
from ietf.utils.timezone import datetime_today

from .factories import DocumentFactory
from .models import Document
<<<<<<< HEAD
from .tasks import expire_ids_task, expire_last_calls_task, notify_expirations_task

=======
from .tasks import (
    expire_ids_task,
    generate_idnits2_rfcs_obsoleted_task,
    generate_idnits2_rfc_status_task,
    notify_expirations_task,
)
>>>>>>> 46a00ace

class TaskTests(TestCase):
    settings_temp_path_overrides = TestCase.settings_temp_path_overrides + ["DERIVED_DIR"]

    @mock.patch("ietf.doc.tasks.in_draft_expire_freeze")
    @mock.patch("ietf.doc.tasks.get_expired_drafts")
    @mock.patch("ietf.doc.tasks.expirable_drafts")
    @mock.patch("ietf.doc.tasks.send_expire_notice_for_draft")
    @mock.patch("ietf.doc.tasks.expire_draft")
    @mock.patch("ietf.doc.tasks.clean_up_draft_files")
    def test_expire_ids_task(
        self,
        clean_up_draft_files_mock,
        expire_draft_mock,
        send_expire_notice_for_draft_mock,
        expirable_drafts_mock,
        get_expired_drafts_mock,
        in_draft_expire_freeze_mock,
    ):
        # set up mocks
        in_draft_expire_freeze_mock.return_value = False
        doc, other_doc = DocumentFactory.create_batch(2)
        doc.expires = datetime_today()
        get_expired_drafts_mock.return_value = [doc, other_doc]
        expirable_drafts_mock.side_effect = [
            Document.objects.filter(pk=doc.pk),
            Document.objects.filter(pk=other_doc.pk),
        ]

        # call task
        expire_ids_task()

        # check results
        self.assertTrue(in_draft_expire_freeze_mock.called)
        self.assertEqual(expirable_drafts_mock.call_count, 2)
        self.assertEqual(send_expire_notice_for_draft_mock.call_count, 1)
        self.assertEqual(send_expire_notice_for_draft_mock.call_args[0], (doc,))
        self.assertEqual(expire_draft_mock.call_count, 1)
        self.assertEqual(expire_draft_mock.call_args[0], (doc,))
        self.assertTrue(clean_up_draft_files_mock.called)

        # test that an exception is raised
        in_draft_expire_freeze_mock.side_effect = RuntimeError
        with self.assertRaises(RuntimeError): (
            expire_ids_task())

    @mock.patch("ietf.doc.tasks.send_expire_warning_for_draft")
    @mock.patch("ietf.doc.tasks.get_soon_to_expire_drafts")
    def test_notify_expirations_task(self, get_drafts_mock, send_warning_mock):
        # Set up mocks
        get_drafts_mock.return_value = ["sentinel"]
        notify_expirations_task()
        self.assertEqual(send_warning_mock.call_count, 1)
        self.assertEqual(send_warning_mock.call_args[0], ("sentinel",))

<<<<<<< HEAD
    @mock.patch("ietf.doc.tasks.expire_last_call")
    @mock.patch("ietf.doc.tasks.get_expired_last_calls")
    def test_expire_last_calls_task(self, mock_get_expired, mock_expire):
        docs = DocumentFactory.create_batch(3)
        mock_get_expired.return_value = docs
        expire_last_calls_task()
        self.assertTrue(mock_get_expired.called)
        self.assertEqual(mock_expire.call_count, 3)
        self.assertEqual(mock_expire.call_args_list[0], mock.call(docs[0]))
        self.assertEqual(mock_expire.call_args_list[1], mock.call(docs[1]))
        self.assertEqual(mock_expire.call_args_list[2], mock.call(docs[2]))
    
        # Check that it runs even if exceptions occur
        mock_get_expired.reset_mock()
        mock_expire.reset_mock()
        mock_expire.side_effect = ValueError
        expire_last_calls_task()
        self.assertTrue(mock_get_expired.called)
        self.assertEqual(mock_expire.call_count, 3)
        self.assertEqual(mock_expire.call_args_list[0], mock.call(docs[0]))
        self.assertEqual(mock_expire.call_args_list[1], mock.call(docs[1]))
        self.assertEqual(mock_expire.call_args_list[2], mock.call(docs[2]))
=======
    @mock.patch("ietf.doc.tasks.generate_idnits2_rfc_status")
    def test_generate_idnits2_rfc_status_task(self, mock_generate):
        mock_generate.return_value = "dåtå"
        generate_idnits2_rfc_status_task()
        self.assertEqual(mock_generate.call_count, 1)
        self.assertEqual(
            "dåtå".encode("utf8"),
            (Path(settings.DERIVED_DIR) / "idnits2-rfc-status").read_bytes(),
        )
    
    @mock.patch("ietf.doc.tasks.generate_idnits2_rfcs_obsoleted")
    def test_generate_idnits2_rfcs_obsoleted_task(self, mock_generate):
        mock_generate.return_value = "dåtå"
        generate_idnits2_rfcs_obsoleted_task()
        self.assertEqual(mock_generate.call_count, 1)
        self.assertEqual(
            "dåtå".encode("utf8"),
            (Path(settings.DERIVED_DIR) / "idnits2-rfcs-obsoleted").read_bytes(),
        )
    
>>>>>>> 46a00ace
<|MERGE_RESOLUTION|>--- conflicted
+++ resolved
@@ -10,17 +10,13 @@
 
 from .factories import DocumentFactory
 from .models import Document
-<<<<<<< HEAD
-from .tasks import expire_ids_task, expire_last_calls_task, notify_expirations_task
-
-=======
 from .tasks import (
     expire_ids_task,
+    expire_last_calls_task,
     generate_idnits2_rfcs_obsoleted_task,
     generate_idnits2_rfc_status_task,
     notify_expirations_task,
 )
->>>>>>> 46a00ace
 
 class TaskTests(TestCase):
     settings_temp_path_overrides = TestCase.settings_temp_path_overrides + ["DERIVED_DIR"]
@@ -76,7 +72,6 @@
         self.assertEqual(send_warning_mock.call_count, 1)
         self.assertEqual(send_warning_mock.call_args[0], ("sentinel",))
 
-<<<<<<< HEAD
     @mock.patch("ietf.doc.tasks.expire_last_call")
     @mock.patch("ietf.doc.tasks.get_expired_last_calls")
     def test_expire_last_calls_task(self, mock_get_expired, mock_expire):
@@ -99,7 +94,7 @@
         self.assertEqual(mock_expire.call_args_list[0], mock.call(docs[0]))
         self.assertEqual(mock_expire.call_args_list[1], mock.call(docs[1]))
         self.assertEqual(mock_expire.call_args_list[2], mock.call(docs[2]))
-=======
+
     @mock.patch("ietf.doc.tasks.generate_idnits2_rfc_status")
     def test_generate_idnits2_rfc_status_task(self, mock_generate):
         mock_generate.return_value = "dåtå"
@@ -118,6 +113,4 @@
         self.assertEqual(
             "dåtå".encode("utf8"),
             (Path(settings.DERIVED_DIR) / "idnits2-rfcs-obsoleted").read_bytes(),
-        )
-    
->>>>>>> 46a00ace
+        )