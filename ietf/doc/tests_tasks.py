# Copyright The IETF Trust 2024, All Rights Reserved
<<<<<<< HEAD

import io
import os
import mock

from django.urls import reverse as urlreverse
from django.conf import settings
=======
import datetime
import mock

from pathlib import Path

from django.conf import settings
from django.utils import timezone
>>>>>>> a58e34c5

from ietf.utils.test_utils import TestCase
from ietf.utils.timezone import datetime_today
from ietf.utils.test_utils import unicontent

<<<<<<< HEAD
from .factories import DocumentFactory, IndividualDraftFactory, WgRfcFactory
from .models import Document
from .tasks import expire_ids_task, notify_expirations_task
from .tasks import generate_idnits2_rfcs_obsoleted_task, generate_idnits2_rfc_status_task
from .tasks import generate_bibxml_files_for_all_drafts_task, generate_bibxml_files_for_recent_drafts_task
=======
from .factories import DocumentFactory, NewRevisionDocEventFactory
from .models import Document, NewRevisionDocEvent
from .tasks import (
    expire_ids_task,
    expire_last_calls_task,
    generate_draft_bibxml_files_task,
    generate_idnits2_rfcs_obsoleted_task,
    generate_idnits2_rfc_status_task,
    notify_expirations_task,
)
>>>>>>> a58e34c5

class TaskTests(TestCase):
    settings_temp_path_overrides = TestCase.settings_temp_path_overrides + ["DERIVED_DIR"]

    @mock.patch("ietf.doc.tasks.in_draft_expire_freeze")
    @mock.patch("ietf.doc.tasks.get_expired_drafts")
    @mock.patch("ietf.doc.tasks.expirable_drafts")
    @mock.patch("ietf.doc.tasks.send_expire_notice_for_draft")
    @mock.patch("ietf.doc.tasks.expire_draft")
    @mock.patch("ietf.doc.tasks.clean_up_draft_files")
    def test_expire_ids_task(
        self,
        clean_up_draft_files_mock,
        expire_draft_mock,
        send_expire_notice_for_draft_mock,
        expirable_drafts_mock,
        get_expired_drafts_mock,
        in_draft_expire_freeze_mock,
    ):
        # set up mocks
        in_draft_expire_freeze_mock.return_value = False
        doc, other_doc = DocumentFactory.create_batch(2)
        doc.expires = datetime_today()
        get_expired_drafts_mock.return_value = [doc, other_doc]
        expirable_drafts_mock.side_effect = [
            Document.objects.filter(pk=doc.pk),
            Document.objects.filter(pk=other_doc.pk),
        ]

        # call task
        expire_ids_task()

        # check results
        self.assertTrue(in_draft_expire_freeze_mock.called)
        self.assertEqual(expirable_drafts_mock.call_count, 2)
        self.assertEqual(send_expire_notice_for_draft_mock.call_count, 1)
        self.assertEqual(send_expire_notice_for_draft_mock.call_args[0], (doc,))
        self.assertEqual(expire_draft_mock.call_count, 1)
        self.assertEqual(expire_draft_mock.call_args[0], (doc,))
        self.assertTrue(clean_up_draft_files_mock.called)

        # test that an exception is raised
        in_draft_expire_freeze_mock.side_effect = RuntimeError
        with self.assertRaises(RuntimeError): (
            expire_ids_task())

    @mock.patch("ietf.doc.tasks.send_expire_warning_for_draft")
    @mock.patch("ietf.doc.tasks.get_soon_to_expire_drafts")
    def test_notify_expirations_task(self, get_drafts_mock, send_warning_mock):
        # Set up mocks
        get_drafts_mock.return_value = ["sentinel"]
        notify_expirations_task()
        self.assertEqual(send_warning_mock.call_count, 1)
        self.assertEqual(send_warning_mock.call_args[0], ("sentinel",))

<<<<<<< HEAD

class Idnits2SupportTests(TestCase):
    settings_temp_path_overrides = TestCase.settings_temp_path_overrides + ['DERIVED_DIR']

    def test_generate_idnits2_rfcs_obsoleted_task(self):
        rfc = WgRfcFactory(rfc_number=1001)
        WgRfcFactory(rfc_number=1003,relations=[('obs',rfc)])
        rfc = WgRfcFactory(rfc_number=1005)
        WgRfcFactory(rfc_number=1007,relations=[('obs',rfc)])
        url = urlreverse('ietf.doc.views_doc.idnits2_rfcs_obsoleted')
        r = self.client.get(url)
        self.assertEqual(r.status_code, 404)
        generate_idnits2_rfcs_obsoleted_task()
        r = self.client.get(url)
        self.assertEqual(r.status_code, 200)
        self.assertEqual(r.content, b'1001 1003\n1005 1007\n')
        
    def test_generate_idnits2_rfc_status_task(self):
        for slug in ('bcp', 'ds', 'exp', 'hist', 'inf', 'std', 'ps', 'unkn'):
            WgRfcFactory(std_level_id=slug)
        url = urlreverse('ietf.doc.views_doc.idnits2_rfc_status')
        r = self.client.get(url)
        self.assertEqual(r.status_code,404)
        generate_idnits2_rfc_status_task()
        r = self.client.get(url)
        self.assertEqual(r.status_code,200)
        blob = unicontent(r).replace('\n','')
        self.assertEqual(blob[6312-1],'O')


class BIBXMLSupportTests(TestCase):
    def test_generate_bibxml_files_for_all_drafts_task(self):
        draft = IndividualDraftFactory.create()
        filename = 'reference.I-D.%s-%s.xml' % (draft.name, draft.rev)
        bibxmldir = os.path.join(settings.BIBXML_BASE_PATH, 'bibxml-ids')
        os.mkdir(bibxmldir)
        filepath = os.path.join(bibxmldir, filename)
        self.assertFalse(os.path.exists(filepath))
        generate_bibxml_files_for_all_drafts_task()
        self.assertTrue(os.path.exists(filepath))
        with io.open(filepath, encoding='utf-8') as f:
            content = f.read()
        self.assertIn(draft.title, content)

    def test_generate_bibxml_files_for_recent_drafts_task(self):
        draft = IndividualDraftFactory.create()
        filename = 'reference.I-D.%s-%s.xml' % (draft.name, draft.rev)
        bibxmldir = os.path.join(settings.BIBXML_BASE_PATH, 'bibxml-ids')
        os.mkdir(bibxmldir)
        filepath = os.path.join(bibxmldir, filename)
        self.assertFalse(os.path.exists(filepath))
        generate_bibxml_files_for_recent_drafts_task(days=7)
        self.assertTrue(os.path.exists(filepath))
        with io.open(filepath, encoding='utf-8') as f:
            content = f.read()
        self.assertIn(draft.title, content)

    def test_generate_bibxml_files_for_recent_drafts_task_with_bad_value(self):
        bibxmldir = os.path.join(settings.BIBXML_BASE_PATH, 'bibxml-ids')
        os.mkdir(bibxmldir)
        with self.assertRaises(ValueError):
            generate_bibxml_files_for_recent_drafts_task(days=0)
=======
    @mock.patch("ietf.doc.tasks.expire_last_call")
    @mock.patch("ietf.doc.tasks.get_expired_last_calls")
    def test_expire_last_calls_task(self, mock_get_expired, mock_expire):
        docs = DocumentFactory.create_batch(3)
        mock_get_expired.return_value = docs
        expire_last_calls_task()
        self.assertTrue(mock_get_expired.called)
        self.assertEqual(mock_expire.call_count, 3)
        self.assertEqual(mock_expire.call_args_list[0], mock.call(docs[0]))
        self.assertEqual(mock_expire.call_args_list[1], mock.call(docs[1]))
        self.assertEqual(mock_expire.call_args_list[2], mock.call(docs[2]))
    
        # Check that it runs even if exceptions occur
        mock_get_expired.reset_mock()
        mock_expire.reset_mock()
        mock_expire.side_effect = ValueError
        expire_last_calls_task()
        self.assertTrue(mock_get_expired.called)
        self.assertEqual(mock_expire.call_count, 3)
        self.assertEqual(mock_expire.call_args_list[0], mock.call(docs[0]))
        self.assertEqual(mock_expire.call_args_list[1], mock.call(docs[1]))
        self.assertEqual(mock_expire.call_args_list[2], mock.call(docs[2]))

    @mock.patch("ietf.doc.tasks.generate_idnits2_rfc_status")
    def test_generate_idnits2_rfc_status_task(self, mock_generate):
        mock_generate.return_value = "dåtå"
        generate_idnits2_rfc_status_task()
        self.assertEqual(mock_generate.call_count, 1)
        self.assertEqual(
            "dåtå".encode("utf8"),
            (Path(settings.DERIVED_DIR) / "idnits2-rfc-status").read_bytes(),
        )
    
    @mock.patch("ietf.doc.tasks.generate_idnits2_rfcs_obsoleted")
    def test_generate_idnits2_rfcs_obsoleted_task(self, mock_generate):
        mock_generate.return_value = "dåtå"
        generate_idnits2_rfcs_obsoleted_task()
        self.assertEqual(mock_generate.call_count, 1)
        self.assertEqual(
            "dåtå".encode("utf8"),
            (Path(settings.DERIVED_DIR) / "idnits2-rfcs-obsoleted").read_bytes(),
        )

    @mock.patch("ietf.doc.tasks.ensure_draft_bibxml_path_exists")
    @mock.patch("ietf.doc.tasks.update_or_create_draft_bibxml_file")
    def test_generate_draft_bibxml_files_task(self, mock_create, mock_ensure_path):
        now = timezone.now()
        very_old_event = NewRevisionDocEventFactory(
            time=now - datetime.timedelta(days=1000), rev="17"
        )
        old_event = NewRevisionDocEventFactory(
            time=now - datetime.timedelta(days=8), rev="03"
        )
        young_event = NewRevisionDocEventFactory(
            time=now - datetime.timedelta(days=6), rev="06"
        )
        # a couple that should always be ignored
        NewRevisionDocEventFactory(
            time=now - datetime.timedelta(days=6), rev="09", doc__type_id="rfc"  # not a draft
        )
        NewRevisionDocEventFactory(
            type="changed_document",  # not a "new_revision" type
            time=now - datetime.timedelta(days=6),
            rev="09",
            doc__type_id="rfc",
        )
    
        # Get rid of the "00" events created by the factories -- they're just noise for this test
        NewRevisionDocEvent.objects.filter(rev="00").delete()
    
        # default args - look back 7 days
        generate_draft_bibxml_files_task()
        self.assertTrue(mock_ensure_path.called)
        self.assertCountEqual(
            mock_create.call_args_list, [mock.call(young_event.doc, young_event.rev)]
        )
        mock_create.reset_mock()
        mock_ensure_path.reset_mock()
    
        # shorter lookback
        generate_draft_bibxml_files_task(days=5)
        self.assertTrue(mock_ensure_path.called)
        self.assertCountEqual(mock_create.call_args_list, [])
        mock_create.reset_mock()
        mock_ensure_path.reset_mock()
    
        # longer lookback
        generate_draft_bibxml_files_task(days=9)
        self.assertTrue(mock_ensure_path.called)
        self.assertCountEqual(
            mock_create.call_args_list,
            [
                mock.call(young_event.doc, young_event.rev),
                mock.call(old_event.doc, old_event.rev),
            ],
        )
        mock_create.reset_mock()
        mock_ensure_path.reset_mock()
    
        # everything
        generate_draft_bibxml_files_task(process_all=True)
        self.assertTrue(mock_ensure_path.called)
        self.assertCountEqual(
            mock_create.call_args_list,
            [
                mock.call(young_event.doc, young_event.rev),
                mock.call(old_event.doc, old_event.rev),
                mock.call(very_old_event.doc, very_old_event.rev),
            ],
        )
        mock_create.reset_mock()
        mock_ensure_path.reset_mock()
    
        # everything should still be tried, even if there's an exception
        mock_create.side_effect = RuntimeError
        generate_draft_bibxml_files_task(process_all=True)
        self.assertTrue(mock_ensure_path.called)
        self.assertCountEqual(
            mock_create.call_args_list,
            [
                mock.call(young_event.doc, young_event.rev),
                mock.call(old_event.doc, old_event.rev),
                mock.call(very_old_event.doc, very_old_event.rev),
            ],
        )
>>>>>>> a58e34c5
<|MERGE_RESOLUTION|>--- conflicted
+++ resolved
@@ -1,34 +1,20 @@
 # Copyright The IETF Trust 2024, All Rights Reserved
-<<<<<<< HEAD
-
+import datetime
 import io
+import mock
 import os
-import mock
-
+
+from pathlib import Path
+
+from django.conf import settings
 from django.urls import reverse as urlreverse
-from django.conf import settings
-=======
-import datetime
-import mock
-
-from pathlib import Path
-
-from django.conf import settings
 from django.utils import timezone
->>>>>>> a58e34c5
 
 from ietf.utils.test_utils import TestCase
 from ietf.utils.timezone import datetime_today
 from ietf.utils.test_utils import unicontent
 
-<<<<<<< HEAD
-from .factories import DocumentFactory, IndividualDraftFactory, WgRfcFactory
-from .models import Document
-from .tasks import expire_ids_task, notify_expirations_task
-from .tasks import generate_idnits2_rfcs_obsoleted_task, generate_idnits2_rfc_status_task
-from .tasks import generate_bibxml_files_for_all_drafts_task, generate_bibxml_files_for_recent_drafts_task
-=======
-from .factories import DocumentFactory, NewRevisionDocEventFactory
+from .factories import DocumentFactory, IndividualDraftFactory, NewRevisionDocEventFactory, WgRfcFactory
 from .models import Document, NewRevisionDocEvent
 from .tasks import (
     expire_ids_task,
@@ -38,7 +24,6 @@
     generate_idnits2_rfc_status_task,
     notify_expirations_task,
 )
->>>>>>> a58e34c5
 
 class TaskTests(TestCase):
     settings_temp_path_overrides = TestCase.settings_temp_path_overrides + ["DERIVED_DIR"]
@@ -82,8 +67,8 @@
 
         # test that an exception is raised
         in_draft_expire_freeze_mock.side_effect = RuntimeError
-        with self.assertRaises(RuntimeError): (
-            expire_ids_task())
+        with self.assertRaises(RuntimeError):
+            expire_ids_task()
 
     @mock.patch("ietf.doc.tasks.send_expire_warning_for_draft")
     @mock.patch("ietf.doc.tasks.get_soon_to_expire_drafts")
@@ -94,70 +79,6 @@
         self.assertEqual(send_warning_mock.call_count, 1)
         self.assertEqual(send_warning_mock.call_args[0], ("sentinel",))
 
-<<<<<<< HEAD
-
-class Idnits2SupportTests(TestCase):
-    settings_temp_path_overrides = TestCase.settings_temp_path_overrides + ['DERIVED_DIR']
-
-    def test_generate_idnits2_rfcs_obsoleted_task(self):
-        rfc = WgRfcFactory(rfc_number=1001)
-        WgRfcFactory(rfc_number=1003,relations=[('obs',rfc)])
-        rfc = WgRfcFactory(rfc_number=1005)
-        WgRfcFactory(rfc_number=1007,relations=[('obs',rfc)])
-        url = urlreverse('ietf.doc.views_doc.idnits2_rfcs_obsoleted')
-        r = self.client.get(url)
-        self.assertEqual(r.status_code, 404)
-        generate_idnits2_rfcs_obsoleted_task()
-        r = self.client.get(url)
-        self.assertEqual(r.status_code, 200)
-        self.assertEqual(r.content, b'1001 1003\n1005 1007\n')
-        
-    def test_generate_idnits2_rfc_status_task(self):
-        for slug in ('bcp', 'ds', 'exp', 'hist', 'inf', 'std', 'ps', 'unkn'):
-            WgRfcFactory(std_level_id=slug)
-        url = urlreverse('ietf.doc.views_doc.idnits2_rfc_status')
-        r = self.client.get(url)
-        self.assertEqual(r.status_code,404)
-        generate_idnits2_rfc_status_task()
-        r = self.client.get(url)
-        self.assertEqual(r.status_code,200)
-        blob = unicontent(r).replace('\n','')
-        self.assertEqual(blob[6312-1],'O')
-
-
-class BIBXMLSupportTests(TestCase):
-    def test_generate_bibxml_files_for_all_drafts_task(self):
-        draft = IndividualDraftFactory.create()
-        filename = 'reference.I-D.%s-%s.xml' % (draft.name, draft.rev)
-        bibxmldir = os.path.join(settings.BIBXML_BASE_PATH, 'bibxml-ids')
-        os.mkdir(bibxmldir)
-        filepath = os.path.join(bibxmldir, filename)
-        self.assertFalse(os.path.exists(filepath))
-        generate_bibxml_files_for_all_drafts_task()
-        self.assertTrue(os.path.exists(filepath))
-        with io.open(filepath, encoding='utf-8') as f:
-            content = f.read()
-        self.assertIn(draft.title, content)
-
-    def test_generate_bibxml_files_for_recent_drafts_task(self):
-        draft = IndividualDraftFactory.create()
-        filename = 'reference.I-D.%s-%s.xml' % (draft.name, draft.rev)
-        bibxmldir = os.path.join(settings.BIBXML_BASE_PATH, 'bibxml-ids')
-        os.mkdir(bibxmldir)
-        filepath = os.path.join(bibxmldir, filename)
-        self.assertFalse(os.path.exists(filepath))
-        generate_bibxml_files_for_recent_drafts_task(days=7)
-        self.assertTrue(os.path.exists(filepath))
-        with io.open(filepath, encoding='utf-8') as f:
-            content = f.read()
-        self.assertIn(draft.title, content)
-
-    def test_generate_bibxml_files_for_recent_drafts_task_with_bad_value(self):
-        bibxmldir = os.path.join(settings.BIBXML_BASE_PATH, 'bibxml-ids')
-        os.mkdir(bibxmldir)
-        with self.assertRaises(ValueError):
-            generate_bibxml_files_for_recent_drafts_task(days=0)
-=======
     @mock.patch("ietf.doc.tasks.expire_last_call")
     @mock.patch("ietf.doc.tasks.get_expired_last_calls")
     def test_expire_last_calls_task(self, mock_get_expired, mock_expire):
@@ -283,4 +204,66 @@
                 mock.call(very_old_event.doc, very_old_event.rev),
             ],
         )
->>>>>>> a58e34c5
+
+
+class Idnits2SupportTests(TestCase):
+    settings_temp_path_overrides = TestCase.settings_temp_path_overrides + ['DERIVED_DIR']
+
+    def test_generate_idnits2_rfcs_obsoleted_task(self):
+        rfc = WgRfcFactory(rfc_number=1001)
+        WgRfcFactory(rfc_number=1003,relations=[('obs',rfc)])
+        rfc = WgRfcFactory(rfc_number=1005)
+        WgRfcFactory(rfc_number=1007,relations=[('obs',rfc)])
+        url = urlreverse('ietf.doc.views_doc.idnits2_rfcs_obsoleted')
+        r = self.client.get(url)
+        self.assertEqual(r.status_code, 404)
+        generate_idnits2_rfcs_obsoleted_task()
+        r = self.client.get(url)
+        self.assertEqual(r.status_code, 200)
+        self.assertEqual(r.content, b'1001 1003\n1005 1007\n')
+        
+    def test_generate_idnits2_rfc_status_task(self):
+        for slug in ('bcp', 'ds', 'exp', 'hist', 'inf', 'std', 'ps', 'unkn'):
+            WgRfcFactory(std_level_id=slug)
+        url = urlreverse('ietf.doc.views_doc.idnits2_rfc_status')
+        r = self.client.get(url)
+        self.assertEqual(r.status_code,404)
+        generate_idnits2_rfc_status_task()
+        r = self.client.get(url)
+        self.assertEqual(r.status_code,200)
+        blob = unicontent(r).replace('\n','')
+        self.assertEqual(blob[6312-1],'O')
+
+
+class BIBXMLSupportTests(TestCase):
+    def test_generate_bibxml_files_for_all_drafts_task(self):
+        draft = IndividualDraftFactory.create()
+        filename = 'reference.I-D.%s-%s.xml' % (draft.name, draft.rev)
+        bibxmldir = os.path.join(settings.BIBXML_BASE_PATH, 'bibxml-ids')
+        os.mkdir(bibxmldir)
+        filepath = os.path.join(bibxmldir, filename)
+        self.assertFalse(os.path.exists(filepath))
+        generate_draft_bibxml_files_task(process_all=True)
+        self.assertTrue(os.path.exists(filepath))
+        with io.open(filepath, encoding='utf-8') as f:
+            content = f.read()
+        self.assertIn(draft.title, content)
+
+    def test_generate_bibxml_files_for_recent_drafts_task(self):
+        draft = IndividualDraftFactory.create()
+        filename = 'reference.I-D.%s-%s.xml' % (draft.name, draft.rev)
+        bibxmldir = os.path.join(settings.BIBXML_BASE_PATH, 'bibxml-ids')
+        os.mkdir(bibxmldir)
+        filepath = os.path.join(bibxmldir, filename)
+        self.assertFalse(os.path.exists(filepath))
+        generate_draft_bibxml_files_task(days=7)
+        self.assertTrue(os.path.exists(filepath))
+        with io.open(filepath, encoding='utf-8') as f:
+            content = f.read()
+        self.assertIn(draft.title, content)
+
+    def test_generate_bibxml_files_for_recent_drafts_task_with_bad_value(self):
+        bibxmldir = os.path.join(settings.BIBXML_BASE_PATH, 'bibxml-ids')
+        os.mkdir(bibxmldir)
+        with self.assertRaises(ValueError):
+            generate_draft_bibxml_files_task(days=0)