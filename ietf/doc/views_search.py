--- conflicted
+++ resolved
@@ -123,95 +123,6 @@
             q['state'] = q['substate'] = None
         return q
 
-<<<<<<< HEAD
-=======
-def fill_in_search_attributes(docs):
-    # fill in some attributes for the search results to save some
-    # hairy template code and avoid repeated SQL queries
-
-    docs_dict = dict((d.pk, d) for d in docs)
-    doc_ids = docs_dict.keys()
-
-    rfc_aliases = dict(DocAlias.objects.filter(name__startswith="rfc", document__in=doc_ids).values_list("document_id", "name"))
-
-    # latest event cache
-    event_types = ("published_rfc",
-                   "changed_ballot_position",
-                   "started_iesg_process",
-                   "new_revision")
-    for d in docs:
-        d.latest_event_cache = dict()
-        for e in event_types:
-            d.latest_event_cache[e] = None
-
-    for e in DocEvent.objects.filter(doc__in=doc_ids, type__in=event_types).order_by('time'):
-        docs_dict[e.doc_id].latest_event_cache[e.type] = e
-
-    # telechat date, can't do this with above query as we need to get TelechatDocEvents out
-    seen = set()
-    for e in TelechatDocEvent.objects.filter(doc__in=doc_ids, type="scheduled_for_telechat").order_by('-time'):
-        if e.doc_id not in seen:
-            d = docs_dict[e.doc_id]
-            d._telechat_date = d.telechat_date(e)
-            seen.add(e.doc_id)
-
-    # misc
-    for d in docs:
-        # set up information for canonical_name() which is used by a lot of the utils
-        d._canonical_name = rfc_aliases[d.pk] if d.pk in rfc_aliases else d.name
-
-        if d.rfc_number() != None and d.latest_event_cache["published_rfc"]:
-            d.latest_revision_date = d.latest_event_cache["published_rfc"].time
-        elif d.latest_event_cache["new_revision"]:
-            d.latest_revision_date = d.latest_event_cache["new_revision"].time
-        else:
-            d.latest_revision_date = d.time
-
-        if d.type_id == "draft":
-            if d.get_state_slug() == "rfc":
-                d.search_heading = "RFC"
-            elif d.get_state_slug() in ("ietf-rm", "auth-rm"):
-                d.search_heading = "Withdrawn Internet-Draft"
-            else:
-                d.search_heading = "%s Internet-Draft" % d.get_state()
-        else:
-            d.search_heading = "%s" % (d.type,);
-
-        d.expirable = expirable_draft(d)
-
-        if d.get_state_slug() != "rfc":
-            d.milestones = d.groupmilestone_set.filter(state="active").order_by("time").select_related("group")
-
-
-
-    # RFCs
-
-    # errata
-    erratas = set(Document.objects.filter(tags="errata", name__in=rfc_aliases.keys()).distinct().values_list("name", flat=True))
-    for d in docs:
-        d.has_errata = d.name in erratas
-
-    # obsoleted/updated by
-    for a in rfc_aliases:
-        d = docs_dict[a]
-        d.obsoleted_by_list = []
-        d.updated_by_list = []
-
-    xed_by = RelatedDocument.objects.filter(target__name__in=rfc_aliases.values(),
-                                            relationship__in=("obs", "updates")).select_related('target__document_id')
-    rel_rfc_aliases = dict(DocAlias.objects.filter(name__startswith="rfc",
-                                                   document__in=[rel.source_id for rel in xed_by]).values_list('document_id', 'name'))
-    for rel in xed_by:
-        d = docs_dict[rel.target.document_id]
-        if rel.relationship_id == "obs":
-            l = d.obsoleted_by_list
-        elif rel.relationship_id == "updates":
-            l = d.updated_by_list
-        l.append(rel_rfc_aliases[rel.source_id].upper())
-        l.sort()
-
-
->>>>>>> b0906f04
 def retrieve_search_results(form, all_types=False):
     """Takes a validated SearchForm and return the results."""
 
@@ -271,108 +182,7 @@
     elif by == "stream":
         docs = docs.filter(stream=query["stream"])
 
-<<<<<<< HEAD
     return docs
-=======
-    # evaluate and fill in attribute results immediately to cut down
-    # the number of queries
-    docs = docs.select_related("ad", "ad__person", "std_level", "intended_std_level", "group", "stream")
-    docs = docs.prefetch_related("states__type", "tags")
-    results = list(docs[:MAX])
-
-    fill_in_search_attributes(results)
-
-    # sort
-    def sort_key(d):
-        res = []
-
-        rfc_num = d.rfc_number()
-
-
-        if d.type_id == "draft":
-            res.append(["Active", "Expired", "Replaced", "Withdrawn", "RFC"].index(d.search_heading.split()[0] ))
-        else:
-            res.append(d.type_id);
-            res.append("-");
-            res.append(d.get_state_slug());
-            res.append("-");
-
-        if query["sort"] in ["title", "-title"]:
-            res.append(d.title)
-        elif query["sort"]  in ["date", "-date" ]:
-            res.append(str(d.latest_revision_date))
-        elif query["sort"]  in ["status", "-status"]:
-            if rfc_num != None:
-                res.append(int(rfc_num))
-            else:
-                res.append(d.get_state().order if d.get_state() else None)
-        elif query["sort"]  in ["ipr", "-ipr"]:
-            res.append(len(d.ipr()))
-        elif query["sort"]  in ["ad", "-ad"]:
-            if rfc_num != None:
-                res.append(int(rfc_num))
-            elif d.get_state_slug() == "active":
-                if d.get_state("draft-iesg"):
-                    res.append(d.get_state("draft-iesg").order)
-                else:
-                    res.append(0)
-        else:
-            if rfc_num != None:
-                res.append(int(rfc_num))
-            else:
-                res.append(d.canonical_name())
-
-        return res
-
-    results.sort(key=sort_key, reverse=query["sort"].startswith("-"))
-
-    # fill in a meta dict with some information for rendering the result table
-    if len(results) == MAX:
-        meta['max'] = MAX
-    meta['by'] = query['by']
-    meta['advanced'] = bool(query['by'] or len(meta['checked']))
-
-    meta['headers'] = [{'title': 'Document', 'key':'document'},
-                       {'title': 'Title', 'key':'title'},
-                       {'title': 'Date', 'key':'date'},
-                       {'title': 'Status', 'key':'status'},
-                       {'title': 'IPR', 'key':'ipr'},
-                       {'title': 'AD / Shepherd', 'key':'ad'}]
-
-    if hasattr(form.data, "urlencode"): # form was fed a Django QueryDict, not local plain dict
-        d = form.data.copy()
-        for h in meta['headers']:
-            sort = query.get('sort')
-            if sort.endswith(h['key']):
-                h['sorted'] = True
-                if sort.startswith('-'):
-                    h['direction'] = 'desc'
-                    d["sort"] = h["key"]                    
-                else:
-                    h['direction'] = 'asc'
-                    d["sort"] = "-" + h["key"]
-            else:
-                d["sort"] = h["key"]
-            h["sort_url"] = "?" + d.urlencode()
-                
-    return (results, meta, docs)
-
-
-def get_doc_is_tracked(request, results):
-    # Determine whether each document is being tracked or not, and remember
-    # that so we can display the proper track/untrack option.
-    doc_is_tracked = { }
-    if request.user.is_authenticated():
-        try:
-            clist = CommunityList.objects.get(user=request.user)
-            clist.update()
-        except ObjectDoesNotExist:
-            return doc_is_tracked
-        for doc in results:
-            if clist.get_documents().filter(name=doc.name).count() > 0:
-                doc_is_tracked[doc.name] = True
-    return doc_is_tracked
->>>>>>> b0906f04
 
 def search(request):
     if request.GET:
@@ -386,39 +196,25 @@
             get_params['substate'] = request.GET['subState']
 
         form = SearchForm(get_params)
+        if not form.is_valid():
+            return HttpResponseBadRequest("form not valid: %s" % form.errors)
+
         key = get_search_cache_key(get_params)
-        info = cache.get(key)
-        if not info:
-            if not form.is_valid():
-                return HttpResponseBadRequest("form not valid: %s" % form.errors)
-
-            info = retrieve_search_results(form)
-            cache.set(key, info)
-
-<<<<<<< HEAD
-        results = retrieve_search_results(form)
+        results = cache.get(key)
+        if not results:
+            results = retrieve_search_results(form)
+            cache.set(key, results)
+
         results, meta = prepare_document_table(request, results, get_params)
-=======
-        results, meta, qs = info            
->>>>>>> b0906f04
         meta['searching'] = True
     else:
         form = SearchForm()
         results = []
-<<<<<<< HEAD
         meta = { 'by': None, 'searching': False }
+        get_params = QueryDict('')
 
     return render(request, 'doc/search/search.html', {
-        'form':form, 'docs':results, 'meta':meta, },
-=======
-        meta = { 'by': None, 'advanced': False, 'searching': False }
-        get_params = QueryDict('')
-
-    doc_is_tracked = get_doc_is_tracked(request, results)
-
-    return render(request, 'doc/search/search.html', {
-        'form':form, 'docs':results, 'doc_is_tracked':doc_is_tracked, 'meta':meta, 'queryargs':get_params.urlencode() },
->>>>>>> b0906f04
+        'form':form, 'docs':results, 'meta':meta, 'queryargs':get_params.urlencode() },
     )
 
 def frontpage(request):
@@ -592,14 +388,9 @@
         raise Http404
     form = SearchForm({'by':'ad','ad': ad.id,
                        'rfcs':'on', 'activedrafts':'on', 'olddrafts':'on',
-<<<<<<< HEAD
                        'sort': 'status',
                        'doctypes': list(DocTypeName.objects.filter(used=True).exclude(slug='draft').values_list("pk", flat=True))})
     results, meta = prepare_document_table(request, retrieve_search_results(form), form.data)
-=======
-                       'sort': 'status'})
-    results, meta, _ = retrieve_search_results(form, all_types=True)
->>>>>>> b0906f04
     results.sort(key=ad_dashboard_sort_key)
     del meta["headers"][-1]
     #
@@ -613,11 +404,7 @@
 def drafts_in_last_call(request):
     lc_state = State.objects.get(type="draft-iesg", slug="lc").pk
     form = SearchForm({'by':'state','state': lc_state, 'rfcs':'on', 'activedrafts':'on'})
-<<<<<<< HEAD
     results, meta = prepare_document_table(request, retrieve_search_results(form), form.data)
-=======
-    results, meta, _ = retrieve_search_results(form)
->>>>>>> b0906f04
 
     return render(request, 'doc/drafts_in_last_call.html', {
         'form':form, 'docs':results, 'meta':meta
