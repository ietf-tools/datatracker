--- conflicted
+++ resolved
@@ -86,7 +86,7 @@
         (doc.get_state_slug("draft") != "active")):
         return # don't warn about dead or inactive documents
 
-<<<<<<< HEAD
+    expiration = doc.expires.astimezone(DEADLINE_TZINFO).date()
     expiration = doc.expires.date()
     now_plus_12hours = timezone.now() + datetime.timedelta(hours=12)
     soon = now_plus_12hours.date()
@@ -94,9 +94,7 @@
         # The document will expire very soon, which will send email to the
         # same people, so do not send the warning at this point in time
         return
-=======
-    expiration = doc.expires.astimezone(DEADLINE_TZINFO).date()
->>>>>>> 5b65f255
+
 
     (to,cc) = gather_address_lists('doc_expires_soon',doc=doc)
 
