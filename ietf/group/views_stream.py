# Copyright The IETF Trust 2008, All Rights Reserved

from django.shortcuts import render_to_response, get_object_or_404, redirect
from django.template import RequestContext
from django.http import Http404, HttpResponseForbidden
from django import forms

from ietf.doc.views_search import SearchForm, retrieve_search_results
from ietf.group.models import Group, GroupEvent, Role
from ietf.group.utils import save_group_in_history
from ietf.ietfauth.utils import has_role
from ietf.name.models import StreamName
from ietf.person.fields import AutocompletedEmailsField
from ietf.person.models import Email

import debug                            # pyflakes:ignore

def streams(request):
    streams = [ s.slug for s in StreamName.objects.all().exclude(slug__in=['ietf', 'legacy']) ]
    streams = Group.objects.filter(acronym__in=streams)
    return render_to_response('group/index.html', {'streams':streams}, context_instance=RequestContext(request))

def stream_documents(request, acronym):
    streams = [ s.slug for s in StreamName.objects.all().exclude(slug__in=['ietf', 'legacy']) ]
    if not acronym in streams:
        raise Http404("No such stream: %s" % acronym)
    group = get_object_or_404(Group, acronym=acronym)
    editable = has_role(request.user, "Secretariat") or group.has_role(request.user, "chair")
    stream = StreamName.objects.get(slug=acronym)
    form = SearchForm({'by':'stream', 'stream':acronym,
                       'rfcs':'on', 'activedrafts':'on'})
    docs, meta = retrieve_search_results(form)
    return render_to_response('group/stream_documents.html', {'stream':stream, 'docs':docs, 'meta':meta, 'editable':editable }, context_instance=RequestContext(request))

class StreamEditForm(forms.Form):
<<<<<<< HEAD
    delegates = AutocompletedEmailsField(required=False, only_users=True)
=======
    delegates = EmailsField(label="Delegates", required=False, help_text=u"Type in name to search for person.")
>>>>>>> a4daf263

def stream_edit(request, acronym):
    group = get_object_or_404(Group, acronym=acronym)

    if not (has_role(request.user, "Secretariat") or group.has_role(request.user, "chair")):
        return HttpResponseForbidden("You don't have permission to access this page.")

    chairs = Email.objects.filter(role__group=group, role__name="chair").select_related("person")

    if request.method == 'POST':
        form = StreamEditForm(request.POST)

        if form.is_valid():
            save_group_in_history(group)

            # update roles
            attr, slug, title = ('delegates', 'delegate', "Delegates")

            new = form.cleaned_data[attr]
            old = Email.objects.filter(role__group=group, role__name=slug).select_related("person")
            if set(new) != set(old):
                desc = "%s changed to <b>%s</b> from %s" % (
                    title, ", ".join(x.get_name() for x in new), ", ".join(x.get_name() for x in old))

                GroupEvent.objects.create(group=group, by=request.user.person, type="info_changed", desc=desc)

                group.role_set.filter(name=slug).delete()
                for e in new:
                    Role.objects.get_or_create(name_id=slug, email=e, group=group, person=e.person)

            return redirect("ietf.group.views_stream.streams")
    else:
        form = StreamEditForm(initial=dict(delegates=Email.objects.filter(role__group=group, role__name="delegate")))

    return render_to_response('group/stream_edit.html',
                              {'group': group,
                               'chairs': chairs,
                               'form': form,
                               },
                              context_instance=RequestContext(request))
<|MERGE_RESOLUTION|>--- conflicted
+++ resolved
@@ -33,11 +33,7 @@
     return render_to_response('group/stream_documents.html', {'stream':stream, 'docs':docs, 'meta':meta, 'editable':editable }, context_instance=RequestContext(request))
 
 class StreamEditForm(forms.Form):
-<<<<<<< HEAD
     delegates = AutocompletedEmailsField(required=False, only_users=True)
-=======
-    delegates = EmailsField(label="Delegates", required=False, help_text=u"Type in name to search for person.")
->>>>>>> a4daf263
 
 def stream_edit(request, acronym):
     group = get_object_or_404(Group, acronym=acronym)
