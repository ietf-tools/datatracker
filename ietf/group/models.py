# Copyright The IETF Trust 2010-2021, All Rights Reserved
# -*- coding: utf-8 -*-


import datetime
import email.utils
import jsonfield
import os
import re

from django.conf import settings
from django.core.validators import RegexValidator
from django.db import models
from django.db.models.deletion import CASCADE, PROTECT
from django.dispatch import receiver

import debug                            # pyflakes:ignore

from ietf.group.colors import fg_group_colors, bg_group_colors
from ietf.name.models import (GroupStateName, GroupTypeName, DocTagName, GroupMilestoneStateName, RoleName, 
                              AgendaTypeName, AgendaFilterTypeName, ExtResourceName, SessionPurposeName)
from ietf.person.models import Email, Person
from ietf.utils.db import IETFJSONField
from ietf.utils.mail import formataddr, send_mail_text
from ietf.utils import log
from ietf.utils.models import ForeignKey, OneToOneField
from ietf.utils.validators import JSONForeignKeyListValidator


class GroupInfo(models.Model):
    time = models.DateTimeField(default=datetime.datetime.now)
    name = models.CharField(max_length=80)
    state = ForeignKey(GroupStateName, null=True)
    type = ForeignKey(GroupTypeName, null=True)
    parent = ForeignKey('Group', blank=True, null=True)
    description = models.TextField(blank=True)
    list_email = models.CharField(max_length=64, blank=True)
    list_subscribe = models.CharField(max_length=255, blank=True)
    list_archive = models.CharField(max_length=255, blank=True)
    comments = models.TextField(blank=True)
    meeting_seen_as_area = models.BooleanField(default=False, help_text='For meeting scheduling, should be considered an area meeting, even if the type is WG')
    

    unused_states = models.ManyToManyField('doc.State', help_text="Document states that have been disabled for the group.", blank=True)
    unused_tags = models.ManyToManyField(DocTagName, help_text="Document tags that have been disabled for the group.", blank=True)

    used_roles = jsonfield.JSONField(max_length=256, blank=True, default=[], help_text="Leave an empty list to get the group_type's default used roles")

    uses_milestone_dates = models.BooleanField(default=True)

    ACTIVE_STATE_IDS = ('active', 'bof', 'proposed')  # states considered "active"
    
    def __str__(self):
        return self.name

    def ad_role(self):
        return self.role_set.filter(name='ad').first()

    @property
    def features(self):
        if not hasattr(self, "features_cache"):
            self.features_cache = GroupFeatures.objects.get(type=self.type)
        return self.features_cache

    def about_url(self):
        # bridge gap between group-type prefixed URLs and /group/ ones
        from django.urls import reverse as urlreverse
        kwargs = { 'acronym': self.acronym }
        if self.features.acts_like_wg:
            kwargs["group_type"] = self.type_id
        return urlreverse(self.features.about_page, kwargs=kwargs)

    def is_bof(self):
        return self.state_id in ["bof", "bof-conc"]

    @property
    def is_wg(self):
        return self.type_id == 'wg'

    @property
    def is_active(self):
        # N.B., this has only been thought about for groups of type WG!
        return self.state_id in self.ACTIVE_STATE_IDS

    @property
    def is_individual(self):
        return self.acronym == 'none'

    @property
    def area(self):
        if self.type_id == 'area':
            return self
        elif not self.is_individual and self.parent:
            return self.parent
        return None

    def get_used_roles(self):
        return self.used_roles if len(self.used_roles) > 0 else self.features.default_used_roles

    class Meta:
        abstract = True

class GroupManager(models.Manager):
    def wgs(self):
        return self.get_queryset().filter(type='wg')

    def active_wgs(self):
        return self.wgs().filter(state__in=Group.ACTIVE_STATE_IDS)

    def closed_wgs(self):
        return self.wgs().exclude(state__in=Group.ACTIVE_STATE_IDS)

class Group(GroupInfo):
    objects = GroupManager()

    acronym = models.SlugField(max_length=40, unique=True, db_index=True)
    charter = OneToOneField('doc.Document', related_name='chartered_group', blank=True, null=True)

    def latest_event(self, *args, **filter_args):
        """Get latest event of optional Python type and with filter
        arguments, e.g. g.latest_event(type="xyz") returns a GroupEvent
        while g.latest_event(ChangeStateGroupEvent, type="xyz") returns a
        ChangeStateGroupEvent event."""
        model = args[0] if args else GroupEvent
        e = model.objects.filter(group=self).filter(**filter_args).order_by('-time', '-id')[:1]
        return e[0] if e else None

    def has_role(self, user, role_names):
        if not isinstance(role_names, (list, tuple)):
            role_names = [role_names]
        return user.is_authenticated and self.role_set.filter(name__in=role_names, person__user=user).exists()

    def is_decendant_of(self, sought_parent):
        parent = self.parent
        decendants = [ self, ]
        while (parent != None) and (parent not in decendants):
            decendants = [ parent ] + decendants
            if parent.acronym == sought_parent:
                return True
            parent = parent.parent
        log.assertion('parent not in decendants')
        return False

    def get_chair(self):
        chair = self.role_set.filter(name__slug='chair')[:1]
        return chair and chair[0] or None

    @property
    def ads(self):
        return sorted(
            self.role_set.filter(name="ad").select_related("email", "person"),
            key=lambda role: role.person.name_parts()[3],  # gets last name
        )

    # these are copied to Group because it is still proxied.
    @property
    def upcase_acronym(self):
        return self.acronym.upper()

    @property
    def fg_color(self):
        return fg_group_colors[self.upcase_acronym]

    @property
    def bg_color(self):
        return bg_group_colors[self.upcase_acronym]

<<<<<<< HEAD
    def json_url(self):
        return "/group/%s.json" % (self.acronym,)

    def json_dict(self, host_scheme):
        group1= dict()
        group1['href'] = urljoin(host_scheme, self.json_url())
        group1['acronym'] = self.acronym
        group1['name']    = self.name
        group1['state']   = self.state.slug
        group1['type']    = self.type.slug
        if self.parent is not None:
            group1['parent_href']  = urljoin(host_scheme, self.parent.json_url())
        # uncomment when people URL handle is created
        try:
            if self.ad_role() is not None:
                group1['ad_href']      = urljoin(host_scheme, self.ad_role().person.json_url())
        except Person.DoesNotExist:
            pass
        group1['list_email'] = self.list_email
        group1['list_subscribe'] = self.list_subscribe
        group1['list_archive'] = self.list_archive
        group1['comments']     = self.comments
        return group1
=======
    def has_tools_page(self):
        return self.type_id in ['wg', ] and self.state_id in ['active', 'dormant', 'replaced', 'conclude']
>>>>>>> 2b1864f5

    def liaison_approvers(self):
        '''Returns roles that have liaison statement approval authority for group'''

        # a list of tuples, group query kwargs, role query kwargs
        GROUP_APPROVAL_MAPPING = [
            ({'acronym':'ietf'},{'name':'chair'}),
            ({'acronym':'iab'},{'name':'chair'}),
            ({'type':'area'},{'name':'ad'}),
            ({'type':'wg'},{'name':'ad'}), ]
        
        for group_kwargs,role_kwargs in GROUP_APPROVAL_MAPPING:
            if self in Group.objects.filter(**group_kwargs):
                # TODO is there a cleaner way?
                if self.type == 'wg':
                    return self.parent.role_set.filter(**role_kwargs)
                else:
                    return self.role_set.filter(**role_kwargs)
        return self.role_set.none()

    def status_for_meeting(self,meeting):
        end_date = meeting.end_date()+datetime.timedelta(days=1)
        previous_meeting = meeting.previous_meeting()
        status_events = self.groupevent_set.filter(type='status_update',time__lte=end_date).order_by('-time')
        if previous_meeting:
            status_events = status_events.filter(time__gte=previous_meeting.end_date()+datetime.timedelta(days=1))
        return status_events.first()

    def get_description(self):
        """
        Return self.description if set, otherwise the first paragraph of the
        charter if any, else a short error message.  Used to provide a
        fallback for self.description in group.resources.GroupResource.
        """
        desc = 'No description available'
        if self.description:
            desc = self.description
        elif self.charter:
            path = self.charter.get_file_name()
            if os.path.exists(path):
                text = self.charter.text()
                # split into paragraphs and grab the first non-empty one
                if text:
                    desc = [ p for p in re.split(r'\r?\n\s*\r?\n\s*', text) if p.strip() ][0]
        return desc


validate_comma_separated_materials = RegexValidator(
    regex=r"[a-z0-9_-]+(,[a-z0-9_-]+)*",
    message="Enter a comma-separated list of material types",
    code='invalid',
)
validate_comma_separated_roles = RegexValidator(
    regex=r"[a-z0-9_-]+(,[a-z0-9_-]+)*",
    message="Enter a comma-separated list of role slugs",
    code='invalid',
)


class GroupFeatures(models.Model):
    type = OneToOneField(GroupTypeName, primary_key=True, null=False, related_name='features')
    #history = HistoricalRecords()

    #
    need_parent = models.BooleanField("Need Parent", default=False, help_text="Does this group type require a parent group?")
    parent_types = models.ManyToManyField(GroupTypeName, blank=True, related_name='child_features',
                                          help_text="Group types allowed as parent of this group type")
    default_parent = models.CharField("Default Parent", max_length=40, blank=True, default="",
                                       help_text="Default parent group acronym for this group type")

    #
    has_milestones          = models.BooleanField("Milestones", default=False)
    has_chartering_process  = models.BooleanField("Chartering", default=False)
    has_documents           = models.BooleanField("Documents",  default=False) # i.e. drafts/RFCs
    has_session_materials   = models.BooleanField("Sess Matrl.",  default=False)
    has_nonsession_materials= models.BooleanField("Other Matrl.",  default=False)
    has_meetings            = models.BooleanField("Meetings",   default=False)
    has_reviews             = models.BooleanField("Reviews",    default=False)
    has_default_jabber      = models.BooleanField("Jabber",     default=False)
    #
    acts_like_wg            = models.BooleanField("WG-Like",    default=False)
    create_wiki             = models.BooleanField("Wiki",       default=False)
    custom_group_roles      = models.BooleanField("Cust. Roles",default=False)
    customize_workflow      = models.BooleanField("Workflow",   default=False)
    is_schedulable          = models.BooleanField("Schedulable",default=False)
    show_on_agenda          = models.BooleanField("On Agenda",  default=False)
    agenda_filter_type      = models.ForeignKey(AgendaFilterTypeName, default='none', on_delete=PROTECT)
    req_subm_approval       = models.BooleanField("Subm. Approval",  default=False)
    #
    agenda_type             = models.ForeignKey(AgendaTypeName, null=True, default="ietf", on_delete=CASCADE)
    about_page              = models.CharField(max_length=64, blank=False, default="ietf.group.views.group_about" )
    default_tab             = models.CharField(max_length=64, blank=False, default="ietf.group.views.group_about" )
<<<<<<< HEAD
    material_types          = IETFJSONField(max_length=64, accepted_empty_values=[[], {}], blank=False, default=["slides"])
    default_used_roles      = IETFJSONField(max_length=256, accepted_empty_values=[[], {}], blank=False, default=[])
    admin_roles             = IETFJSONField(max_length=64, accepted_empty_values=[[], {}], blank=False, default=["chair"]) # Trac Admin
    docman_roles            = IETFJSONField(max_length=128, accepted_empty_values=[[], {}], blank=False, default=["ad","chair","delegate","secr"])
    groupman_roles          = IETFJSONField(max_length=128, accepted_empty_values=[[], {}], blank=False, default=["ad","chair",])
    groupman_authroles      = IETFJSONField(max_length=128, accepted_empty_values=[[], {}], blank=False, default=["Secretariat",])
    matman_roles            = IETFJSONField(max_length=128, accepted_empty_values=[[], {}], blank=False, default=["ad","chair","delegate","secr"])
    role_order              = IETFJSONField(max_length=128, accepted_empty_values=[[], {}], blank=False, default=["chair","secr","member"],
                                                help_text="The order in which roles are shown, for instance on photo pages.  Enter valid JSON.")
=======
    material_types          = jsonfield.JSONField(max_length=64, blank=False, default=["slides"])
    default_used_roles      = jsonfield.JSONField(max_length=256, blank=False, default=[])
    admin_roles             = jsonfield.JSONField(max_length=64, blank=False, default=["chair"]) # Trac Admin
    docman_roles            = jsonfield.JSONField(max_length=128, blank=False, default=["ad","chair","delegate","secr"])
    groupman_roles          = jsonfield.JSONField(max_length=128, blank=False, default=["ad","chair",])
    groupman_authroles      = jsonfield.JSONField(max_length=128, blank=False, default=["Secretariat",])
    matman_roles            = jsonfield.JSONField(max_length=128, blank=False, default=["ad","chair","delegate","secr"])
    role_order              = jsonfield.JSONField(max_length=128, blank=False, default=["chair","secr","member"],
                                                  help_text="The order in which roles are shown, for instance on photo pages.  Enter valid JSON.")
    session_purposes        = jsonfield.JSONField(max_length=256, blank=False, default=[],
                                                  help_text="Allowed session purposes for this group type",
                                                  validators=[JSONForeignKeyListValidator(SessionPurposeName)])
>>>>>>> 2b1864f5


class GroupHistory(GroupInfo):
    group = ForeignKey(Group, related_name='history_set')
    acronym = models.CharField(max_length=40)

    def ad_role(self):
        # Note - this shows current ADs, not historic ADs
        return self.group.role_set.filter(name='ad').first()

    class Meta:
        verbose_name_plural="group histories"

class GroupURL(models.Model):
    group = ForeignKey(Group)
    name = models.CharField(max_length=255)
    url = models.URLField()

    def __str__(self):
        return u"%s (%s)" % (self.url, self.name)

class GroupExtResource(models.Model):
    group = ForeignKey(Group) # Should this really be to GroupInfo?
    name = models.ForeignKey(ExtResourceName, on_delete=models.CASCADE)
    display_name = models.CharField(max_length=255, default='', blank=True)
    value = models.CharField(max_length=2083) # 2083 is the maximum legal URL length
    def __str__(self):
        priority = self.display_name or self.name.name
        return u"%s (%s) %s" % (priority, self.name.slug, self.value)
        
class GroupMilestoneInfo(models.Model):
    group = ForeignKey(Group)
    # a group has two sets of milestones, current milestones
    # (active/under review/deleted) and charter milestones (active
    # during a charter/recharter event), events for charter milestones
    # are stored on the charter document
    state = ForeignKey(GroupMilestoneStateName)
    desc = models.CharField(verbose_name="Description", max_length=500)
    due = models.DateField(blank=True, null=True)
    order = models.IntegerField(blank=True, null=True)
    resolved = models.CharField(max_length=50, blank=True, help_text="Explanation of why milestone is resolved (usually \"Done\"), or empty if still due.")

    docs = models.ManyToManyField('doc.Document', blank=True)

    def __str__(self):
        return self.desc[:20] + "..."
    class Meta:
        abstract = True
        ordering = [ 'order', 'due', 'id' ]

class GroupMilestone(GroupMilestoneInfo):
    time = models.DateTimeField(auto_now=True)

class GroupMilestoneHistory(GroupMilestoneInfo):
    time = models.DateTimeField()
    milestone = ForeignKey(GroupMilestone, related_name="history_set")

class GroupStateTransitions(models.Model):
    """Captures that a group has overriden the default available
    document state transitions for a certain state."""
    group = ForeignKey(Group)
    state = ForeignKey('doc.State', help_text="State for which the next states should be overridden")
    next_states = models.ManyToManyField('doc.State', related_name='previous_groupstatetransitions_states')

    def __str__(self):
        return u'%s "%s" -> %s' % (self.group.acronym, self.state.name, [s.name for s in self.next_states.all()])

GROUP_EVENT_CHOICES = [
    ("changed_state", "Changed state"),
    ("added_comment", "Added comment"),
    ("info_changed", "Changed metadata"),
    ("requested_close", "Requested closing group"),
    ("changed_milestone", "Changed milestone"),
    ("sent_notification", "Sent notification"),
    ("status_update", "Status update"),
    ]

class GroupEvent(models.Model):
    """An occurrence for a group, used for tracking who, when and what."""
    group = ForeignKey(Group)
    time = models.DateTimeField(default=datetime.datetime.now, help_text="When the event happened")
    type = models.CharField(max_length=50, choices=GROUP_EVENT_CHOICES)
    by = ForeignKey(Person)
    desc = models.TextField()

    def __str__(self):
        return u"%s %s at %s" % (self.by.plain_name(), self.get_type_display().lower(), self.time)

    class Meta:
        ordering = ['-time', 'id']
        indexes = [
            models.Index(fields=['-time', '-id']),
        ]

class ChangeStateGroupEvent(GroupEvent):
    state = ForeignKey(GroupStateName)

class MilestoneGroupEvent(GroupEvent):
    milestone = ForeignKey(GroupMilestone)

class Role(models.Model):
    name = ForeignKey(RoleName)
    group = ForeignKey(Group)
    person = ForeignKey(Person)
    email = ForeignKey(Email, help_text="Email address used by person for this role.")
    def __str__(self):
        return u"%s is %s in %s" % (self.person.plain_name(), self.name.name, self.group.acronym or self.group.name)

    def formatted_ascii_email(self):
        return email.utils.formataddr((self.person.plain_ascii(), self.email.address))

    def formatted_email(self):
        return formataddr((self.person.plain_name(), self.email.address))

    class Meta:
        ordering = ['name_id', ]

class RoleHistory(models.Model):
    # RoleHistory doesn't have a time field as it's not supposed to be
    # used on its own - there should always be a GroupHistory
    # accompanying a change in roles, so lookup the appropriate
    # GroupHistory instead
    name = ForeignKey(RoleName)
    group = ForeignKey(GroupHistory)
    person = ForeignKey(Person)
    email = ForeignKey(Email, help_text="Email address used by person for this role.")
    def __str__(self):
        return u"%s is %s in %s" % (self.person.plain_name(), self.name.name, self.group.acronym)

    class Meta:
        verbose_name_plural = "role histories"


# --- Signal hooks for group models ---

@receiver(models.signals.pre_save, sender=Group)
def notify_rfceditor_of_group_name_change(sender, instance=None, **kwargs):
    if instance:
        try:
            current = Group.objects.get(pk=instance.pk)
        except Group.DoesNotExist:
            return
        addr = settings.RFC_EDITOR_GROUP_NOTIFICATION_EMAIL
        if addr and instance.name != current.name:
            msg = """
This is an automated notification of a group name change:

  acronym:  %s
  old name: %s
  new name: %s

  Regards,

    The datatracker
""" % (current.acronym, current.name, instance.name, )
            send_mail_text(None, to=addr, frm=None, subject="Group '%s' name change"%instance.acronym, txt=msg)
            log.log("Sent notification email: %s: '%s' --> '%s' to %s" % (current.acronym, current.name, instance.name, addr))

            
## Keep this code as a worked and tested example of sending signed notifies
## by HTTP POST.  (superseded for this use case by email notification)
#         url = settings.RFC_EDITOR_GROUP_NOTIFICATION_URL
#         if url and instance.name != current.name:
#             data = {
#                 'acronym': current.acronym,
#                 'old_name': current.name,
#                 'name': instance.name,
#             }
#             # Build signed data
#             key = jwk.JWK()
#             key.import_from_pem(settings.API_PRIVATE_KEY_PEM)
#             payload = json.dumps(data)
#             jwstoken = jws.JWS(payload.encode('utf-8'))
#             jwstoken.add_signature(key, None,
#                            json_encode({"alg": settings.API_KEY_TYPE}),
#                            json_encode({"kid": key.thumbprint()}))
#             sig = jwstoken.serialize()
#             # Send signed data
#             response = requests.post(url, data = { 'jws': sig, })
#             log.log("Sent notify: %s: '%s' --> '%s' to %s, result code %s" %
#                 (current.acronym, current.name, instance.name, url, response.status_code))
#             # Verify locally, to make sure we've got things right
#             key = jwk.JWK()
#             key.import_from_pem(settings.API_PUBLIC_KEY_PEM)
#             jwstoken = jws.JWS()
#             jwstoken.deserialize(sig)
#             jwstoken.verify(key)
#             log.assertion('payload == jwstoken.payload')
<|MERGE_RESOLUTION|>--- conflicted
+++ resolved
@@ -164,35 +164,6 @@
     @property
     def bg_color(self):
         return bg_group_colors[self.upcase_acronym]
-
-<<<<<<< HEAD
-    def json_url(self):
-        return "/group/%s.json" % (self.acronym,)
-
-    def json_dict(self, host_scheme):
-        group1= dict()
-        group1['href'] = urljoin(host_scheme, self.json_url())
-        group1['acronym'] = self.acronym
-        group1['name']    = self.name
-        group1['state']   = self.state.slug
-        group1['type']    = self.type.slug
-        if self.parent is not None:
-            group1['parent_href']  = urljoin(host_scheme, self.parent.json_url())
-        # uncomment when people URL handle is created
-        try:
-            if self.ad_role() is not None:
-                group1['ad_href']      = urljoin(host_scheme, self.ad_role().person.json_url())
-        except Person.DoesNotExist:
-            pass
-        group1['list_email'] = self.list_email
-        group1['list_subscribe'] = self.list_subscribe
-        group1['list_archive'] = self.list_archive
-        group1['comments']     = self.comments
-        return group1
-=======
-    def has_tools_page(self):
-        return self.type_id in ['wg', ] and self.state_id in ['active', 'dormant', 'replaced', 'conclude']
->>>>>>> 2b1864f5
 
     def liaison_approvers(self):
         '''Returns roles that have liaison statement approval authority for group'''
@@ -285,7 +256,6 @@
     agenda_type             = models.ForeignKey(AgendaTypeName, null=True, default="ietf", on_delete=CASCADE)
     about_page              = models.CharField(max_length=64, blank=False, default="ietf.group.views.group_about" )
     default_tab             = models.CharField(max_length=64, blank=False, default="ietf.group.views.group_about" )
-<<<<<<< HEAD
     material_types          = IETFJSONField(max_length=64, accepted_empty_values=[[], {}], blank=False, default=["slides"])
     default_used_roles      = IETFJSONField(max_length=256, accepted_empty_values=[[], {}], blank=False, default=[])
     admin_roles             = IETFJSONField(max_length=64, accepted_empty_values=[[], {}], blank=False, default=["chair"]) # Trac Admin
@@ -294,21 +264,10 @@
     groupman_authroles      = IETFJSONField(max_length=128, accepted_empty_values=[[], {}], blank=False, default=["Secretariat",])
     matman_roles            = IETFJSONField(max_length=128, accepted_empty_values=[[], {}], blank=False, default=["ad","chair","delegate","secr"])
     role_order              = IETFJSONField(max_length=128, accepted_empty_values=[[], {}], blank=False, default=["chair","secr","member"],
-                                                help_text="The order in which roles are shown, for instance on photo pages.  Enter valid JSON.")
-=======
-    material_types          = jsonfield.JSONField(max_length=64, blank=False, default=["slides"])
-    default_used_roles      = jsonfield.JSONField(max_length=256, blank=False, default=[])
-    admin_roles             = jsonfield.JSONField(max_length=64, blank=False, default=["chair"]) # Trac Admin
-    docman_roles            = jsonfield.JSONField(max_length=128, blank=False, default=["ad","chair","delegate","secr"])
-    groupman_roles          = jsonfield.JSONField(max_length=128, blank=False, default=["ad","chair",])
-    groupman_authroles      = jsonfield.JSONField(max_length=128, blank=False, default=["Secretariat",])
-    matman_roles            = jsonfield.JSONField(max_length=128, blank=False, default=["ad","chair","delegate","secr"])
-    role_order              = jsonfield.JSONField(max_length=128, blank=False, default=["chair","secr","member"],
                                                   help_text="The order in which roles are shown, for instance on photo pages.  Enter valid JSON.")
     session_purposes        = jsonfield.JSONField(max_length=256, blank=False, default=[],
                                                   help_text="Allowed session purposes for this group type",
                                                   validators=[JSONForeignKeyListValidator(SessionPurposeName)])
->>>>>>> 2b1864f5
 
 
 class GroupHistory(GroupInfo):
