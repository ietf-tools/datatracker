# Copyright The IETF Trust 2012-2023, All Rights Reserved
# -*- coding: utf-8 -*-


import csv
import datetime
import json
import uuid

from django.http import HttpResponse, HttpResponseRedirect, Http404
from django.shortcuts import get_object_or_404, render
from django.contrib.auth.decorators import login_required
from django.utils import timezone
from django.utils.html import strip_tags

import debug                            # pyflakes:ignore

from ietf.community.models import CommunityList, EmailSubscription, SearchRule
from ietf.community.forms import SearchRuleTypeForm, SearchRuleForm, AddDocumentsForm, SubscriptionForm
from ietf.community.utils import can_manage_community_list
from ietf.community.utils import docs_tracked_by_community_list, docs_matching_community_list_rule
from ietf.community.utils import states_of_significant_change, reset_name_contains_index_for_rule
from ietf.group.models import Group
from ietf.doc.models import DocEvent, Document
from ietf.doc.utils_search import prepare_document_table
from ietf.person.utils import lookup_persons
from ietf.utils.http import is_ajax
from ietf.utils.response import permission_denied

class MultiplePersonError(Exception):
    """More than one Person record matches the given email or name"""
    pass

def lookup_community_list(request, email_or_name=None, acronym=None):
    assert email_or_name or acronym

    if acronym:
        group = get_object_or_404(Group, acronym=acronym)
        clist = CommunityList.objects.filter(group=group).first() or CommunityList(group=group)
    else:
        persons = lookup_persons(email_or_name)
        if len(persons) > 1:
            if hasattr(request.user, 'person') and request.user.person in persons:
                person = request.user.person
            else:
                raise MultiplePersonError("\r\n".join([p.user.username for p in persons]))
        else:
            person = persons[0]
        clist = CommunityList.objects.filter(person=person).first() or CommunityList(person=person)

    return clist

def view_list(request, email_or_name=None):
    try:
        clist = lookup_community_list(request, email_or_name)
    except MultiplePersonError as err:
        return HttpResponse(str(err), status=300)

    docs = docs_tracked_by_community_list(clist)
    docs, meta = prepare_document_table(request, docs, request.GET)

    subscribed = request.user.is_authenticated and (EmailSubscription.objects.none() if clist.pk is None else EmailSubscription.objects.filter(community_list=clist, email__person__user=request.user))

    return render(request, 'community/view_list.html', {
        'clist': clist,
        'docs': docs,
        'meta': meta,
        'can_manage_list': can_manage_community_list(request.user, clist),
        'subscribed': subscribed,
    })

@login_required
def manage_list(request, email_or_name=None, acronym=None):
    # we need to be a bit careful because clist may not exist in the
    # database so we can't call related stuff on it yet
    try:
        clist = lookup_community_list(request, email_or_name, acronym)
    except MultiplePersonError as err:
        return HttpResponse(str(err), status=300)

    if not can_manage_community_list(request.user, clist):
        permission_denied(request, "You do not have permission to access this view")

    action = request.POST.get('action')

    if request.method == 'POST' and action == 'add_documents':
        add_doc_form = AddDocumentsForm(request.POST)
        if add_doc_form.is_valid():
            if clist.pk is None:
                clist.save()

            for d in add_doc_form.cleaned_data['documents']:
                if not d in clist.added_docs.all():
                    clist.added_docs.add(d)

            return HttpResponseRedirect("")
    else:
        add_doc_form = AddDocumentsForm()

    if request.method == 'POST' and action == 'remove_document':
        document_id = request.POST.get('document')
        if clist.pk is not None and document_id:
            document = get_object_or_404(clist.added_docs, id=document_id)
            clist.added_docs.remove(document)

            return HttpResponseRedirect("")

    rule_form = None
    if request.method == 'POST' and action == 'add_rule':
        rule_type_form = SearchRuleTypeForm(request.POST)
        if rule_type_form.is_valid():
            rule_type = rule_type_form.cleaned_data['rule_type']
            if rule_type:
                rule_form = SearchRuleForm(clist, rule_type, request.POST)
                if rule_form.is_valid():
                    if clist.pk is None:
                        clist.save()
    
                    rule = rule_form.save(commit=False)
                    rule.community_list = clist
                    rule.rule_type = rule_type
                    rule.save()
                    if rule.rule_type == "name_contains":
                        reset_name_contains_index_for_rule(rule)

                return HttpResponseRedirect("")
    else:
        rule_type_form = SearchRuleTypeForm()

    if request.method == 'POST' and action == 'remove_rule':
        rule_pk = request.POST.get('rule')
        if clist.pk is not None and rule_pk:
            rule = get_object_or_404(SearchRule, pk=rule_pk, community_list=clist)
            rule.delete()

        return HttpResponseRedirect("")

    rules = clist.searchrule_set.all() if clist.pk is not None else []
    for r in rules:
        r.matching_documents_count = docs_matching_community_list_rule(r).count()

    empty_rule_forms = { rule_type: SearchRuleForm(clist, rule_type) for rule_type, _ in SearchRule.RULE_TYPES }

    total_count = docs_tracked_by_community_list(clist).count()

    all_forms = [f for f in [rule_type_form, rule_form, add_doc_form, *empty_rule_forms.values()]
                 if f is not None]
    return render(request, 'community/manage_list.html', {
        'clist': clist,
        'rules': rules,
        'individually_added': clist.added_docs.all() if clist.pk is not None else [],
        'rule_type_form': rule_type_form,
        'rule_form': rule_form,
        'empty_rule_forms': empty_rule_forms,
        'total_count': total_count,
        'add_doc_form': add_doc_form,
        'all_forms': all_forms,
    })


@login_required
<<<<<<< HEAD
def track_document(request, name, username=None, acronym=None):
    doc = get_object_or_404(Document, name=name)
=======
def track_document(request, name, email_or_name=None, acronym=None):
    doc = get_object_or_404(Document, docalias__name=name)
>>>>>>> c230c85f

    if request.method == "POST":
        try:
            clist = lookup_community_list(request, email_or_name, acronym)
        except MultiplePersonError as err:
            return HttpResponse(str(err), status=300)
        if not can_manage_community_list(request.user, clist):
            permission_denied(request, "You do not have permission to access this view")

        if clist.pk is None:
            clist.save()

        if not doc in clist.added_docs.all():
            clist.added_docs.add(doc)

        if is_ajax(request):
            return HttpResponse(json.dumps({ 'success': True }), content_type='application/json')
        else:
            return HttpResponseRedirect(clist.get_absolute_url())

    return render(request, "community/track_document.html", {
        "name": doc.name,
    })

@login_required
<<<<<<< HEAD
def untrack_document(request, name, username=None, acronym=None):
    doc = get_object_or_404(Document, name=name)
    clist = lookup_community_list(username, acronym)
=======
def untrack_document(request, name, email_or_name=None, acronym=None):
    doc = get_object_or_404(Document, docalias__name=name)
    try:
        clist = lookup_community_list(request, email_or_name, acronym)
    except MultiplePersonError as err:
        return HttpResponse(str(err), status=300)
>>>>>>> c230c85f
    if not can_manage_community_list(request.user, clist):
        permission_denied(request, "You do not have permission to access this view")

    if request.method == "POST":
        if clist.pk is not None:
            clist.added_docs.remove(doc)

        if is_ajax(request):
            return HttpResponse(json.dumps({ 'success': True }), content_type='application/json')
        else:
            return HttpResponseRedirect(clist.get_absolute_url())

    return render(request, "community/untrack_document.html", {
        "name": doc.name,
    })


def export_to_csv(request, email_or_name=None, acronym=None):
    try:
        clist = lookup_community_list(request, email_or_name, acronym)
    except MultiplePersonError as err:
        return HttpResponse(str(err), status=300)

    response = HttpResponse(content_type='text/csv')

    if clist.group:
        filename = "%s-draft-list.csv" % clist.group.acronym
    else:
        filename = "draft-list.csv"

    response['Content-Disposition'] = 'attachment; filename=%s' % filename

    writer = csv.writer(response, dialect=csv.excel, delimiter=str(','))

    header = [
        "Name",
        "Title",
        "Date of latest revision",
        "Status in the IETF process",
        "Associated group",
        "Associated AD",
        "Date of latest change",
    ]
    writer.writerow(header)

    docs = docs_tracked_by_community_list(clist).select_related('type', 'group', 'ad')
    for doc in docs.prefetch_related("states", "tags"):
        row = []
        row.append(doc.name)
        row.append(doc.title)
        e = doc.latest_event(type='new_revision')
        row.append(e.time.strftime("%Y-%m-%d") if e else "")
        row.append(strip_tags(doc.friendly_state()))
        row.append(doc.group.acronym if doc.group else "")
        row.append(str(doc.ad) if doc.ad else "")
        e = doc.latest_event()
        row.append(e.time.strftime("%Y-%m-%d") if e else "")
        writer.writerow(row)

    return response

def feed(request, email_or_name=None, acronym=None):
    try:
        clist = lookup_community_list(request, email_or_name, acronym)
    except MultiplePersonError as err:
        return HttpResponse(str(err), status=300)

    significant = request.GET.get('significant', '') == '1'

    documents = docs_tracked_by_community_list(clist).values_list('pk', flat=True)
    since = timezone.now() - datetime.timedelta(days=14)

    events = DocEvent.objects.filter(
        doc__id__in=documents,
        time__gte=since,
    ).distinct().order_by('-time', '-id').select_related("doc")

    if significant:
        events = events.filter(type="changed_state", statedocevent__state__in=list(states_of_significant_change()))

    host = request.get_host()
    feed_url = 'https://%s%s' % (host, request.get_full_path())
    feed_id = uuid.uuid5(uuid.NAMESPACE_URL, str(feed_url))
    title = '%s RSS Feed' % clist.long_name()
    if significant:
        subtitle = 'Significant document changes'
    else:
        subtitle = 'Document changes'

    return render(request, 'community/atom.xml', {
        'clist': clist,
        'entries': events[:50],
        'title': title,
        'subtitle': subtitle,
        'id': feed_id.urn,
        'updated': timezone.now(),
    }, content_type='text/xml')


@login_required
def subscription(request, email_or_name=None, acronym=None):
    try:
        clist = lookup_community_list(request, email_or_name, acronym)
        if clist.pk is None:
            raise Http404
    except MultiplePersonError as err:
        return HttpResponse(str(err), status=300)

    person = request.user.person

    existing_subscriptions = EmailSubscription.objects.filter(community_list=clist, email__person=person)

    if request.method == 'POST':
        action = request.POST.get("action")
        if action == "subscribe":
            form = SubscriptionForm(person, clist, request.POST)
            if form.is_valid():
                subscription = form.save(commit=False)
                subscription.community_list = clist
                subscription.save()

                return HttpResponseRedirect("")

        elif action == "unsubscribe":
            existing_subscriptions.filter(pk=request.POST.get("subscription_id")).delete()

            return HttpResponseRedirect("")
    else:
        form = SubscriptionForm(person, clist)

    return render(request, 'community/subscription.html', {
        'clist': clist,
        'form': form,
        'existing_subscriptions': existing_subscriptions,
    })<|MERGE_RESOLUTION|>--- conflicted
+++ resolved
@@ -159,13 +159,8 @@
 
 
 @login_required
-<<<<<<< HEAD
-def track_document(request, name, username=None, acronym=None):
+def track_document(request, name, email_or_name=None, acronym=None):
     doc = get_object_or_404(Document, name=name)
-=======
-def track_document(request, name, email_or_name=None, acronym=None):
-    doc = get_object_or_404(Document, docalias__name=name)
->>>>>>> c230c85f
 
     if request.method == "POST":
         try:
@@ -191,18 +186,12 @@
     })
 
 @login_required
-<<<<<<< HEAD
-def untrack_document(request, name, username=None, acronym=None):
+def untrack_document(request, name, email_or_name=None, acronym=None):
     doc = get_object_or_404(Document, name=name)
-    clist = lookup_community_list(username, acronym)
-=======
-def untrack_document(request, name, email_or_name=None, acronym=None):
-    doc = get_object_or_404(Document, docalias__name=name)
-    try:
-        clist = lookup_community_list(request, email_or_name, acronym)
-    except MultiplePersonError as err:
-        return HttpResponse(str(err), status=300)
->>>>>>> c230c85f
+    try:
+        clist = lookup_community_list(request, email_or_name, acronym)
+    except MultiplePersonError as err:
+        return HttpResponse(str(err), status=300)
     if not can_manage_community_list(request.user, clist):
         permission_denied(request, "You do not have permission to access this view")
 
