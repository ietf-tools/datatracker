--- conflicted
+++ resolved
@@ -115,24 +115,7 @@
 
 # Migrate, adjusting to what the current state of the underlying database might be:
 
-<<<<<<< HEAD
-if ietf/manage.py showmigrations | grep "\[ \] 0003_pause_to_change_use_tz"; then
-    if grep "USE_TZ" $WORKSPACEDIR/ietf/settings_local.py; then
-        cat $WORKSPACEDIR/ietf/settings_local.py | sed 's/USE_TZ.*$/USE_TZ = False/' > /tmp/settings_local.py && mv /tmp/settings_local.py $WORKSPACEDIR/ietf/settings_local.py
-    else
-        echo "USE_TZ = False" >> $WORKSPACEDIR/ietf/settings_local.py
-    fi
-    # This is expected to exit non-zero at the pause
-    /usr/local/bin/python $WORKSPACEDIR/ietf/manage.py migrate --settings=settings_local || true
-    cat $WORKSPACEDIR/ietf/settings_local.py | sed 's/USE_TZ.*$/USE_TZ = True/' > /tmp/settings_local.py && mv /tmp/settings_local.py $WORKSPACEDIR/ietf/settings_local.py
-    # This is also expected to exit non-zero at the 2nd pause
-    echo "DEBUGGING pt 1 - this should say mysqldb"
-    grep "DATA" $WORKSPACEDIR/ietf/settings_local.py
-    /usr/local/bin/python $WORKSPACEDIR/ietf/manage.py migrate --settings=settings_local || true
-    # More migrations after the move to postgres below.
-=======
 /usr/local/bin/python $WORKSPACEDIR/ietf/manage.py migrate --settings=settings_local
->>>>>>> b8dbd65f
 
 
 # We may be starting with a post 9.0.0 deploy dump, so run the migrations again before switching engines to catch any pre-postgres migrations that may be merged in from main post 9.0.0 (and any that are specific to feat/postgres that need to run before we switch engines)
