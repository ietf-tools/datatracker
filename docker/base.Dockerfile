FROM python:3.9-bullseye
LABEL maintainer="IETF Tools Team <tools-discuss@ietf.org>"

ENV DEBIAN_FRONTEND=noninteractive
ENV NODE_MAJOR=16

# Update system packages
RUN apt-get update \
    && apt-get -qy upgrade \
    && apt-get -y install --no-install-recommends apt-utils dialog 2>&1

# Add Node.js Source
RUN apt-get install -y --no-install-recommends ca-certificates curl gnupg \
    && mkdir -p /etc/apt/keyrings\
    && curl -fsSL https://deb.nodesource.com/gpgkey/nodesource-repo.gpg.key | gpg --dearmor -o /etc/apt/keyrings/nodesource.gpg
<<<<<<< HEAD
ENV NODE_MAJOR=16
=======
>>>>>>> fab078d1
RUN echo "deb [signed-by=/etc/apt/keyrings/nodesource.gpg] https://deb.nodesource.com/node_$NODE_MAJOR.x nodistro main" | tee /etc/apt/sources.list.d/nodesource.list

# Add Docker Source
RUN curl -fsSL https://download.docker.com/linux/debian/gpg | gpg --dearmor -o /usr/share/keyrings/docker-archive-keyring.gpg
RUN echo "deb [arch=$(dpkg --print-architecture) signed-by=/usr/share/keyrings/docker-archive-keyring.gpg] https://download.docker.com/linux/debian \
    $(. /etc/os-release && echo "$VERSION_CODENAME") stable" | tee /etc/apt/sources.list.d/docker.list > /dev/null
<<<<<<< HEAD

=======
    
>>>>>>> fab078d1
# Add PostgreSQL Source 
RUN echo "deb http://apt.postgresql.org/pub/repos/apt $(. /etc/os-release && echo "$VERSION_CODENAME")-pgdg main" | tee /etc/apt/sources.list.d/pgdg.list
RUN wget --quiet -O - https://www.postgresql.org/media/keys/ACCC4CF8.asc | apt-key add -

RUN cat /etc/apt/sources.list.d/docker.list

# Install the packages we need
RUN apt-get update --fix-missing && apt-get install -qy --no-install-recommends \
	apache2-utils \
	apt-file \
	bash \
	build-essential \
	curl \
	default-jdk \
	docker-ce-cli \
	enscript \
<<<<<<< HEAD
    firefox-esr \
=======
	firefox-esr \
>>>>>>> fab078d1
	gawk \
	g++ \
	gcc \
	ghostscript \
	git \
	gnupg \
	jq \
	less \
	libcairo2-dev \
	libgtk2.0-0 \
	libgtk-3-0 \
	libnotify-dev \
	libgconf-2-4 \
	libgbm-dev \
	libnss3 \
	libxss1 \
	libasound2 \
	libxtst6 \
	libmagic-dev \
	libmariadb-dev \
	libmemcached-tools \
	locales \
	make \
	mariadb-client \
	memcached \
	nano \
	netcat \
	nodejs \
	pgloader \
	pigz \
	postgresql-client-14 \
	pv \
	python3-ipython \
	ripgrep \
	rsync \
	rsyslog \
	ruby \
	ruby-rubygems \
	unzip \
	wget \
	xauth \
	xvfb \
	yang-tools \
	zsh

# Install kramdown-rfc2629 (ruby)
RUN gem install kramdown-rfc2629

# GeckoDriver
ARG GECKODRIVER_VERSION=latest
RUN GK_VERSION=$(if [ ${GECKODRIVER_VERSION:-latest} = "latest" ]; then echo "0.33.0"; else echo $GECKODRIVER_VERSION; fi) \
  && echo "Using GeckoDriver version: "$GK_VERSION \
  && wget --no-verbose -O /tmp/geckodriver.tar.gz https://github.com/mozilla/geckodriver/releases/download/v$GK_VERSION/geckodriver-v$GK_VERSION-linux64.tar.gz \
  && rm -rf /opt/geckodriver \
  && tar -C /opt -zxf /tmp/geckodriver.tar.gz \
  && rm /tmp/geckodriver.tar.gz \
  && mv /opt/geckodriver /opt/geckodriver-$GK_VERSION \
  && chmod 755 /opt/geckodriver-$GK_VERSION \
  && ln -fs /opt/geckodriver-$GK_VERSION /usr/bin/geckodriver

# GeckoDriver
ARG GECKODRIVER_VERSION=latest
RUN GK_VERSION=$(if [ ${GECKODRIVER_VERSION:-latest} = "latest" ]; then echo "0.33.0"; else echo $GECKODRIVER_VERSION; fi) \
  && echo "Using GeckoDriver version: "$GK_VERSION \
  && wget --no-verbose -O /tmp/geckodriver.tar.gz https://github.com/mozilla/geckodriver/releases/download/v$GK_VERSION/geckodriver-v$GK_VERSION-linux64.tar.gz \
  && rm -rf /opt/geckodriver \
  && tar -C /opt -zxf /tmp/geckodriver.tar.gz \
  && rm /tmp/geckodriver.tar.gz \
  && mv /opt/geckodriver /opt/geckodriver-$GK_VERSION \
  && chmod 755 /opt/geckodriver-$GK_VERSION \
  && ln -fs /opt/geckodriver-$GK_VERSION /usr/bin/geckodriver

# Activate Yarn
RUN corepack enable

# Get rid of installation files we don't need in the image, to reduce size
RUN apt-get autoremove -y && apt-get clean -y && rm -rf /var/lib/apt/lists/* /var/cache/apt/*

# "fake" dbus address to prevent errors
# https://github.com/SeleniumHQ/docker-selenium/issues/87
ENV DBUS_SESSION_BUS_ADDRESS=/dev/null

# avoid million NPM install messages
ENV npm_config_loglevel warn
# allow installing when the main user is root
ENV npm_config_unsafe_perm true
# disable NPM funding messages
ENV npm_config_fund false

# Set locale to en_US.UTF-8
RUN echo "LC_ALL=en_US.UTF-8" >> /etc/environment && \
    echo "en_US.UTF-8 UTF-8" >> /etc/locale.gen && \
    echo "LANG=en_US.UTF-8" > /etc/locale.conf && \
    dpkg-reconfigure locales && \
    locale-gen en_US.UTF-8 && \
    update-locale LC_ALL en_US.UTF-8
ENV LC_ALL en_US.UTF-8

# Install idnits
ADD https://raw.githubusercontent.com/ietf-tools/idnits-mirror/main/idnits /usr/local/bin/
RUN chmod +rx /usr/local/bin/idnits

# Turn off rsyslog kernel logging (doesn't work in Docker)
RUN sed -i '/imklog/s/^/#/' /etc/rsyslog.conf

# Colorize the bash shell
RUN sed -i 's/#force_color_prompt=/force_color_prompt=/' /root/.bashrc

# Turn off rsyslog kernel logging (doesn't work in Docker)
RUN sed -i '/imklog/s/^/#/' /etc/rsyslog.conf

# Fetch wait-for utility
ADD https://raw.githubusercontent.com/eficode/wait-for/v2.1.3/wait-for /usr/local/bin/
RUN chmod +rx /usr/local/bin/wait-for

# Create assets directory
RUN mkdir -p /assets

# Create workspace
RUN mkdir -p /workspace
WORKDIR /workspace
<|MERGE_RESOLUTION|>--- conflicted
+++ resolved
@@ -1,172 +1,160 @@
-FROM python:3.9-bullseye
-LABEL maintainer="IETF Tools Team <tools-discuss@ietf.org>"
-
-ENV DEBIAN_FRONTEND=noninteractive
-ENV NODE_MAJOR=16
-
-# Update system packages
-RUN apt-get update \
-    && apt-get -qy upgrade \
-    && apt-get -y install --no-install-recommends apt-utils dialog 2>&1
-
-# Add Node.js Source
-RUN apt-get install -y --no-install-recommends ca-certificates curl gnupg \
-    && mkdir -p /etc/apt/keyrings\
-    && curl -fsSL https://deb.nodesource.com/gpgkey/nodesource-repo.gpg.key | gpg --dearmor -o /etc/apt/keyrings/nodesource.gpg
-<<<<<<< HEAD
-ENV NODE_MAJOR=16
-=======
->>>>>>> fab078d1
-RUN echo "deb [signed-by=/etc/apt/keyrings/nodesource.gpg] https://deb.nodesource.com/node_$NODE_MAJOR.x nodistro main" | tee /etc/apt/sources.list.d/nodesource.list
-
-# Add Docker Source
-RUN curl -fsSL https://download.docker.com/linux/debian/gpg | gpg --dearmor -o /usr/share/keyrings/docker-archive-keyring.gpg
-RUN echo "deb [arch=$(dpkg --print-architecture) signed-by=/usr/share/keyrings/docker-archive-keyring.gpg] https://download.docker.com/linux/debian \
-    $(. /etc/os-release && echo "$VERSION_CODENAME") stable" | tee /etc/apt/sources.list.d/docker.list > /dev/null
-<<<<<<< HEAD
-
-=======
-    
->>>>>>> fab078d1
-# Add PostgreSQL Source 
-RUN echo "deb http://apt.postgresql.org/pub/repos/apt $(. /etc/os-release && echo "$VERSION_CODENAME")-pgdg main" | tee /etc/apt/sources.list.d/pgdg.list
-RUN wget --quiet -O - https://www.postgresql.org/media/keys/ACCC4CF8.asc | apt-key add -
-
-RUN cat /etc/apt/sources.list.d/docker.list
-
-# Install the packages we need
-RUN apt-get update --fix-missing && apt-get install -qy --no-install-recommends \
-	apache2-utils \
-	apt-file \
-	bash \
-	build-essential \
-	curl \
-	default-jdk \
-	docker-ce-cli \
-	enscript \
-<<<<<<< HEAD
-    firefox-esr \
-=======
-	firefox-esr \
->>>>>>> fab078d1
-	gawk \
-	g++ \
-	gcc \
-	ghostscript \
-	git \
-	gnupg \
-	jq \
-	less \
-	libcairo2-dev \
-	libgtk2.0-0 \
-	libgtk-3-0 \
-	libnotify-dev \
-	libgconf-2-4 \
-	libgbm-dev \
-	libnss3 \
-	libxss1 \
-	libasound2 \
-	libxtst6 \
-	libmagic-dev \
-	libmariadb-dev \
-	libmemcached-tools \
-	locales \
-	make \
-	mariadb-client \
-	memcached \
-	nano \
-	netcat \
-	nodejs \
-	pgloader \
-	pigz \
-	postgresql-client-14 \
-	pv \
-	python3-ipython \
-	ripgrep \
-	rsync \
-	rsyslog \
-	ruby \
-	ruby-rubygems \
-	unzip \
-	wget \
-	xauth \
-	xvfb \
-	yang-tools \
-	zsh
-
-# Install kramdown-rfc2629 (ruby)
-RUN gem install kramdown-rfc2629
-
-# GeckoDriver
-ARG GECKODRIVER_VERSION=latest
-RUN GK_VERSION=$(if [ ${GECKODRIVER_VERSION:-latest} = "latest" ]; then echo "0.33.0"; else echo $GECKODRIVER_VERSION; fi) \
-  && echo "Using GeckoDriver version: "$GK_VERSION \
-  && wget --no-verbose -O /tmp/geckodriver.tar.gz https://github.com/mozilla/geckodriver/releases/download/v$GK_VERSION/geckodriver-v$GK_VERSION-linux64.tar.gz \
-  && rm -rf /opt/geckodriver \
-  && tar -C /opt -zxf /tmp/geckodriver.tar.gz \
-  && rm /tmp/geckodriver.tar.gz \
-  && mv /opt/geckodriver /opt/geckodriver-$GK_VERSION \
-  && chmod 755 /opt/geckodriver-$GK_VERSION \
-  && ln -fs /opt/geckodriver-$GK_VERSION /usr/bin/geckodriver
-
-# GeckoDriver
-ARG GECKODRIVER_VERSION=latest
-RUN GK_VERSION=$(if [ ${GECKODRIVER_VERSION:-latest} = "latest" ]; then echo "0.33.0"; else echo $GECKODRIVER_VERSION; fi) \
-  && echo "Using GeckoDriver version: "$GK_VERSION \
-  && wget --no-verbose -O /tmp/geckodriver.tar.gz https://github.com/mozilla/geckodriver/releases/download/v$GK_VERSION/geckodriver-v$GK_VERSION-linux64.tar.gz \
-  && rm -rf /opt/geckodriver \
-  && tar -C /opt -zxf /tmp/geckodriver.tar.gz \
-  && rm /tmp/geckodriver.tar.gz \
-  && mv /opt/geckodriver /opt/geckodriver-$GK_VERSION \
-  && chmod 755 /opt/geckodriver-$GK_VERSION \
-  && ln -fs /opt/geckodriver-$GK_VERSION /usr/bin/geckodriver
-
-# Activate Yarn
-RUN corepack enable
-
-# Get rid of installation files we don't need in the image, to reduce size
-RUN apt-get autoremove -y && apt-get clean -y && rm -rf /var/lib/apt/lists/* /var/cache/apt/*
-
-# "fake" dbus address to prevent errors
-# https://github.com/SeleniumHQ/docker-selenium/issues/87
-ENV DBUS_SESSION_BUS_ADDRESS=/dev/null
-
-# avoid million NPM install messages
-ENV npm_config_loglevel warn
-# allow installing when the main user is root
-ENV npm_config_unsafe_perm true
-# disable NPM funding messages
-ENV npm_config_fund false
-
-# Set locale to en_US.UTF-8
-RUN echo "LC_ALL=en_US.UTF-8" >> /etc/environment && \
-    echo "en_US.UTF-8 UTF-8" >> /etc/locale.gen && \
-    echo "LANG=en_US.UTF-8" > /etc/locale.conf && \
-    dpkg-reconfigure locales && \
-    locale-gen en_US.UTF-8 && \
-    update-locale LC_ALL en_US.UTF-8
-ENV LC_ALL en_US.UTF-8
-
-# Install idnits
-ADD https://raw.githubusercontent.com/ietf-tools/idnits-mirror/main/idnits /usr/local/bin/
-RUN chmod +rx /usr/local/bin/idnits
-
-# Turn off rsyslog kernel logging (doesn't work in Docker)
-RUN sed -i '/imklog/s/^/#/' /etc/rsyslog.conf
-
-# Colorize the bash shell
-RUN sed -i 's/#force_color_prompt=/force_color_prompt=/' /root/.bashrc
-
-# Turn off rsyslog kernel logging (doesn't work in Docker)
-RUN sed -i '/imklog/s/^/#/' /etc/rsyslog.conf
-
-# Fetch wait-for utility
-ADD https://raw.githubusercontent.com/eficode/wait-for/v2.1.3/wait-for /usr/local/bin/
-RUN chmod +rx /usr/local/bin/wait-for
-
-# Create assets directory
-RUN mkdir -p /assets
-
-# Create workspace
-RUN mkdir -p /workspace
-WORKDIR /workspace
+FROM python:3.9-bullseye
+LABEL maintainer="IETF Tools Team <tools-discuss@ietf.org>"
+
+ENV DEBIAN_FRONTEND=noninteractive
+ENV NODE_MAJOR=16
+
+# Update system packages
+RUN apt-get update \
+    && apt-get -qy upgrade \
+    && apt-get -y install --no-install-recommends apt-utils dialog 2>&1
+
+# Add Node.js Source
+RUN apt-get install -y --no-install-recommends ca-certificates curl gnupg \
+    && mkdir -p /etc/apt/keyrings\
+    && curl -fsSL https://deb.nodesource.com/gpgkey/nodesource-repo.gpg.key | gpg --dearmor -o /etc/apt/keyrings/nodesource.gpg
+RUN echo "deb [signed-by=/etc/apt/keyrings/nodesource.gpg] https://deb.nodesource.com/node_$NODE_MAJOR.x nodistro main" | tee /etc/apt/sources.list.d/nodesource.list
+
+# Add Docker Source
+RUN curl -fsSL https://download.docker.com/linux/debian/gpg | gpg --dearmor -o /usr/share/keyrings/docker-archive-keyring.gpg
+RUN echo "deb [arch=$(dpkg --print-architecture) signed-by=/usr/share/keyrings/docker-archive-keyring.gpg] https://download.docker.com/linux/debian \
+    $(. /etc/os-release && echo "$VERSION_CODENAME") stable" | tee /etc/apt/sources.list.d/docker.list > /dev/null
+
+# Add PostgreSQL Source 
+RUN echo "deb http://apt.postgresql.org/pub/repos/apt $(. /etc/os-release && echo "$VERSION_CODENAME")-pgdg main" | tee /etc/apt/sources.list.d/pgdg.list
+RUN wget --quiet -O - https://www.postgresql.org/media/keys/ACCC4CF8.asc | apt-key add -
+
+RUN cat /etc/apt/sources.list.d/docker.list
+
+# Install the packages we need
+RUN apt-get update --fix-missing && apt-get install -qy --no-install-recommends \
+	apache2-utils \
+	apt-file \
+	bash \
+	build-essential \
+	curl \
+	default-jdk \
+	docker-ce-cli \
+	enscript \
+	firefox-esr \
+	gawk \
+	g++ \
+	gcc \
+	ghostscript \
+	git \
+	gnupg \
+	jq \
+	less \
+	libcairo2-dev \
+	libgtk2.0-0 \
+	libgtk-3-0 \
+	libnotify-dev \
+	libgconf-2-4 \
+	libgbm-dev \
+	libnss3 \
+	libxss1 \
+	libasound2 \
+	libxtst6 \
+	libmagic-dev \
+	libmariadb-dev \
+	libmemcached-tools \
+	locales \
+	make \
+	mariadb-client \
+	memcached \
+	nano \
+	netcat \
+	nodejs \
+	pgloader \
+	pigz \
+	postgresql-client-14 \
+	pv \
+	python3-ipython \
+	ripgrep \
+	rsync \
+	rsyslog \
+	ruby \
+	ruby-rubygems \
+	unzip \
+	wget \
+	xauth \
+	xvfb \
+	yang-tools \
+	zsh
+
+# Install kramdown-rfc2629 (ruby)
+RUN gem install kramdown-rfc2629
+
+# GeckoDriver
+ARG GECKODRIVER_VERSION=latest
+RUN GK_VERSION=$(if [ ${GECKODRIVER_VERSION:-latest} = "latest" ]; then echo "0.33.0"; else echo $GECKODRIVER_VERSION; fi) \
+  && echo "Using GeckoDriver version: "$GK_VERSION \
+  && wget --no-verbose -O /tmp/geckodriver.tar.gz https://github.com/mozilla/geckodriver/releases/download/v$GK_VERSION/geckodriver-v$GK_VERSION-linux64.tar.gz \
+  && rm -rf /opt/geckodriver \
+  && tar -C /opt -zxf /tmp/geckodriver.tar.gz \
+  && rm /tmp/geckodriver.tar.gz \
+  && mv /opt/geckodriver /opt/geckodriver-$GK_VERSION \
+  && chmod 755 /opt/geckodriver-$GK_VERSION \
+  && ln -fs /opt/geckodriver-$GK_VERSION /usr/bin/geckodriver
+
+# GeckoDriver
+ARG GECKODRIVER_VERSION=latest
+RUN GK_VERSION=$(if [ ${GECKODRIVER_VERSION:-latest} = "latest" ]; then echo "0.33.0"; else echo $GECKODRIVER_VERSION; fi) \
+  && echo "Using GeckoDriver version: "$GK_VERSION \
+  && wget --no-verbose -O /tmp/geckodriver.tar.gz https://github.com/mozilla/geckodriver/releases/download/v$GK_VERSION/geckodriver-v$GK_VERSION-linux64.tar.gz \
+  && rm -rf /opt/geckodriver \
+  && tar -C /opt -zxf /tmp/geckodriver.tar.gz \
+  && rm /tmp/geckodriver.tar.gz \
+  && mv /opt/geckodriver /opt/geckodriver-$GK_VERSION \
+  && chmod 755 /opt/geckodriver-$GK_VERSION \
+  && ln -fs /opt/geckodriver-$GK_VERSION /usr/bin/geckodriver
+
+# Activate Yarn
+RUN corepack enable
+
+# Get rid of installation files we don't need in the image, to reduce size
+RUN apt-get autoremove -y && apt-get clean -y && rm -rf /var/lib/apt/lists/* /var/cache/apt/*
+
+# "fake" dbus address to prevent errors
+# https://github.com/SeleniumHQ/docker-selenium/issues/87
+ENV DBUS_SESSION_BUS_ADDRESS=/dev/null
+
+# avoid million NPM install messages
+ENV npm_config_loglevel warn
+# allow installing when the main user is root
+ENV npm_config_unsafe_perm true
+# disable NPM funding messages
+ENV npm_config_fund false
+
+# Set locale to en_US.UTF-8
+RUN echo "LC_ALL=en_US.UTF-8" >> /etc/environment && \
+    echo "en_US.UTF-8 UTF-8" >> /etc/locale.gen && \
+    echo "LANG=en_US.UTF-8" > /etc/locale.conf && \
+    dpkg-reconfigure locales && \
+    locale-gen en_US.UTF-8 && \
+    update-locale LC_ALL en_US.UTF-8
+ENV LC_ALL en_US.UTF-8
+
+# Install idnits
+ADD https://raw.githubusercontent.com/ietf-tools/idnits-mirror/main/idnits /usr/local/bin/
+RUN chmod +rx /usr/local/bin/idnits
+
+# Turn off rsyslog kernel logging (doesn't work in Docker)
+RUN sed -i '/imklog/s/^/#/' /etc/rsyslog.conf
+
+# Colorize the bash shell
+RUN sed -i 's/#force_color_prompt=/force_color_prompt=/' /root/.bashrc
+
+# Turn off rsyslog kernel logging (doesn't work in Docker)
+RUN sed -i '/imklog/s/^/#/' /etc/rsyslog.conf
+
+# Fetch wait-for utility
+ADD https://raw.githubusercontent.com/eficode/wait-for/v2.1.3/wait-for /usr/local/bin/
+RUN chmod +rx /usr/local/bin/wait-for
+
+# Create assets directory
+RUN mkdir -p /assets
+
+# Create workspace
+RUN mkdir -p /workspace
+WORKDIR /workspace