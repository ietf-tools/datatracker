<<<<<<< HEAD
apiVersion: apps/v1
kind: Deployment
metadata:
  name: {{ include "datatracker.celery.fullname" . }}
  labels:
    {{- include "datatracker.labels" . | nindent 4 }}
spec:
  {{- $podValues := .Values.celery }}
  replicas: {{ $podValues.replicaCount }}
  revisionHistoryLimit: {{ $podValues.revisionHistoryLimit }}
  selector:
    matchLabels:
      {{- include "datatracker.selectorLabels" . | nindent 6 }}
  template:
    metadata:
      labels:
        {{- include "datatracker.selectorLabels" . | nindent 8 }}
    spec:
    {{- with $podValues.imagePullSecrets }}
      imagePullSecrets:
        {{- toYaml . | nindent 8 }}
    {{- end }}
      serviceAccountName: {{ include "datatracker.serviceAccountName.celery" . }}
      securityContext:
        {{- toYaml $podValues.podSecurityContext | nindent 8 }}
      containers:
        - name: {{ .Chart.Name }}
          securityContext:
            {{- toYaml $podValues.securityContext | nindent 12 }}
          image: "{{ default $.Values.datatracker.image.repository $podValues.image.repository }}:{{ default .Chart.AppVersion (default $.Values.datatracker.image.tag $podValues.image.tag) }}"
          imagePullPolicy: {{ default "IfNotPresent" (default $.Values.datatracker.image.imagePullPolicy $podValues.image.imagePullPolicy) }}
          env:
            - name: "CONTAINER_ROLE"
              value: "celery"
            {{- if .Values.env }}
            {{- range $key, $val := .Values.env }}
            - name: {{ $key | quote }}
              value: {{ $val | quote }}
            {{- end }}
            {{- end }}
    {{- with $podValues.volumeMounts }}
          volumeMounts:
            {{- toYaml . | nindent 12 }}
    {{- end }}
          ports:
            - name: http
              containerPort: 8000
              protocol: TCP
          livenessProbe:
            {{- toYaml $podValues.livenessProbe | nindent 12 }}
          readinessProbe:
            {{- toYaml $podValues.readinessProbe | nindent 12 }}
          startupProbe:
            {{- toYaml $podValues.startupProbe | nindent 12 }}
          resources:
            {{- toYaml $podValues.resources | nindent 12 }}
      {{- with $podValues.nodeSelector }}
      nodeSelector:
        {{- toYaml . | nindent 8 }}
      {{- end }}
    {{- with $podValues.affinity }}
      affinity:
        {{- toYaml . | nindent 8 }}
    {{- end }}
    {{- with $podValues.tolerations }}
      tolerations:
        {{- toYaml . | nindent 8 }}
    {{- end }}
    {{- with $podValues.volumes }}
      volumes:
        {{- toYaml . | nindent 8 }}
    {{- end }}
=======
apiVersion: apps/v1
kind: Deployment
metadata:
  name: {{ include "datatracker.celery.fullname" . }}
  labels:
    {{- include "datatracker.labels" . | nindent 4 }}
spec:
  {{- $podValues := .Values.celery }}
  replicas: {{ $podValues.replicaCount }}
  revisionHistoryLimit: {{ $podValues.revisionHistoryLimit }}
  selector:
    matchLabels:
      {{- include "datatracker.selectorLabels" . | nindent 6 }}
  template:
    metadata:
      labels:
        {{- include "datatracker.selectorLabels" . | nindent 8 }}
    spec:
    {{- with $podValues.imagePullSecrets }}
      imagePullSecrets:
        {{- toYaml . | nindent 8 }}
    {{- end }}
      serviceAccountName: {{ include "datatracker.serviceAccountName.celery" . }}
      securityContext:
        {{- toYaml $podValues.podSecurityContext | nindent 8 }}
      containers:
        - name: {{ .Chart.Name }}
          securityContext:
            {{- toYaml $podValues.securityContext | nindent 12 }}
          image: "{{ $podValues.image.repository }}:{{ default .Chart.AppVersion (default $.Values.datatracker.image.tag $podValues.image.tag) }}"
          imagePullPolicy: {{ default "IfNotPresent" $podValues.image.imagePullPolicy }}
          env:
            - name: "CONTAINER_ROLE"
              value: "celery"
            {{- if .Values.env }}
            {{- range $key, $val := .Values.env }}
            - name: {{ $key | quote }}
              value: {{ $val | quote }}
            {{- end }}
            {{- end }}
    {{- with $podValues.volumeMounts }}
          volumeMounts:
            {{- toYaml . | nindent 12 }}
    {{- end }}
          ports:
            - name: http
              containerPort: 8000
              protocol: TCP
          livenessProbe:
            {{- toYaml $podValues.livenessProbe | nindent 12 }}
          readinessProbe:
            {{- toYaml $podValues.readinessProbe | nindent 12 }}
          startupProbe:
            {{- toYaml $podValues.startupProbe | nindent 12 }}
          resources:
            {{- toYaml $podValues.resources | nindent 12 }}
      {{- with $podValues.nodeSelector }}
      nodeSelector:
        {{- toYaml . | nindent 8 }}
      {{- end }}
    {{- with $podValues.affinity }}
      affinity:
        {{- toYaml . | nindent 8 }}
    {{- end }}
    {{- with $podValues.tolerations }}
      tolerations:
        {{- toYaml . | nindent 8 }}
    {{- end }}
    {{- with $podValues.volumes }}
      volumes:
        {{- toYaml . | nindent 8 }}
    {{- end }}
>>>>>>> 666771c1
<|MERGE_RESOLUTION|>--- conflicted
+++ resolved
@@ -1,4 +1,3 @@
-<<<<<<< HEAD
 apiVersion: apps/v1
 kind: Deployment
 metadata:
@@ -70,78 +69,4 @@
     {{- with $podValues.volumes }}
       volumes:
         {{- toYaml . | nindent 8 }}
-    {{- end }}
-=======
-apiVersion: apps/v1
-kind: Deployment
-metadata:
-  name: {{ include "datatracker.celery.fullname" . }}
-  labels:
-    {{- include "datatracker.labels" . | nindent 4 }}
-spec:
-  {{- $podValues := .Values.celery }}
-  replicas: {{ $podValues.replicaCount }}
-  revisionHistoryLimit: {{ $podValues.revisionHistoryLimit }}
-  selector:
-    matchLabels:
-      {{- include "datatracker.selectorLabels" . | nindent 6 }}
-  template:
-    metadata:
-      labels:
-        {{- include "datatracker.selectorLabels" . | nindent 8 }}
-    spec:
-    {{- with $podValues.imagePullSecrets }}
-      imagePullSecrets:
-        {{- toYaml . | nindent 8 }}
-    {{- end }}
-      serviceAccountName: {{ include "datatracker.serviceAccountName.celery" . }}
-      securityContext:
-        {{- toYaml $podValues.podSecurityContext | nindent 8 }}
-      containers:
-        - name: {{ .Chart.Name }}
-          securityContext:
-            {{- toYaml $podValues.securityContext | nindent 12 }}
-          image: "{{ $podValues.image.repository }}:{{ default .Chart.AppVersion (default $.Values.datatracker.image.tag $podValues.image.tag) }}"
-          imagePullPolicy: {{ default "IfNotPresent" $podValues.image.imagePullPolicy }}
-          env:
-            - name: "CONTAINER_ROLE"
-              value: "celery"
-            {{- if .Values.env }}
-            {{- range $key, $val := .Values.env }}
-            - name: {{ $key | quote }}
-              value: {{ $val | quote }}
-            {{- end }}
-            {{- end }}
-    {{- with $podValues.volumeMounts }}
-          volumeMounts:
-            {{- toYaml . | nindent 12 }}
-    {{- end }}
-          ports:
-            - name: http
-              containerPort: 8000
-              protocol: TCP
-          livenessProbe:
-            {{- toYaml $podValues.livenessProbe | nindent 12 }}
-          readinessProbe:
-            {{- toYaml $podValues.readinessProbe | nindent 12 }}
-          startupProbe:
-            {{- toYaml $podValues.startupProbe | nindent 12 }}
-          resources:
-            {{- toYaml $podValues.resources | nindent 12 }}
-      {{- with $podValues.nodeSelector }}
-      nodeSelector:
-        {{- toYaml . | nindent 8 }}
-      {{- end }}
-    {{- with $podValues.affinity }}
-      affinity:
-        {{- toYaml . | nindent 8 }}
-    {{- end }}
-    {{- with $podValues.tolerations }}
-      tolerations:
-        {{- toYaml . | nindent 8 }}
-    {{- end }}
-    {{- with $podValues.volumes }}
-      volumes:
-        {{- toYaml . | nindent 8 }}
-    {{- end }}
->>>>>>> 666771c1
+    {{- end }}