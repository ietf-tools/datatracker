{{/*
  Expand the name of the chart.
  */}}
{{- define "datatracker.name" -}}
{{- default .Chart.Name .Values.nameOverride | trunc 63 | trimSuffix "-" }}
{{- end }}

{{/*
Create a default fully qualified app name.
We truncate at 63 chars because some Kubernetes name fields are limited to this (by the DNS naming spec).
If release name contains chart name it will be used as a full name.
*/}}
{{- define "datatracker.fullname" -}}
{{- if .Values.fullnameOverride }}
{{- .Values.fullnameOverride | trunc 63 | trimSuffix "-" }}
{{- else }}
{{- $name := default .Chart.Name .Values.nameOverride }}
{{- if contains $name .Release.Name }}
{{- .Release.Name | trunc 63 | trimSuffix "-" }}
{{- else }}
{{- printf "%s-%s" .Release.Name $name | trunc 63 | trimSuffix "-" }}
{{- end }}
{{- end }}
{{- end }}

{{/*
<<<<<<< HEAD
Create a fully qualified datatracker name.
We truncate at 63 chars because some Kubernetes name fields are limited to this (by the DNS naming spec).
*/}}
{{- define "datatracker.datatracker.fullname" -}}
{{- if .Values.datatracker.fullnameOverride -}}
{{- .Values.datatracker.fullnameOverride | trunc 63 | trimSuffix "-" -}}
{{- else -}}
{{- $name := default .Chart.Name .Values.nameOverride -}}
{{- if contains $name .Release.Name -}}
{{- printf "%s-%s" .Release.Name .Values.datatracker.name | trunc 63 | trimSuffix "-" -}}
{{- else -}}
{{- printf "%s-%s-%s" .Release.Name $name .Values.datatracker.name | trunc 63 | trimSuffix "-" -}}
{{- end -}}
{{- end -}}
{{- end -}}

{{/*
Create a fully qualified celery name.
We truncate at 63 chars because some Kubernetes name fields are limited to this (by the DNS naming spec).
*/}}
{{- define "datatracker.celery.fullname" -}}
{{- if .Values.celery.fullnameOverride -}}
{{- .Values.celery.fullnameOverride | trunc 63 | trimSuffix "-" -}}
{{- else -}}
{{- $name := default .Chart.Name .Values.nameOverride -}}
{{- if contains $name .Release.Name -}}
{{- printf "%s-%s" .Release.Name .Values.celery.name | trunc 63 | trimSuffix "-" -}}
{{- else -}}
{{- printf "%s-%s-%s" .Release.Name $name .Values.celery.name | trunc 63 | trimSuffix "-" -}}
{{- end -}}
{{- end -}}
{{- end -}}

{{/*
Create a fully qualified celery name.
We truncate at 63 chars because some Kubernetes name fields are limited to this (by the DNS naming spec).
*/}}
{{- define "datatracker.beat.fullname" -}}
{{- if .Values.beat.fullnameOverride -}}
{{- .Values.beat.fullnameOverride | trunc 63 | trimSuffix "-" -}}
{{- else -}}
{{- $name := default .Chart.Name .Values.nameOverride -}}
{{- if contains $name .Release.Name -}}
{{- printf "%s-%s" .Release.Name .Values.beat.name | trunc 63 | trimSuffix "-" -}}
{{- else -}}
{{- printf "%s-%s-%s" .Release.Name $name .Values.beat.name | trunc 63 | trimSuffix "-" -}}
{{- end -}}
{{- end -}}
{{- end -}}

{{/*
Create a fully qualified rabbitmq name.
We truncate at 63 chars because some Kubernetes name fields are limited to this (by the DNS naming spec).
*/}}
{{- define "datatracker.rabbitmq.fullname" -}}
{{- if .Values.rabbitmq.fullnameOverride -}}
{{- .Values.rabbitmq.fullnameOverride | trunc 63 | trimSuffix "-" -}}
{{- else -}}
{{- $name := default .Chart.Name .Values.nameOverride -}}
{{- if contains $name .Release.Name -}}
{{- printf "%s-%s" .Release.Name .Values.rabbitmq.name | trunc 63 | trimSuffix "-" -}}
{{- else -}}
{{- printf "%s-%s-%s" .Release.Name $name .Values.rabbitmq.name | trunc 63 | trimSuffix "-" -}}
{{- end -}}
{{- end -}}
{{- end -}}

{{/*
Create a fully qualified memcached name.
We truncate at 63 chars because some Kubernetes name fields are limited to this (by the DNS naming spec).
*/}}
{{- define "datatracker.memcached.fullname" -}}
{{- if .Values.memcached.fullnameOverride -}}
{{- .Values.memcached.fullnameOverride | trunc 63 | trimSuffix "-" -}}
{{- else -}}
{{- $name := default .Chart.Name .Values.nameOverride -}}
{{- if contains $name .Release.Name -}}
{{- printf "%s-%s" .Release.Name .Values.memcached.name | trunc 63 | trimSuffix "-" -}}
{{- else -}}
{{- printf "%s-%s-%s" .Release.Name $name .Values.memcached.name | trunc 63 | trimSuffix "-" -}}
{{- end -}}
{{- end -}}
{{- end -}}
=======
Full name for the memcached deployment
*/}}
{{- define "memcached.fullname" -}}
{{- include "datatracker.fullname" . }}-memcached
{{- end }}
>>>>>>> 380917b0

{{/*
Create chart name and version as used by the chart label.
*/}}
{{- define "datatracker.chart" -}}
{{- printf "%s-%s" .Chart.Name .Chart.Version | replace "+" "_" | trunc 63 | trimSuffix "-" }}
{{- end }}

{{/*
Common labels
*/}}
{{- define "datatracker.labels" -}}
helm.sh/chart: {{ include "datatracker.chart" . }}
{{ include "datatracker.selectorLabels" . }}
{{- if .Chart.AppVersion }}
app.kubernetes.io/version: {{ .Chart.AppVersion | quote }}
{{- end }}
app.kubernetes.io/managed-by: {{ .Release.Service }}
{{- end }}

{{/*
Selector labels
*/}}
{{- define "datatracker.selectorLabels" -}}
app.kubernetes.io/name: {{ include "datatracker.name" . }}
app.kubernetes.io/instance: {{ .Release.Name }}
{{- end }}

{{/*
Create the name of the service account to use
*/}}
{{- define "datatracker.serviceAccountName.datatracker" -}}
{{- if .Values.serviceAccounts.datatracker.create -}}
  {{ default (include "datatracker.datatracker.fullname" .) .Values.serviceAccounts.datatracker.name }}
{{- else -}}
  {{ default "default" .Values.serviceAccounts.datatracker.name }}
{{- end -}}
{{- end }}
<<<<<<< HEAD

{{- define "datatracker.serviceAccountName.celery" -}}
{{- if .Values.serviceAccounts.celery.create -}}
  {{ default (include "datatracker.celery.fullname" .) .Values.serviceAccounts.celery.name }}
{{- else -}}
  {{ default "default" .Values.serviceAccounts.celery.name }}
{{- end -}}
{{- end }}

{{- define "datatracker.serviceAccountName.beat" -}}
{{- if .Values.serviceAccounts.beat.create -}}
  {{ default (include "datatracker.beat.fullname" .) .Values.serviceAccounts.beat.name }}
{{- else -}}
  {{ default "default" .Values.serviceAccounts.beat.name }}
{{- end -}}
{{- end }}

{{- define "datatracker.serviceAccountName.rabbitmq" -}}
{{- if .Values.serviceAccounts.rabbitmq.create -}}
  {{ default (include "datatracker.rabbitmq.fullname" .) .Values.serviceAccounts.rabbitmq.name }}
{{- else -}}
  {{ default "default" .Values.serviceAccounts.rabbitmq.name }}
{{- end -}}
{{- end }}

{{- define "datatracker.serviceAccountName.memcached" -}}
{{- if .Values.serviceAccounts.memcached.create -}}
  {{ default (include "datatracker.memcached.fullname" .) .Values.serviceAccounts.memcached.name }}
{{- else -}}
  {{ default "default" .Values.serviceAccounts.memcached.name }}
{{- end -}}
{{- end }}
=======
{{- end }}

>>>>>>> 380917b0
<|MERGE_RESOLUTION|>--- conflicted
+++ resolved
@@ -1,192 +1,179 @@
-{{/*
-  Expand the name of the chart.
-  */}}
-{{- define "datatracker.name" -}}
-{{- default .Chart.Name .Values.nameOverride | trunc 63 | trimSuffix "-" }}
-{{- end }}
-
-{{/*
-Create a default fully qualified app name.
-We truncate at 63 chars because some Kubernetes name fields are limited to this (by the DNS naming spec).
-If release name contains chart name it will be used as a full name.
-*/}}
-{{- define "datatracker.fullname" -}}
-{{- if .Values.fullnameOverride }}
-{{- .Values.fullnameOverride | trunc 63 | trimSuffix "-" }}
-{{- else }}
-{{- $name := default .Chart.Name .Values.nameOverride }}
-{{- if contains $name .Release.Name }}
-{{- .Release.Name | trunc 63 | trimSuffix "-" }}
-{{- else }}
-{{- printf "%s-%s" .Release.Name $name | trunc 63 | trimSuffix "-" }}
-{{- end }}
-{{- end }}
-{{- end }}
-
-{{/*
-<<<<<<< HEAD
-Create a fully qualified datatracker name.
-We truncate at 63 chars because some Kubernetes name fields are limited to this (by the DNS naming spec).
-*/}}
-{{- define "datatracker.datatracker.fullname" -}}
-{{- if .Values.datatracker.fullnameOverride -}}
-{{- .Values.datatracker.fullnameOverride | trunc 63 | trimSuffix "-" -}}
-{{- else -}}
-{{- $name := default .Chart.Name .Values.nameOverride -}}
-{{- if contains $name .Release.Name -}}
-{{- printf "%s-%s" .Release.Name .Values.datatracker.name | trunc 63 | trimSuffix "-" -}}
-{{- else -}}
-{{- printf "%s-%s-%s" .Release.Name $name .Values.datatracker.name | trunc 63 | trimSuffix "-" -}}
-{{- end -}}
-{{- end -}}
-{{- end -}}
-
-{{/*
-Create a fully qualified celery name.
-We truncate at 63 chars because some Kubernetes name fields are limited to this (by the DNS naming spec).
-*/}}
-{{- define "datatracker.celery.fullname" -}}
-{{- if .Values.celery.fullnameOverride -}}
-{{- .Values.celery.fullnameOverride | trunc 63 | trimSuffix "-" -}}
-{{- else -}}
-{{- $name := default .Chart.Name .Values.nameOverride -}}
-{{- if contains $name .Release.Name -}}
-{{- printf "%s-%s" .Release.Name .Values.celery.name | trunc 63 | trimSuffix "-" -}}
-{{- else -}}
-{{- printf "%s-%s-%s" .Release.Name $name .Values.celery.name | trunc 63 | trimSuffix "-" -}}
-{{- end -}}
-{{- end -}}
-{{- end -}}
-
-{{/*
-Create a fully qualified celery name.
-We truncate at 63 chars because some Kubernetes name fields are limited to this (by the DNS naming spec).
-*/}}
-{{- define "datatracker.beat.fullname" -}}
-{{- if .Values.beat.fullnameOverride -}}
-{{- .Values.beat.fullnameOverride | trunc 63 | trimSuffix "-" -}}
-{{- else -}}
-{{- $name := default .Chart.Name .Values.nameOverride -}}
-{{- if contains $name .Release.Name -}}
-{{- printf "%s-%s" .Release.Name .Values.beat.name | trunc 63 | trimSuffix "-" -}}
-{{- else -}}
-{{- printf "%s-%s-%s" .Release.Name $name .Values.beat.name | trunc 63 | trimSuffix "-" -}}
-{{- end -}}
-{{- end -}}
-{{- end -}}
-
-{{/*
-Create a fully qualified rabbitmq name.
-We truncate at 63 chars because some Kubernetes name fields are limited to this (by the DNS naming spec).
-*/}}
-{{- define "datatracker.rabbitmq.fullname" -}}
-{{- if .Values.rabbitmq.fullnameOverride -}}
-{{- .Values.rabbitmq.fullnameOverride | trunc 63 | trimSuffix "-" -}}
-{{- else -}}
-{{- $name := default .Chart.Name .Values.nameOverride -}}
-{{- if contains $name .Release.Name -}}
-{{- printf "%s-%s" .Release.Name .Values.rabbitmq.name | trunc 63 | trimSuffix "-" -}}
-{{- else -}}
-{{- printf "%s-%s-%s" .Release.Name $name .Values.rabbitmq.name | trunc 63 | trimSuffix "-" -}}
-{{- end -}}
-{{- end -}}
-{{- end -}}
-
-{{/*
-Create a fully qualified memcached name.
-We truncate at 63 chars because some Kubernetes name fields are limited to this (by the DNS naming spec).
-*/}}
-{{- define "datatracker.memcached.fullname" -}}
-{{- if .Values.memcached.fullnameOverride -}}
-{{- .Values.memcached.fullnameOverride | trunc 63 | trimSuffix "-" -}}
-{{- else -}}
-{{- $name := default .Chart.Name .Values.nameOverride -}}
-{{- if contains $name .Release.Name -}}
-{{- printf "%s-%s" .Release.Name .Values.memcached.name | trunc 63 | trimSuffix "-" -}}
-{{- else -}}
-{{- printf "%s-%s-%s" .Release.Name $name .Values.memcached.name | trunc 63 | trimSuffix "-" -}}
-{{- end -}}
-{{- end -}}
-{{- end -}}
-=======
-Full name for the memcached deployment
-*/}}
-{{- define "memcached.fullname" -}}
-{{- include "datatracker.fullname" . }}-memcached
-{{- end }}
->>>>>>> 380917b0
-
-{{/*
-Create chart name and version as used by the chart label.
-*/}}
-{{- define "datatracker.chart" -}}
-{{- printf "%s-%s" .Chart.Name .Chart.Version | replace "+" "_" | trunc 63 | trimSuffix "-" }}
-{{- end }}
-
-{{/*
-Common labels
-*/}}
-{{- define "datatracker.labels" -}}
-helm.sh/chart: {{ include "datatracker.chart" . }}
-{{ include "datatracker.selectorLabels" . }}
-{{- if .Chart.AppVersion }}
-app.kubernetes.io/version: {{ .Chart.AppVersion | quote }}
-{{- end }}
-app.kubernetes.io/managed-by: {{ .Release.Service }}
-{{- end }}
-
-{{/*
-Selector labels
-*/}}
-{{- define "datatracker.selectorLabels" -}}
-app.kubernetes.io/name: {{ include "datatracker.name" . }}
-app.kubernetes.io/instance: {{ .Release.Name }}
-{{- end }}
-
-{{/*
-Create the name of the service account to use
-*/}}
-{{- define "datatracker.serviceAccountName.datatracker" -}}
-{{- if .Values.serviceAccounts.datatracker.create -}}
-  {{ default (include "datatracker.datatracker.fullname" .) .Values.serviceAccounts.datatracker.name }}
-{{- else -}}
-  {{ default "default" .Values.serviceAccounts.datatracker.name }}
-{{- end -}}
-{{- end }}
-<<<<<<< HEAD
-
-{{- define "datatracker.serviceAccountName.celery" -}}
-{{- if .Values.serviceAccounts.celery.create -}}
-  {{ default (include "datatracker.celery.fullname" .) .Values.serviceAccounts.celery.name }}
-{{- else -}}
-  {{ default "default" .Values.serviceAccounts.celery.name }}
-{{- end -}}
-{{- end }}
-
-{{- define "datatracker.serviceAccountName.beat" -}}
-{{- if .Values.serviceAccounts.beat.create -}}
-  {{ default (include "datatracker.beat.fullname" .) .Values.serviceAccounts.beat.name }}
-{{- else -}}
-  {{ default "default" .Values.serviceAccounts.beat.name }}
-{{- end -}}
-{{- end }}
-
-{{- define "datatracker.serviceAccountName.rabbitmq" -}}
-{{- if .Values.serviceAccounts.rabbitmq.create -}}
-  {{ default (include "datatracker.rabbitmq.fullname" .) .Values.serviceAccounts.rabbitmq.name }}
-{{- else -}}
-  {{ default "default" .Values.serviceAccounts.rabbitmq.name }}
-{{- end -}}
-{{- end }}
-
-{{- define "datatracker.serviceAccountName.memcached" -}}
-{{- if .Values.serviceAccounts.memcached.create -}}
-  {{ default (include "datatracker.memcached.fullname" .) .Values.serviceAccounts.memcached.name }}
-{{- else -}}
-  {{ default "default" .Values.serviceAccounts.memcached.name }}
-{{- end -}}
-{{- end }}
-=======
-{{- end }}
-
->>>>>>> 380917b0
+{{/*
+  Expand the name of the chart.
+  */}}
+{{- define "datatracker.name" -}}
+{{- default .Chart.Name .Values.nameOverride | trunc 63 | trimSuffix "-" }}
+{{- end }}
+
+{{/*
+Create a default fully qualified app name.
+We truncate at 63 chars because some Kubernetes name fields are limited to this (by the DNS naming spec).
+If release name contains chart name it will be used as a full name.
+*/}}
+{{- define "datatracker.fullname" -}}
+{{- if .Values.fullnameOverride }}
+{{- .Values.fullnameOverride | trunc 63 | trimSuffix "-" }}
+{{- else }}
+{{- $name := default .Chart.Name .Values.nameOverride }}
+{{- if contains $name .Release.Name }}
+{{- .Release.Name | trunc 63 | trimSuffix "-" }}
+{{- else }}
+{{- printf "%s-%s" .Release.Name $name | trunc 63 | trimSuffix "-" }}
+{{- end }}
+{{- end }}
+{{- end }}
+
+{{/*
+Create a fully qualified datatracker name.
+We truncate at 63 chars because some Kubernetes name fields are limited to this (by the DNS naming spec).
+*/}}
+{{- define "datatracker.datatracker.fullname" -}}
+{{- if .Values.datatracker.fullnameOverride -}}
+{{- .Values.datatracker.fullnameOverride | trunc 63 | trimSuffix "-" -}}
+{{- else -}}
+{{- $name := default .Chart.Name .Values.nameOverride -}}
+{{- if contains $name .Release.Name -}}
+{{- printf "%s-%s" .Release.Name .Values.datatracker.name | trunc 63 | trimSuffix "-" -}}
+{{- else -}}
+{{- printf "%s-%s-%s" .Release.Name $name .Values.datatracker.name | trunc 63 | trimSuffix "-" -}}
+{{- end -}}
+{{- end -}}
+{{- end -}}
+
+{{/*
+Create a fully qualified celery name.
+We truncate at 63 chars because some Kubernetes name fields are limited to this (by the DNS naming spec).
+*/}}
+{{- define "datatracker.celery.fullname" -}}
+{{- if .Values.celery.fullnameOverride -}}
+{{- .Values.celery.fullnameOverride | trunc 63 | trimSuffix "-" -}}
+{{- else -}}
+{{- $name := default .Chart.Name .Values.nameOverride -}}
+{{- if contains $name .Release.Name -}}
+{{- printf "%s-%s" .Release.Name .Values.celery.name | trunc 63 | trimSuffix "-" -}}
+{{- else -}}
+{{- printf "%s-%s-%s" .Release.Name $name .Values.celery.name | trunc 63 | trimSuffix "-" -}}
+{{- end -}}
+{{- end -}}
+{{- end -}}
+
+{{/*
+Create a fully qualified celery name.
+We truncate at 63 chars because some Kubernetes name fields are limited to this (by the DNS naming spec).
+*/}}
+{{- define "datatracker.beat.fullname" -}}
+{{- if .Values.beat.fullnameOverride -}}
+{{- .Values.beat.fullnameOverride | trunc 63 | trimSuffix "-" -}}
+{{- else -}}
+{{- $name := default .Chart.Name .Values.nameOverride -}}
+{{- if contains $name .Release.Name -}}
+{{- printf "%s-%s" .Release.Name .Values.beat.name | trunc 63 | trimSuffix "-" -}}
+{{- else -}}
+{{- printf "%s-%s-%s" .Release.Name $name .Values.beat.name | trunc 63 | trimSuffix "-" -}}
+{{- end -}}
+{{- end -}}
+{{- end -}}
+
+{{/*
+Create a fully qualified rabbitmq name.
+We truncate at 63 chars because some Kubernetes name fields are limited to this (by the DNS naming spec).
+*/}}
+{{- define "datatracker.rabbitmq.fullname" -}}
+{{- if .Values.rabbitmq.fullnameOverride -}}
+{{- .Values.rabbitmq.fullnameOverride | trunc 63 | trimSuffix "-" -}}
+{{- else -}}
+{{- $name := default .Chart.Name .Values.nameOverride -}}
+{{- if contains $name .Release.Name -}}
+{{- printf "%s-%s" .Release.Name .Values.rabbitmq.name | trunc 63 | trimSuffix "-" -}}
+{{- else -}}
+{{- printf "%s-%s-%s" .Release.Name $name .Values.rabbitmq.name | trunc 63 | trimSuffix "-" -}}
+{{- end -}}
+{{- end -}}
+{{- end -}}
+
+{{/*
+Create a fully qualified memcached name.
+We truncate at 63 chars because some Kubernetes name fields are limited to this (by the DNS naming spec).
+*/}}
+{{- define "datatracker.memcached.fullname" -}}
+{{- if .Values.memcached.fullnameOverride -}}
+{{- .Values.memcached.fullnameOverride | trunc 63 | trimSuffix "-" -}}
+{{- else -}}
+{{- $name := default .Chart.Name .Values.nameOverride -}}
+{{- if contains $name .Release.Name -}}
+{{- printf "%s-%s" .Release.Name .Values.memcached.name | trunc 63 | trimSuffix "-" -}}
+{{- else -}}
+{{- printf "%s-%s-%s" .Release.Name $name .Values.memcached.name | trunc 63 | trimSuffix "-" -}}
+{{- end -}}
+{{- end -}}
+{{- end -}}
+
+{{/*
+Create chart name and version as used by the chart label.
+*/}}
+{{- define "datatracker.chart" -}}
+{{- printf "%s-%s" .Chart.Name .Chart.Version | replace "+" "_" | trunc 63 | trimSuffix "-" }}
+{{- end }}
+
+{{/*
+Common labels
+*/}}
+{{- define "datatracker.labels" -}}
+helm.sh/chart: {{ include "datatracker.chart" . }}
+{{ include "datatracker.selectorLabels" . }}
+{{- if .Chart.AppVersion }}
+app.kubernetes.io/version: {{ .Chart.AppVersion | quote }}
+{{- end }}
+app.kubernetes.io/managed-by: {{ .Release.Service }}
+{{- end }}
+
+{{/*
+Selector labels
+*/}}
+{{- define "datatracker.selectorLabels" -}}
+app.kubernetes.io/name: {{ include "datatracker.name" . }}
+app.kubernetes.io/instance: {{ .Release.Name }}
+{{- end }}
+
+{{/*
+Create the name of the service account to use
+*/}}
+{{- define "datatracker.serviceAccountName.datatracker" -}}
+{{- if .Values.serviceAccounts.datatracker.create -}}
+  {{ default (include "datatracker.datatracker.fullname" .) .Values.serviceAccounts.datatracker.name }}
+{{- else -}}
+  {{ default "default" .Values.serviceAccounts.datatracker.name }}
+{{- end -}}
+{{- end }}
+
+{{- define "datatracker.serviceAccountName.celery" -}}
+{{- if .Values.serviceAccounts.celery.create -}}
+  {{ default (include "datatracker.celery.fullname" .) .Values.serviceAccounts.celery.name }}
+{{- else -}}
+  {{ default "default" .Values.serviceAccounts.celery.name }}
+{{- end -}}
+{{- end }}
+
+{{- define "datatracker.serviceAccountName.beat" -}}
+{{- if .Values.serviceAccounts.beat.create -}}
+  {{ default (include "datatracker.beat.fullname" .) .Values.serviceAccounts.beat.name }}
+{{- else -}}
+  {{ default "default" .Values.serviceAccounts.beat.name }}
+{{- end -}}
+{{- end }}
+
+{{- define "datatracker.serviceAccountName.rabbitmq" -}}
+{{- if .Values.serviceAccounts.rabbitmq.create -}}
+  {{ default (include "datatracker.rabbitmq.fullname" .) .Values.serviceAccounts.rabbitmq.name }}
+{{- else -}}
+  {{ default "default" .Values.serviceAccounts.rabbitmq.name }}
+{{- end -}}
+{{- end }}
+
+{{- define "datatracker.serviceAccountName.memcached" -}}
+{{- if .Values.serviceAccounts.memcached.create -}}
+  {{ default (include "datatracker.memcached.fullname" .) .Values.serviceAccounts.memcached.name }}
+{{- else -}}
+  {{ default "default" .Values.serviceAccounts.memcached.name }}
+{{- end -}}
+{{- end }}