--- conflicted
+++ resolved
@@ -12,21 +12,4 @@
 
 logger -p user.info -t cron "Running $DTDIR/bin/hourly"
 
-<<<<<<< HEAD
-# Generate some static files 
-ID=/a/ietfdata/doc/draft/repository
-DERIVED=/a/ietfdata/derived
-DOWNLOAD=/a/www/www6s/download
-
-# Regenerate the last week of bibxml-ids
-$DTDIR/ietf/manage.py generate_draft_bibxml_files
-
-# Create and update group wikis
-#$DTDIR/ietf/manage.py create_group_wikis
-=======
-CHARTER=/a/www/ietf-ftp/charter
-wget -q https://datatracker.ietf.org/wg/1wg-charters-by-acronym.txt -O $CHARTER/1wg-charters-by-acronym.txt
-wget -q https://datatracker.ietf.org/wg/1wg-charters.txt            -O $CHARTER/1wg-charters.txt
->>>>>>> ffb9eb12
-
 # exit 0