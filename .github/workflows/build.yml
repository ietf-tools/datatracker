--- conflicted
+++ resolved
@@ -106,49 +106,8 @@
     uses: ./.github/workflows/tests.yml
     if: ${{ github.event.inputs.skiptests == 'false' || github.ref_name == 'release' }}
     needs: [prepare]
-<<<<<<< HEAD
-    runs-on: ubuntu-latest
-    container: ghcr.io/ietf-tools/datatracker-app-base:latest
-    
-    services:
-      db:
-        image: ghcr.io/ietf-tools/datatracker-db:latest
-    
-    steps:
-    - uses: actions/checkout@v3
-    
-    - name: Prepare for tests
-      run: |
-        chmod +x ./dev/tests/prepare.sh
-        sh ./dev/tests/prepare.sh
-        
-    - name: Ensure DB is ready
-      run: |
-        /usr/local/bin/wait-for db:5432 -- echo "DB ready"
-        
-    - name: Run all tests
-      shell: bash
-      run: |
-        echo "Running checks..."
-        ./ietf/manage.py check
-        ./ietf/manage.py migrate --fake-initial
-        echo "Validating migrations..."
-        if ! ( ietf/manage.py makemigrations --dry-run --check --verbosity 3 ) ; then
-          echo "Model changes without migrations found."
-          exit 1
-        fi
-        echo "Running tests..."
-        if [[ "x${{ github.event.inputs.ignoreLowerCoverage }}" == "xtrue" ]]; then
-          echo "Lower coverage failures will be ignored."
-          ./ietf/manage.py test --validate-html-harder --settings=settings_test --ignore-lower-coverage
-        else
-          ./ietf/manage.py test --validate-html-harder --settings=settings_test
-        fi
-        coverage xml
-=======
     with:
       ignoreLowerCoverage: ${{ github.event.inputs.ignoreLowerCoverage == 'true' }}
->>>>>>> 3c1fc3c0
 
   # -----------------------------------------------------------------
   # RELEASE
